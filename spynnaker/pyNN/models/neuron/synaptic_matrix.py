# Copyright (c) 2017-2019 The University of Manchester
#
# This program is free software: you can redistribute it and/or modify
# it under the terms of the GNU General Public License as published by
# the Free Software Foundation, either version 3 of the License, or
# (at your option) any later version.
#
# This program is distributed in the hope that it will be useful,
# but WITHOUT ANY WARRANTY; without even the implied warranty of
# MERCHANTABILITY or FITNESS FOR A PARTICULAR PURPOSE.  See the
# GNU General Public License for more details.
#
# You should have received a copy of the GNU General Public License
# along with this program.  If not, see <http://www.gnu.org/licenses/>.

import numpy

from spinn_front_end_common.utilities import globals_variables
from spinn_front_end_common.utilities.constants import BYTES_PER_WORD

from spynnaker.pyNN.models.neuron.synapse_dynamics import SynapseDynamicsStatic
from spynnaker.pyNN.models.neural_projections.connectors import (
    OneToOneConnector)

from .generator_data import GeneratorData, SYN_REGION_UNUSED
from .synapse_io import get_synapses, convert_to_connections


class SynapticMatrix(object):
    """ Synaptic matrix/matrices for an incoming machine edge
    """

    __slots__ = [
        # The master population table
        "__poptable",
        # The synapse info used to generate the matrices
        "__synapse_info",
        # The machine edge these matrices are for
        "__machine_edge",
        # The app edge of the machine edge
        "__app_edge",
        # The number of synapse types
        "__n_synapse_types",
        # The maximum row lengths of the matrices
        "__max_row_info",
        # The routing information for the undelayed edge
        "__routing_info",
        # The routing information for the delayed edge
        "__delay_routing_info",
        # The scale of the weights of each synapse type
        "__weight_scales",
        # The maximum summed size of the synaptic matrices
        "__all_syn_block_sz",
        # The maximum summed size of the "direct" or "single" matrices
        "__all_single_syn_sz",
        # The expected size of a synaptic matrix
        "__matrix_size",
        # The expected size of a delayed synaptic matrix
        "__delay_matrix_size",
        # The expected size of a "direct" or "single" matrix
        "__single_matrix_size",
        # The index of the matrix in the master population table
        "__index",
        # The index of the delayed matrix in the master population table
        "__delay_index",
        # The offset of the matrix within the synaptic region
        "__syn_mat_offset",
        # The offset of the delayed matrix within the synaptic region
        "__delay_syn_mat_offset",
        # Indicates if the matrix is a "direct" or "single" matrix
        "__is_single",
        # A cached version of a received synaptic matrix
        "__received_block",
        # A cached version of a received delayed synaptic matrix
        "__delay_received_block"
    ]

    def __init__(self, poptable, synapse_info, machine_edge,
                 app_edge, n_synapse_types, max_row_info, routing_info,
                 delay_routing_info, weight_scales, all_syn_block_sz,
                 all_single_syn_sz):
        """

        :param MasterPopTableAsBinarySearch poptable:
            The master population table
        :param SynapseInformation synapse_info:
            The projection synapse information
        :param MachineEdge machine_edge:
            The projection machine edge
        :param ProjectionApplicationEdge app_edge:
            The projection application edge
        :param int n_synapse_types: The number of synapse types accepted
        :param MaxRowInfo max_row_info: Maximum row length information
        :param ~pacman.model.routing_info.PartitionRoutingInfo routing_info:
            Routing information for the edge
        :param ~pacman.model.routing_info.PartitionRoutingInfo \
                delay_routing_info:
            Routing information for the delay edge if any
        :param list(float) weight_scales: Weight scale for each synapse type
        :param all_syn_block_sz:
            The space available for all synaptic matrices
        :param int all_single_syn_sz:
            The space available for "direct" or "single" synapses
        """
        self.__poptable = poptable
        self.__synapse_info = synapse_info
        self.__machine_edge = machine_edge
        self.__app_edge = app_edge
        self.__n_synapse_types = n_synapse_types
        self.__max_row_info = max_row_info
        self.__routing_info = routing_info
        self.__delay_routing_info = delay_routing_info
        self.__weight_scales = weight_scales
        self.__all_syn_block_sz = all_syn_block_sz
        self.__all_single_syn_sz = all_single_syn_sz

        # The matrix size can be calculated up-front; use for checking later
        self.__matrix_size = (
            self.__max_row_info.undelayed_max_bytes *
            self.__machine_edge.pre_vertex.vertex_slice.n_atoms)
        self.__delay_matrix_size = (
            self.__max_row_info.delayed_max_bytes *
            self.__machine_edge.pre_vertex.vertex_slice.n_atoms *
            self.__app_edge.n_delay_stages)
        self.__single_matrix_size = (
            self.__machine_edge.pre_vertex.vertex_slice.n_atoms *
            BYTES_PER_WORD)

        self.__index = None
        self.__delay_index = None
        self.__syn_mat_offset = None
        self.__delay_syn_mat_offset = None
        self.__is_single = False
        self.__received_block = None
        self.__delay_received_block = None

    @property
    def is_delayed(self):
        """ Is there a delay matrix?

        :rtype: bool
        """
        return self.__app_edge.n_delay_stages > 0

    def is_direct(self, single_addr):
        """ Determine if the given connection can be done with a "direct"\
            synaptic matrix - this must have an exactly 1 entry per row

        :param int single_addr: The current offset of the direct matrix
        :return: A tuple of a boolean indicating if the matrix is direct and
            the next offset of the single matrix
        :rtype: (bool, int)
        """
        pre_vertex_slice = self.__machine_edge.pre_vertex.vertex_slice
        post_vertex_slice = self.__machine_edge.post_vertex.vertex_slice
        next_addr = single_addr + self.__single_matrix_size
        is_direct = (
            next_addr <= self.__all_single_syn_sz and
            not self.is_delayed and
            isinstance(self.__synapse_info.connector, OneToOneConnector) and
            isinstance(self.__synapse_info.synapse_dynamics,
                       SynapseDynamicsStatic) and
            (pre_vertex_slice.lo_atom == post_vertex_slice.lo_atom) and
            (pre_vertex_slice.hi_atom == post_vertex_slice.hi_atom) and
            not self.__synapse_info.prepop_is_view and
            not self.__synapse_info.postpop_is_view)
        return is_direct, next_addr

    def get_row_data(self, machine_time_step):
        """ Generate the row data for a synaptic matrix from the description

        :param float machine_time_step: the sim machine time step.
        :return: The data and the delayed data
        :rtype: tuple(~numpy.ndarray or None, ~numpy.ndarray or None)
        """

        # Get the row data; note that we use the availability of the routing
        # keys to decide if we should actually generate any data; this is
        # because a single edge might have been filtered
        (row_data, delayed_row_data, delayed_source_ids,
         delay_stages) = get_synapses(
            self.__synapse_info, self.__app_edge.n_delay_stages,
            self.__n_synapse_types, self.__weight_scales,
            self.__machine_edge, self.__max_row_info,
            self.__routing_info is not None,
            self.__delay_routing_info is not None,
            machine_time_step, self.__app_edge)

        if self.__app_edge.delay_edge is not None:
            pre_vertex_slice = self.__machine_edge.pre_vertex.vertex_slice
            self.__app_edge.delay_edge.pre_vertex.add_delays(
                pre_vertex_slice, delayed_source_ids, delay_stages)
        elif delayed_source_ids.size != 0:
            raise Exception(
                "Found delayed source IDs but no delay "
                "edge for {}".format(self.__app_edge.label))

        return row_data, delayed_row_data

    def write_machine_matrix(
            self, spec, block_addr, single_synapses, single_addr, row_data):
        """ Write a matrix for the incoming machine vertex

        :param ~data_specification.DataSpecificationGenerator spec:
            The specification to write to
        :param int block_addr:
            The address in the synaptic matrix region to start writing at
        :param int single_addr:
            The address in the "direct" or "single" matrix to start at
        :param list single_synapses:
            A list of "direct" or "single" synapses to write to
        :param ~numpy.ndarray row_data: The data to write
        :return: The updated block and single addresses
        :rtype: tuple(int, int)
        """
        # We can't write anything if there isn't a key
        if self.__routing_info is None:
            return block_addr, single_addr

        # If we have routing info but no synapses, write an invalid entry
        if self.__max_row_info.undelayed_max_n_synapses == 0:
            self.__index = self.__poptable.add_invalid_entry(
                self.__routing_info.first_key_and_mask)
            return block_addr, single_addr

        size = len(row_data) * BYTES_PER_WORD
        if size != self.__matrix_size:
            raise Exception("Data is incorrect size: {} instead of {}".format(
                size, self.__matrix_size))

        is_direct, _ = self.is_direct(single_addr)
        if is_direct:
            single_addr = self.__write_single_machine_matrix(
                single_synapses, single_addr, row_data)
            return block_addr, single_addr

        block_addr = self.__poptable.write_padding(spec, block_addr)
        self.__index = self.__poptable.add_machine_entry(
            block_addr, self.__max_row_info.undelayed_max_words,
            self.__routing_info.first_key_and_mask)
        spec.write_array(row_data)
        self.__syn_mat_offset = block_addr
        block_addr = self.__next_addr(block_addr, self.__matrix_size)
        return block_addr, single_addr

    def write_delayed_machine_matrix(self, spec, block_addr, row_data):
        """ Write a delayed matrix for an incoming machine vertex

        :param ~data_specification.DataSpecificationGenerator spec:
            The specification to write to
        :param int block_addr:
            The address in the synaptic matrix region to start writing at
        :param ~numpy.ndarray row_data: The data to write
        :return: The updated block address
        :rtype: int
        """
        # We can't write anything if there isn't a key
        if self.__delay_routing_info is None:
            return block_addr

        # If we have routing info but no synapses, write an invalid entry
        if self.__max_row_info.delayed_max_n_synapses == 0:
            self.__delay_index = self.__poptable.add_invalid_entry(
                self.__delay_routing_info.first_key_and_mask)
            return block_addr

        size = len(row_data) * BYTES_PER_WORD
        if size != self.__delay_matrix_size:
            raise Exception("Data is incorrect size: {} instead of {}".format(
                size, self.__delay_matrix_size))

        block_addr = self.__poptable.write_padding(spec, block_addr)
        self.__delay_index = self.__poptable.add_machine_entry(
            block_addr, self.__max_row_info.delayed_max_words,
            self.__delay_routing_info.first_key_and_mask)
        spec.write_array(row_data)
        self.__delay_syn_mat_offset = block_addr
        block_addr = self.__next_addr(block_addr, self.__delay_matrix_size)
        return block_addr

    def __write_single_machine_matrix(
            self, single_synapses, single_addr, row_data):
        """ Write a direct (single synapse) matrix for an incoming machine\
            vertex

        :param list single_synapses: A list of single synapses to add to
        :param int single_addr: The initial address to write to
        :param ~numpy.ndarray row_data: The row data to write
        :return: The updated single address
        :rtype: int
        """
        single_rows = row_data.reshape(-1, 4)[:, 3]
        data_size = len(single_rows) * BYTES_PER_WORD
        if data_size != self.__single_matrix_size:
            raise Exception("Row data incorrect size: {} instead of {}".format(
                data_size, self.__single_matrix_size))
        self.__index = self.__poptable.add_machine_entry(
            single_addr, self.__max_row_info.undelayed_max_words,
            self.__routing_info.first_key_and_mask, is_single=True)
        single_synapses.append(single_rows)
        self.__syn_mat_offset = single_addr
        self.__is_single = True
        single_addr = single_addr + self.__single_matrix_size
        return single_addr

    def next_app_on_chip_address(self, app_block_addr, max_app_addr):
        """ Allocate a machine-level address of a matrix from within an\
            app-level allocation

        :param int app_block_addr:
            The current position in the application block
        :param int max_app_addr:
            The position of the end of the allocation
        :return: The address after the allocation and the allocated address
        :rtype: int, int
        """
        if self.__max_row_info.undelayed_max_n_synapses == 0:
            return app_block_addr, SYN_REGION_UNUSED

        # Note: No master population table padding is needed here because
        # the allocation is at the application level
        addr = app_block_addr
        app_block_addr = self.__next_addr(
            app_block_addr, self.__matrix_size, max_app_addr)
        return app_block_addr, addr

    def next_app_delay_on_chip_address(self, app_block_addr, max_app_addr):
        """ Allocate a machine-level address of a delayed matrix from within\
            an app-level allocation

        :param int app_block_addr:
            The current position in the application block
        :param int max_app_addr:
            The position of the end of the allocation
        :return: The address after the allocation and the allocated address
        :rtype: int, int
        """
        if self.__max_row_info.delayed_max_n_synapses == 0:
            return app_block_addr, SYN_REGION_UNUSED

        # Note: No master population table padding is needed here because
        # the allocation is at the application level
        addr = app_block_addr
        app_block_addr = self.__next_addr(
            app_block_addr, self.__delay_matrix_size, max_app_addr)
        return app_block_addr, addr

    def next_on_chip_address(self, block_addr):
        """ Allocate an address for a machine matrix and add it to the\
            population table

        :param int block_addr:
            The address at which to start the allocation
        :return: The address after the allocation and the allocated address
        :rtype: int, int
        """
        # Can't reserve anything if there isn't a key
        if self.__routing_info is None:
            return block_addr, SYN_REGION_UNUSED

        # If we have routing info but no synapses, add an invalid entry
        if self.__max_row_info.undelayed_max_n_synapses == 0:
            self.__index = self.__poptable.add_invalid_entry(
                self.__routing_info.first_key_and_mask)
            return block_addr, SYN_REGION_UNUSED

        # Otherwise add a master population table entry for the incoming
        # machine vertex
        block_addr = self.__poptable.get_next_allowed_address(block_addr)
        self.__index = self.__poptable.add_machine_entry(
            block_addr, self.__max_row_info.undelayed_max_words,
            self.__routing_info.first_key_and_mask)
        self.__syn_mat_offset = block_addr
        block_addr = self.__next_addr(block_addr, self.__matrix_size)
        return block_addr, self.__syn_mat_offset

    def next_delay_on_chip_address(self, block_addr):
        """ Allocate an address for a delayed machine matrix and add it to \
            the population table

        :param int block_addr:
            The address at which to start the allocation
        :return: The address after the allocation and the allocated address
        :rtype: int, int
        """
        # Can't reserve anything if there isn't a key
        if self.__delay_routing_info is None:
            return block_addr, SYN_REGION_UNUSED

        # If we have routing info but no synapses, add an invalid entry
        if self.__max_row_info.delayed_max_n_synapses == 0:
            self.__delay_index = self.__poptable.add_invalid_entry(
                self.__delay_routing_info.first_key_and_mask)
            return block_addr, SYN_REGION_UNUSED

        # Otherwise add a master population table entry for the incoming
        # machine vertex
        block_addr = self.__poptable.get_next_allowed_address(block_addr)
        self.__delay_index = self.__poptable.add_machine_entry(
            block_addr, self.__max_row_info.delayed_max_words,
            self.__delay_routing_info.first_key_and_mask)
        self.__delay_syn_mat_offset = block_addr
        block_addr = self.__next_addr(block_addr, self.__delay_matrix_size)
        return block_addr, self.__delay_syn_mat_offset

    def get_generator_data(
            self, syn_mat_offset, d_mat_offset, max_delay_per_stage,
            machine_time_step):
        """ Get the generator data for this matrix

        :param int syn_mat_offset:
            The synaptic matrix offset to write the data to
        :param float machine_time_step: the sim's machine time step.
        :param int d_mat_offset:
            The synaptic matrix offset to write the delayed data to
        :param int max_delay_per_stage: around of timer ticks each delay stage
            holds.
        :rtype: GeneratorData
        """
        self.__write_on_chip_delay_data(max_delay_per_stage, machine_time_step)
        return GeneratorData(
            syn_mat_offset, d_mat_offset,
            self.__max_row_info.undelayed_max_words,
            self.__max_row_info.delayed_max_words,
            self.__max_row_info.undelayed_max_n_synapses,
            self.__max_row_info.delayed_max_n_synapses,
            self.__app_edge.pre_vertex.vertex_slices,
            self.__app_edge.post_vertex.vertex_slices,
            self.__machine_edge.pre_vertex.vertex_slice,
            self.__machine_edge.post_vertex.vertex_slice,
            self.__synapse_info, self.__app_edge.n_delay_stages + 1,
            max_delay_per_stage, machine_time_step)

    def __write_on_chip_delay_data(
            self, max_delay_per_stage, machine_time_step):
        """ Write data for delayed on-chip generation

        :param machine_time_step: sim machine time step
        :param max_delay_per_stage: max delay supported by psot vertex
        """
        # If delay edge exists, tell this about the data too, so it can
        # generate its own data
        if (self.__max_row_info.delayed_max_n_synapses > 0 and
                self.__app_edge.delay_edge is not None):
            self.__app_edge.delay_edge.pre_vertex.add_generator_data(
                self.__max_row_info.undelayed_max_n_synapses,
                self.__max_row_info.delayed_max_n_synapses,
                self.__app_edge.pre_vertex.vertex_slices,
                self.__app_edge.post_vertex.vertex_slices,
                self.__machine_edge.pre_vertex.vertex_slice,
                self.__machine_edge.post_vertex.vertex_slice,
                self.__synapse_info, self.__app_edge.n_delay_stages + 1,
                max_delay_per_stage, machine_time_step)
        elif self.__max_row_info.delayed_max_n_synapses != 0:
            raise Exception(
                "Found delayed items but no delay machine edge for {}".format(
                    self.__app_edge.label))

    def __next_addr(self, block_addr, size, max_addr=None):
        """ Get the next block address and check it hasn't overflowed the\
            allocation

        :param int block_addr: The address of the allocation
        :param int size: The size of the allocation in bytes
        :param int max_addr: The optional maximum address to measure against;
            if not supplied, the global synaptic block limit will be used
        :raise Exception: If the allocation overflows
        """
        next_addr = block_addr + size
        if max_addr is None:
            max_addr = self.__all_syn_block_sz
        if next_addr > max_addr:
            raise Exception(
                "Too much synaptic memory has been used: {} of {}".format(
                    next_addr, max_addr))
        return next_addr

    @property
    def index(self):
        """ The index of the matrix within the master population table

        :rtype: int
        """
        return self.__index

    @property
    def delay_index(self):
        """ The index of the delayed matrix within the master population table

        :rtype: int
        """
        return self.__delay_index

    def read_connections(
            self, transceiver, placement, synapses_address, single_address):
        """ Read the connections from the machine

        :param ~spinnman.transciever.Transceiver transceiver:
            How to read the data from the machine
        :param ~pacman.model.placements.Placement placement:
            Where the matrix is on the machine
        :param int synapses_address:
            The base address of the synaptic matrix region
        :param int single_address:
            The base address of the "direct" or "single" matrix region
        :return: A list of arrays of connections, each with dtype
            AbstractSynapseDynamics.NUMPY_CONNECTORS_DTYPE
        :rtype: ~numpy.ndarray
        """
        pre_slice = self.__machine_edge.pre_vertex.vertex_slice
        post_slice = self.__machine_edge.post_vertex.vertex_slice
        machine_time_step = globals_variables.get_simulator().machine_time_step
        connections = list()

        if self.__syn_mat_offset is not None:
            if self.__is_single:
                block = self.__get_single_block(
                    transceiver, placement, single_address)
            else:
                block = self.__get_block(
                    transceiver, placement, synapses_address)
<<<<<<< HEAD
            connections.append(convert_to_connections(
=======
            splitter = self.__app_edge.post_vertex.splitter
            connections.append(self.__synapse_io.convert_to_connections(
>>>>>>> 003d7bd4
                self.__synapse_info, pre_slice, post_slice,
                self.__max_row_info.undelayed_max_words,
                self.__n_synapse_types, self.__weight_scales, block,
                machine_time_step, False, splitter.max_support_delay()))

        if self.__delay_syn_mat_offset is not None:
            block = self.__get_delayed_block(
                transceiver, placement, synapses_address)
<<<<<<< HEAD
            connections.append(convert_to_connections(
=======
            splitter = self.__app_edge.post_vertex.splitter
            connections.append(self.__synapse_io.convert_to_connections(
>>>>>>> 003d7bd4
                self.__synapse_info, pre_slice, post_slice,
                self.__max_row_info.delayed_max_words, self.__n_synapse_types,
                self.__weight_scales, block,
                machine_time_step, True, splitter.max_support_delay()))

        return connections

    def clear_connection_cache(self):
        """ Clear the saved connections
        """
        self.__received_block = None
        self.__delay_received_block = None

    def __get_block(self, transceiver, placement, synapses_address):
        """ Get a block of data for undelayed synapses

        :param ~spinnman.transceiver.Transceiver transceiver:
            How to read the data from the machine
        :param ~pacman.model.placements.Placement placement:
            Where the matrix is on the machine
        :param int synapses_address:
            The base address of the synaptic matrix region
        :rtype: bytearray
        """
        if self.__received_block is not None:
            return self.__received_block
        address = self.__syn_mat_offset + synapses_address
        block = transceiver.read_memory(
            placement.x, placement.y, address, self.__matrix_size)
        self.__received_block = block
        return block

    def __get_delayed_block(self, transceiver, placement, synapses_address):
        """ Get a block of data for delayed synapses

        :param Transceiver transceiver: How to read the data from the machine
        :param Placement placement: Where the matrix is on the machine
        :param int synapses_address:
            The base address of the synaptic matrix region
        :rtype: bytearray
        """
        if self.__delay_received_block is not None:
            return self.__delay_received_block
        address = self.__delay_syn_mat_offset + synapses_address
        block = transceiver.read_memory(
            placement.x, placement.y, address, self.__delay_matrix_size)
        self.__delay_received_block = block
        return block

    def __get_single_block(self, transceiver, placement, single_address):
        """ Get a block of data for "direct" or "single" synapses

        :param Transceiver transceiver: How to read the data from the machine
        :param Placement placement: Where the matrix is on the machine
        :param int single_address:
            The base address of the "direct" or "single" matrix region
        :rtype: bytearray
        """
        if self.__received_block is not None:
            return self.__received_block
        address = self.__syn_mat_offset + single_address
        block = transceiver.read_memory(
            placement.x, placement.y, address, self.__single_matrix_size)
        numpy_data = numpy.asarray(block, dtype="uint8").view("uint32")
        n_rows = len(numpy_data)
        numpy_block = numpy.zeros((n_rows, BYTES_PER_WORD), dtype="uint32")
        numpy_block[:, 3] = numpy_data
        numpy_block[:, 1] = 1
        self.__received_block = numpy_block
        return numpy_block.tobytes()<|MERGE_RESOLUTION|>--- conflicted
+++ resolved
@@ -166,10 +166,9 @@
             not self.__synapse_info.postpop_is_view)
         return is_direct, next_addr
 
-    def get_row_data(self, machine_time_step):
+    def get_row_data(self):
         """ Generate the row data for a synaptic matrix from the description
 
-        :param float machine_time_step: the sim machine time step.
         :return: The data and the delayed data
         :rtype: tuple(~numpy.ndarray or None, ~numpy.ndarray or None)
         """
@@ -183,8 +182,7 @@
             self.__n_synapse_types, self.__weight_scales,
             self.__machine_edge, self.__max_row_info,
             self.__routing_info is not None,
-            self.__delay_routing_info is not None,
-            machine_time_step, self.__app_edge)
+            self.__delay_routing_info is not None)
 
         if self.__app_edge.delay_edge is not None:
             pre_vertex_slice = self.__machine_edge.pre_vertex.vertex_slice
@@ -304,7 +302,7 @@
         return single_addr
 
     def next_app_on_chip_address(self, app_block_addr, max_app_addr):
-        """ Allocate a machine-level address of a matrix from within an\
+        """ Allocate a machine-level address of a matrix from within an
             app-level allocation
 
         :param int app_block_addr:
@@ -325,8 +323,8 @@
         return app_block_addr, addr
 
     def next_app_delay_on_chip_address(self, app_block_addr, max_app_addr):
-        """ Allocate a machine-level address of a delayed matrix from within\
-            an app-level allocation
+        """ Allocate a machine-level address of a delayed matrix from within an
+            app-level allocation
 
         :param int app_block_addr:
             The current position in the application block
@@ -346,7 +344,7 @@
         return app_block_addr, addr
 
     def next_on_chip_address(self, block_addr):
-        """ Allocate an address for a machine matrix and add it to the\
+        """ Allocate an address for a machine matrix and add it to the
             population table
 
         :param int block_addr:
@@ -375,8 +373,8 @@
         return block_addr, self.__syn_mat_offset
 
     def next_delay_on_chip_address(self, block_addr):
-        """ Allocate an address for a delayed machine matrix and add it to \
-            the population table
+        """ Allocate an address for a delayed machine matrix and add it to the
+            population table
 
         :param int block_addr:
             The address at which to start the allocation
@@ -403,21 +401,16 @@
         block_addr = self.__next_addr(block_addr, self.__delay_matrix_size)
         return block_addr, self.__delay_syn_mat_offset
 
-    def get_generator_data(
-            self, syn_mat_offset, d_mat_offset, max_delay_per_stage,
-            machine_time_step):
+    def get_generator_data(self, syn_mat_offset, d_mat_offset):
         """ Get the generator data for this matrix
 
         :param int syn_mat_offset:
             The synaptic matrix offset to write the data to
-        :param float machine_time_step: the sim's machine time step.
         :param int d_mat_offset:
             The synaptic matrix offset to write the delayed data to
-        :param int max_delay_per_stage: around of timer ticks each delay stage
-            holds.
         :rtype: GeneratorData
         """
-        self.__write_on_chip_delay_data(max_delay_per_stage, machine_time_step)
+        self.__write_on_chip_delay_data()
         return GeneratorData(
             syn_mat_offset, d_mat_offset,
             self.__max_row_info.undelayed_max_words,
@@ -429,14 +422,10 @@
             self.__machine_edge.pre_vertex.vertex_slice,
             self.__machine_edge.post_vertex.vertex_slice,
             self.__synapse_info, self.__app_edge.n_delay_stages + 1,
-            max_delay_per_stage, machine_time_step)
-
-    def __write_on_chip_delay_data(
-            self, max_delay_per_stage, machine_time_step):
+            globals_variables.get_simulator().machine_time_step)
+
+    def __write_on_chip_delay_data(self):
         """ Write data for delayed on-chip generation
-
-        :param machine_time_step: sim machine time step
-        :param max_delay_per_stage: max delay supported by psot vertex
         """
         # If delay edge exists, tell this about the data too, so it can
         # generate its own data
@@ -450,14 +439,15 @@
                 self.__machine_edge.pre_vertex.vertex_slice,
                 self.__machine_edge.post_vertex.vertex_slice,
                 self.__synapse_info, self.__app_edge.n_delay_stages + 1,
-                max_delay_per_stage, machine_time_step)
+                self.__app_edge.post_vertex.splitter.max_support_delay(),
+                globals_variables.get_simulator().machine_time_step)
         elif self.__max_row_info.delayed_max_n_synapses != 0:
             raise Exception(
                 "Found delayed items but no delay machine edge for {}".format(
                     self.__app_edge.label))
 
     def __next_addr(self, block_addr, size, max_addr=None):
-        """ Get the next block address and check it hasn't overflowed the\
+        """ Get the next block address and check it hasn't overflowed the
             allocation
 
         :param int block_addr: The address of the allocation
@@ -509,7 +499,6 @@
         """
         pre_slice = self.__machine_edge.pre_vertex.vertex_slice
         post_slice = self.__machine_edge.post_vertex.vertex_slice
-        machine_time_step = globals_variables.get_simulator().machine_time_step
         connections = list()
 
         if self.__syn_mat_offset is not None:
@@ -519,30 +508,22 @@
             else:
                 block = self.__get_block(
                     transceiver, placement, synapses_address)
-<<<<<<< HEAD
+            splitter = self.__app_edge.post_vertex.splitter
             connections.append(convert_to_connections(
-=======
-            splitter = self.__app_edge.post_vertex.splitter
-            connections.append(self.__synapse_io.convert_to_connections(
->>>>>>> 003d7bd4
                 self.__synapse_info, pre_slice, post_slice,
                 self.__max_row_info.undelayed_max_words,
                 self.__n_synapse_types, self.__weight_scales, block,
-                machine_time_step, False, splitter.max_support_delay()))
+                False, splitter.max_support_delay()))
 
         if self.__delay_syn_mat_offset is not None:
             block = self.__get_delayed_block(
                 transceiver, placement, synapses_address)
-<<<<<<< HEAD
+            splitter = self.__app_edge.post_vertex.splitter
             connections.append(convert_to_connections(
-=======
-            splitter = self.__app_edge.post_vertex.splitter
-            connections.append(self.__synapse_io.convert_to_connections(
->>>>>>> 003d7bd4
                 self.__synapse_info, pre_slice, post_slice,
                 self.__max_row_info.delayed_max_words, self.__n_synapse_types,
                 self.__weight_scales, block,
-                machine_time_step, True, splitter.max_support_delay()))
+                True, splitter.max_support_delay()))
 
         return connections
 
