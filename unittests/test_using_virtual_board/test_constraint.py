--- conflicted
+++ resolved
@@ -13,12 +13,8 @@
 # You should have received a copy of the GNU General Public License
 # along with this program.  If not, see <http://www.gnu.org/licenses/>.
 
-<<<<<<< HEAD
-import spynnaker8 as sim
+import pyNN.spiNNaker as sim
 from spinn_utilities.config_holder import set_config
-=======
-import pyNN.spiNNaker as sim
->>>>>>> 75c7a6b8
 from spinnaker_testbase import BaseTestCase
 
 
