from six import add_metaclass

from spinn_utilities.abstract_base import AbstractBase
from spinn_utilities.abstract_base import abstractproperty, abstractmethod


@add_metaclass(AbstractBase)
class AbstractAcceptsIncomingSynapses(object):
    """ Indicates an object that can be a post-vertex in a PyNN projection.
    """
    __slots__ = ()

    @abstractproperty
<<<<<<< HEAD
    def get_synapse_id_by_target(self, target):
        """ Get the id of a synapse given the name
=======
    def synapse_type(self):
        """ The synapse type of the vertex.
>>>>>>> e0aa35fa

        :param target: The name of the synapse
        :type target: str
        :rtype: int
        """

    @abstractmethod
    def set_synapse_dynamics(self, synapse_dynamics):
        """ Set the synapse dynamics of this vertex.
        """

    @abstractmethod
    def get_maximum_delay_supported_in_ms(self, machine_time_step):
        """ Get the maximum delay supported by this vertex.
        """

    @abstractmethod
    def add_pre_run_connection_holder(
            self, connection_holder, projection_edge, synapse_information):
        """ Add a connection holder to the vertex to be filled in when the\
            connections are actually generated.
        """

    @abstractmethod
    def get_connections_from_machine(
            self, transceiver, placement, edge, graph_mapper, routing_infos,
            synapse_information, machine_time_step,
            using_extra_monitor_cores, placements=None, data_receiver=None,
            sender_extra_monitor_core_placement=None,
            extra_monitor_cores_for_router_timeout=None,
            handle_time_out_configuration=True, fixed_routes=None):
        # pylint: disable=too-many-arguments
        """ Get the connections from the machine post-run.
        """

    @abstractmethod
    def clear_connection_cache(self):
        """ Clear the connection data stored in the vertex so far.
        """<|MERGE_RESOLUTION|>--- conflicted
+++ resolved
@@ -11,13 +11,8 @@
     __slots__ = ()
 
     @abstractproperty
-<<<<<<< HEAD
     def get_synapse_id_by_target(self, target):
-        """ Get the id of a synapse given the name
-=======
-    def synapse_type(self):
-        """ The synapse type of the vertex.
->>>>>>> e0aa35fa
+        """ Get the ID of a synapse given the name.
 
         :param target: The name of the synapse
         :type target: str
