--- conflicted
+++ resolved
@@ -169,11 +169,7 @@
         # setup probs here
         probs = self._update_probs_from_index_expression(synapse_info)
 
-<<<<<<< HEAD
-        probs = self.__probs[:, post_vertex_slice.get_raster_ids()].reshape(-1)
-=======
-        probs = probs[:, post_vertex_slice.as_slice].reshape(-1)
->>>>>>> 8c7b0d6b
+        probs = probs[:, post_vertex_slice.get_raster_ids()].reshape(-1)
 
         n_items = synapse_info.n_pre_neurons * post_vertex_slice.n_atoms
         items = self.__rng.next(n_items)
