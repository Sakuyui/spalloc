from .spike_source_poisson_vertex import SpikeSourcePoissonVertex
from spynnaker.pyNN.models.abstract_pynn_model import AbstractPyNNModel

_population_parameters = {"seed": None}

# Technically, this is ~2900 in terms of DTCM, but is timescale dependent
# in terms of CPU (2900 at 10 times slow down is fine, but not at
# real-time)
DEFAULT_MAX_ATOMS_PER_CORE = 500

<<<<<<< HEAD
from pacman.executor.injection_decorator import inject_items
from pacman.model.constraints.key_allocator_constraints \
    import ContiguousKeyRangeContraint
from pacman.model.graphs.application import ApplicationVertex
from pacman.model.resources import CPUCyclesPerTickResource, DTCMResource
from pacman.model.resources import ResourceContainer, ConstantSDRAM
=======
>>>>>>> 5eff7ae9

class SpikeSourcePoisson(AbstractPyNNModel):

    default_population_parameters = _population_parameters

    def __init__(self, rate=1.0, start=0, duration=None):
        self._rate = rate
        self._start = start
        self._duration = duration

    @classmethod
    def set_model_max_atoms_per_core(cls, n_atoms=DEFAULT_MAX_ATOMS_PER_CORE):
        super(SpikeSourcePoisson, cls).set_model_max_atoms_per_core(
            n_atoms)

    @classmethod
    def get_max_atoms_per_core(cls):
        if cls not in super(SpikeSourcePoisson, cls)._max_atoms_per_core:
            return DEFAULT_MAX_ATOMS_PER_CORE
        return super(SpikeSourcePoisson, cls).get_max_atoms_per_core()

<<<<<<< HEAD
START_OF_POISSON_GENERATOR_PARAMETERS = PARAMS_BASE_WORDS * 4
MICROSECONDS_PER_SECOND = 1000000.0
MICROSECONDS_PER_MILLISECOND = 1000.0
SLOW_RATE_PER_TICK_CUTOFF = 1.0
_REGIONS = SpikeSourcePoissonMachineVertex.POISSON_SPIKE_SOURCE_REGIONS


class _PoissonStruct(Enum):
    """ The Poisson Data Structure
    """

    START_SCALED = (0, DataType.UINT32)
    END_SCALED = (1, DataType.UINT32)
    IS_FAST_SOURCE = (2, DataType.UINT32)
    EXP_MINUS_LAMDA = (3, DataType.U032)
    ISI_VAL = (4, DataType.S1615)
    TIME_TO_SPIKE = (5, DataType.S1615)

    def __new__(cls, value, data_type, doc=""):
        # pylint: disable=protected-access
        obj = object.__new__(cls)
        obj._value_ = value
        obj._data_type = data_type
        obj.__doc__ = doc
        return obj

    def __init__(self, value, data_type, doc=""):
        self._value_ = value
        self._data_type = data_type
        self.__doc__ = doc

    def data_type(self):
        return self._data_type


class SpikeSourcePoisson(
        ApplicationVertex, AbstractGeneratesDataSpecification,
        AbstractHasAssociatedBinary, AbstractSpikeRecordable,
        AbstractProvidesOutgoingPartitionConstraints,
        AbstractChangableAfterRun, AbstractReadParametersBeforeSet,
        AbstractRewritesDataSpecification, SimplePopulationSettable,
        ProvidesKeyToAtomMappingImpl):
    """ A Poisson-distributed Spike source object
    """

    _N_POPULATION_RECORDING_REGIONS = 1
    _DEFAULT_MALLOCS_USED = 2
    SPIKE_RECORDING_REGION_ID = 0

    # Technically, this is ~2900 in terms of DTCM, but is timescale dependent
    # in terms of CPU (2900 at 10 times slow down is fine, but not at
    # real-time)
    DEFAULT_MAX_ATOMS_PER_CORE = 500
    _model_based_max_atoms_per_core = DEFAULT_MAX_ATOMS_PER_CORE

    # A count of the number of poisson vertices, to work out the random
    # back off range
    _n_poisson_machine_vertices = 0

    # parameters expected by PyNN
    default_parameters = {
        'start': 0.0, 'duration': None, 'rate': 1.0}

    # parameters expected by SpiNNaker
    non_pynn_default_parameters = {
        'constraints': None, 'seed': None, 'label': None}

    def __init__(
            self, n_neurons,
            constraints=non_pynn_default_parameters['constraints'],
            label=non_pynn_default_parameters['label'],
            rate=default_parameters['rate'],
            start=default_parameters['start'],
            duration=default_parameters['duration'],
            seed=non_pynn_default_parameters['seed']):
        # pylint: disable=too-many-arguments
        super(SpikeSourcePoisson, self).__init__(
            label, constraints, self._model_based_max_atoms_per_core)

        config = globals_variables.get_simulator().config

        # atoms params
        self._n_atoms = n_neurons
        self._model_name = "SpikeSourcePoisson"
        self._seed = None

        # check for changes parameters
        self._change_requires_mapping = True
        self._change_requires_neuron_parameters_reload = False

        # Store the parameters
        self._rate = utility_calls.convert_param_to_numpy(rate, n_neurons)
        self._start = utility_calls.convert_param_to_numpy(start, n_neurons)
        self._duration = utility_calls.convert_param_to_numpy(
            duration, n_neurons)
        self._time_to_spike = utility_calls.convert_param_to_numpy(
            0, n_neurons)
        self._rng = numpy.random.RandomState(seed)
        self._machine_time_step = None

        # Prepare for recording, and to get spikes
        self._spike_recorder = MultiSpikeRecorder()
        self._time_between_requests = config.getint(
            "Buffers", "time_between_requests")
        self._receive_buffer_host = config.get(
            "Buffers", "receive_buffer_host")
        self._receive_buffer_port = helpful_functions.read_config_int(
            config, "Buffers", "receive_buffer_port")
        self._minimum_buffer_sdram = config.getint(
            "Buffers", "minimum_buffer_sdram")
        self._using_auto_pause_and_resume = config.getboolean(
            "Buffers", "use_auto_pause_and_resume")

        spike_buffer_max_size = 0
        self._buffer_size_before_receive = None
        if config.getboolean("Buffers", "enable_buffered_recording"):
            spike_buffer_max_size = config.getint(
                "Buffers", "spike_buffer_size")
            self._buffer_size_before_receive = config.getint(
                "Buffers", "buffer_size_before_receive")
        self._maximum_sdram_for_buffering = [spike_buffer_max_size]

    @property
    @overrides(AbstractChangableAfterRun.requires_mapping)
    def requires_mapping(self):
        return self._change_requires_mapping

    @overrides(AbstractChangableAfterRun.mark_no_changes)
    def mark_no_changes(self):
        self._change_requires_mapping = False

    @overrides(SimplePopulationSettable.set_value)
    def set_value(self, key, value):
        SimplePopulationSettable.set_value(self, key, value)
        self._change_requires_neuron_parameters_reload = True

    def _max_spikes_per_ts(
            self, vertex_slice, n_machine_time_steps, machine_time_step):
        max_rate = numpy.amax(self._rate[vertex_slice.as_slice])
        if max_rate == 0:
            return 0
        ts_per_second = MICROSECONDS_PER_SECOND / float(machine_time_step)
        max_spikes_per_ts = scipy.stats.poisson.ppf(
            1.0 - (1.0 / float(n_machine_time_steps)),
            float(max_rate) / ts_per_second)
        return int(math.ceil(max_spikes_per_ts)) + 1.0

    @inject_items({
        "n_machine_time_steps": "TotalMachineTimeSteps",
        "machine_time_step": "MachineTimeStep"
    })
    @overrides(
        ApplicationVertex.get_resources_used_by_atoms,
        additional_arguments={"n_machine_time_steps", "machine_time_step"}
    )
    def get_resources_used_by_atoms(
            self, vertex_slice, n_machine_time_steps, machine_time_step):
        # pylint: disable=arguments-differ

        # build resources as i currently know
        container = ResourceContainer(
            sdram=ConstantSDRAM(self.get_sdram_usage_for_atoms(vertex_slice)),
            dtcm=DTCMResource(self.get_dtcm_usage_for_atoms()),
            cpu_cycles=CPUCyclesPerTickResource(
                self.get_cpu_usage_for_atoms()))

        recording_sizes = recording_utilities.get_recording_region_sizes(
            [self._spike_recorder.get_sdram_usage_in_bytes(
                vertex_slice.n_atoms, self._max_spikes_per_ts(
                    vertex_slice, n_machine_time_steps, machine_time_step),
                self._N_POPULATION_RECORDING_REGIONS) * n_machine_time_steps],
            self._minimum_buffer_sdram,
            self._maximum_sdram_for_buffering,
            self._using_auto_pause_and_resume)
        container.extend(recording_utilities.get_recording_resources(
            recording_sizes, self._receive_buffer_host,
            self._receive_buffer_port))
        return container

    @property
    def n_atoms(self):
        return self._n_atoms

    @inject_items({
        "n_machine_time_steps": "TotalMachineTimeSteps",
        "machine_time_step": "MachineTimeStep"
    })
    @overrides(
        ApplicationVertex.create_machine_vertex,
        additional_arguments={"n_machine_time_steps", "machine_time_step"}
    )
    def create_machine_vertex(
            self, vertex_slice, resources_required, n_machine_time_steps,
            machine_time_step, label=None, constraints=None):
        # pylint: disable=too-many-arguments, arguments-differ
        SpikeSourcePoisson._n_poisson_machine_vertices += 1
        buffered_sdram_per_timestep =\
            self._spike_recorder.get_sdram_usage_in_bytes(
                vertex_slice.n_atoms, self._max_spikes_per_ts(
                    vertex_slice, n_machine_time_steps, machine_time_step), 1)
        minimum_buffer_sdram = recording_utilities.get_minimum_buffer_sdram(
            [buffered_sdram_per_timestep * n_machine_time_steps],
            self._minimum_buffer_sdram)
        return SpikeSourcePoissonMachineVertex(
            resources_required, self._spike_recorder.record,
            minimum_buffer_sdram[0], buffered_sdram_per_timestep,
            constraints, label)

    @property
    def rate(self):
        return self._rate

    @rate.setter
    def rate(self, rate):
        self._rate = utility_calls.convert_param_to_numpy(rate, self._n_atoms)

    @property
    def start(self):
        return self._start

    @start.setter
    def start(self, start):
        self._start = utility_calls.convert_param_to_numpy(
            start, self._n_atoms)

    @property
    def duration(self):
        return self._duration

    @duration.setter
    def duration(self, duration):
        self._duration = utility_calls.convert_param_to_numpy(
            duration, self._n_atoms)

    @property
    def seed(self):
        return self._seed

    @seed.setter
    def seed(self, seed):
        self._seed = seed

    @staticmethod
    def set_model_max_atoms_per_core(new_value=DEFAULT_MAX_ATOMS_PER_CORE):
        SpikeSourcePoisson._model_based_max_atoms_per_core = new_value

    @staticmethod
    def get_max_atoms_per_core():
        return SpikeSourcePoisson._model_based_max_atoms_per_core

    @staticmethod
    def get_params_bytes(vertex_slice):
        """ Gets the size of the Poisson parameters in bytes

        :param vertex_slice:
        """
        return (PARAMS_BASE_WORDS +
                (vertex_slice.n_atoms * PARAMS_WORDS_PER_NEURON)) * 4

    def reserve_memory_regions(self, spec, placement, graph_mapper):
        """ Reserve memory regions for Poisson source parameters and output\
            buffer.

        :param spec: the data specification writer
        :param placement: the location this vertex resides on in the machine
        :param graph_mapper: the mapping between app and machine graphs
        :return: None
        """
        spec.comment("\nReserving memory space for data regions:\n\n")

        # Reserve memory:
        spec.reserve_memory_region(
            region=_REGIONS.SYSTEM_REGION.value,
            size=SYSTEM_BYTES_REQUIREMENT,
            label='setup')

        # reserve poisson params DSG region
        self._reserve_poisson_params_region(placement, graph_mapper, spec)

        spec.reserve_memory_region(
            region=_REGIONS.SPIKE_HISTORY_REGION.value,
            size=recording_utilities.get_recording_header_size(1),
            label="Recording")
        placement.vertex.reserve_provenance_data_region(spec)

    def _reserve_poisson_params_region(self, placement, graph_mapper, spec):
        """ Allocate space for the Poisson parameter region itself, as\
            it can be reused for setters after an initial run

        :param placement: the location on machine for this vertex
        :param graph_mapper: the mapping between machine and application graphs
        :param spec: the DSG writer
        :return:  None
        """
        spec.reserve_memory_region(
            region=_REGIONS.POISSON_PARAMS_REGION.value,
            size=self.get_params_bytes(graph_mapper.get_slice(
                placement.vertex)), label='PoissonParams')

    def _write_poisson_parameters(
            self, spec, graph, placement, routing_info,
            vertex_slice, machine_time_step, time_scale_factor):
        """ Generate Neuron Parameter data for Poisson spike sources

        :param spec: the data specification writer
        :param key: the routing key for this vertex
        :param vertex_slice:\
            the slice of atoms a machine vertex holds from its application\
            vertex
        :param machine_time_step: the time between timer tick updates.
        :param time_scale_factor:\
            the scaling between machine time step and real time
        :return: None
        """
        # pylint: disable=too-many-arguments, too-many-locals
        spec.comment("\nWriting Neuron Parameters for {} poisson sources:\n"
                     .format(vertex_slice.n_atoms))

        # Set the focus to the memory region 2 (neuron parameters):
        spec.switch_write_focus(_REGIONS.POISSON_PARAMS_REGION.value)

        # Write Key info for this core:
        key = routing_info.get_first_key_from_pre_vertex(
            placement.vertex, constants.SPIKE_PARTITION_ID)
        spec.write_value(data=1 if key is not None else 0)
        spec.write_value(data=key if key is not None else 0)

        # Write the incoming mask if there is one
        in_edges = graph.get_edges_ending_at_vertex_with_partition_name(
            placement.vertex, constants.LIVE_POISSON_CONTROL_PARTITION_ID)
        if len(in_edges) > 1:
            raise ConfigurationException(
                "Only one control edge can end at a Poisson vertex")
        incoming_mask = 0
        if len(in_edges) == 1:
            in_edge = in_edges[0]

            # Get the mask of the incoming keys
            incoming_mask = \
                routing_info.get_routing_info_for_edge(in_edge).first_mask
            incoming_mask = ~incoming_mask & 0xFFFFFFFF
        spec.write_value(incoming_mask)

        # Write the random back off value
        spec.write_value(random.randint(0, min(
            self._n_poisson_machine_vertices,
            MICROSECONDS_PER_SECOND // machine_time_step)))

        # Write the number of microseconds between sending spikes
        total_mean_rate = numpy.sum(self._rate)
        if total_mean_rate > 0:
            max_spikes = numpy.sum(scipy.stats.poisson.ppf(
                1.0 - (1.0 / self._rate), self._rate))
            spikes_per_timestep = (
                max_spikes / (MICROSECONDS_PER_SECOND // machine_time_step))
            # avoid a possible division by zero / small number (which may
            # result in a value that doesn't fit in a uint32) by only
            # setting time_between_spikes if spikes_per_timestep is > 1
            time_between_spikes = 0.0
            if spikes_per_timestep > 1:
                time_between_spikes = (
                    (machine_time_step * time_scale_factor) /
                    (spikes_per_timestep * 2.0))
            spec.write_value(data=int(time_between_spikes))
        else:

            # If the rate is 0 or less, set a "time between spikes" of 1
            # to ensure that some time is put between spikes in event
            # of a rate change later on
            spec.write_value(data=1)

        # Write the number of seconds per timestep (unsigned long fract)
        spec.write_value(
            data=float(machine_time_step) / MICROSECONDS_PER_SECOND,
            data_type=DataType.U032)

        # Write the number of timesteps per second (accum)
        spec.write_value(
            data=MICROSECONDS_PER_SECOND / float(machine_time_step),
            data_type=DataType.S1615)

        # Write the slow-rate-per-tick-cutoff (accum)
        spec.write_value(
            data=SLOW_RATE_PER_TICK_CUTOFF, data_type=DataType.S1615)

        # Write the lo_atom ID
        spec.write_value(data=vertex_slice.lo_atom)

        # Write the number of sources
        spec.write_value(data=vertex_slice.n_atoms)

        # Write the random seed (4 words), generated randomly!
        spec.write_value(data=self._rng.randint(0x7FFFFFFF))
        spec.write_value(data=self._rng.randint(0x7FFFFFFF))
        spec.write_value(data=self._rng.randint(0x7FFFFFFF))
        spec.write_value(data=self._rng.randint(0x7FFFFFFF))

        # Compute the start times in machine time steps
        start = self._start[vertex_slice.as_slice]
        start_scaled = self._convert_ms_to_n_timesteps(
            start, machine_time_step)

        # Compute the end times as start times + duration in machine time steps
        # (where duration is not None)
        duration = self._duration[vertex_slice.as_slice]
        end_scaled = numpy.zeros(len(duration), dtype="uint32")
        none_positions = numpy.isnan(duration)
        positions = numpy.invert(none_positions)
        end_scaled[none_positions] = 0xFFFFFFFF
        end_scaled[positions] = self._convert_ms_to_n_timesteps(
            start[positions] + duration[positions], machine_time_step)

        # Get the rates for the atoms
        rates = self._rate[vertex_slice.as_slice].astype("float")

        # Compute the spikes per tick for each atom
        spikes_per_tick = (
            rates * (float(machine_time_step) / MICROSECONDS_PER_SECOND))

        # Determine which sources are fast and which are slow
        is_fast_source = spikes_per_tick > SLOW_RATE_PER_TICK_CUTOFF

        # Compute the e^-(spikes_per_tick) for fast sources to allow fast
        # computation of the Poisson distribution to get the number of spikes
        # per timestep
        exp_minus_lambda = numpy.zeros(len(spikes_per_tick), dtype="float")
        exp_minus_lambda[is_fast_source] = numpy.exp(
            -1.0 * spikes_per_tick[is_fast_source])
        # Compute the inter-spike-interval for slow sources to get the average
        # number of timesteps between spikes
        isi_val = numpy.zeros(len(spikes_per_tick), dtype="float")
        elements = numpy.logical_not(is_fast_source) & (spikes_per_tick > 0)
        isi_val[elements] = 1.0 / spikes_per_tick[elements]

        # Get the time to spike value
        time_to_spike = self._time_to_spike[vertex_slice.as_slice]

        # Merge the arrays as parameters per atom
        data = numpy.dstack((
            start_scaled.astype("uint32"),
            end_scaled.astype("uint32"),
            is_fast_source.astype("uint32"),
            (exp_minus_lambda * (2 ** 32)).astype("uint32"),
            (isi_val * (2 ** 15)).astype("uint32"),
            (time_to_spike * (2 ** 15)).astype("uint32")
        ))[0]

        spec.write_array(data)

    @staticmethod
    def _convert_ms_to_n_timesteps(value, machine_time_step):
        return numpy.round(
            value * (MICROSECONDS_PER_MILLISECOND / float(machine_time_step)))

    @staticmethod
    def _convert_n_timesteps_to_ms(value, machine_time_step):
        return (
            value / (MICROSECONDS_PER_MILLISECOND / float(machine_time_step)))

    @overrides(AbstractSpikeRecordable.is_recording_spikes)
    def is_recording_spikes(self):
        return self._spike_recorder.record

    @overrides(AbstractSpikeRecordable.set_recording_spikes)
    def set_recording_spikes(
            self, new_state=True, sampling_interval=None, indexes=None):
        if sampling_interval is not None:
            logger.warning("Sampling interval currently not supported for "
                           "SpikeSourcePoisson so being ignored")
        if indexes is not None:
            logger.warning("indexes not supported for "
                           "SpikeSourcePoisson so being ignored")
        self._spike_recorder.record = new_state

    @overrides(AbstractSpikeRecordable.get_spikes_sampling_interval)
    def get_spikes_sampling_interval(self):
        return globals_variables.get_simulator().machine_time_step

    def get_sdram_usage_for_atoms(self, vertex_slice):
        """ Calculate total SDRAM usage for a set of atoms

        :param vertex_slice: the atoms to calculate SDRAM usage for
        :return: SDRAM usage as a number of bytes
        """
        poisson_params_sz = self.get_params_bytes(vertex_slice)
        total_size = (
            SYSTEM_BYTES_REQUIREMENT +
            SpikeSourcePoissonMachineVertex.get_provenance_data_size(0) +
            poisson_params_sz)
        total_size += self._get_number_of_mallocs_used_by_dsg() * \
            SARK_PER_MALLOC_SDRAM_USAGE
        return total_size

    def _get_number_of_mallocs_used_by_dsg(self):
        """ Work out how many allocation requests are required by the tools

        :return: the number of allocation requests
        """
        standard_mallocs = self._DEFAULT_MALLOCS_USED
        if self._spike_recorder.record:
            standard_mallocs += 1
        return standard_mallocs

    @staticmethod
    def get_dtcm_usage_for_atoms():
        return 0

    @staticmethod
    def get_cpu_usage_for_atoms():
        return 0

    @inject_items({
        "machine_time_step": "MachineTimeStep",
        "time_scale_factor": "TimeScaleFactor",
        "graph_mapper": "MemoryGraphMapper",
        "routing_info": "MemoryRoutingInfos",
        "graph": "MemoryMachineGraph"})
    @overrides(
        AbstractRewritesDataSpecification.regenerate_data_specification,
        additional_arguments={
            "machine_time_step", "time_scale_factor", "graph_mapper",
            "routing_info", "graph"})
    def regenerate_data_specification(
            self, spec, placement, machine_time_step, time_scale_factor,
            graph_mapper, routing_info, graph):
        # pylint: disable=too-many-arguments, arguments-differ

        # reserve the neuron parameters data region
        self._reserve_poisson_params_region(placement, graph_mapper, spec)

        # allocate parameters
        self._write_poisson_parameters(
            spec=spec, graph=graph, placement=placement,
            routing_info=routing_info,
            vertex_slice=graph_mapper.get_slice(placement.vertex),
            machine_time_step=machine_time_step,
            time_scale_factor=time_scale_factor)

        # end spec
        spec.end_specification()

    @overrides(AbstractRewritesDataSpecification
               .requires_memory_regions_to_be_reloaded)
    def requires_memory_regions_to_be_reloaded(self):
        return self._change_requires_neuron_parameters_reload

    @overrides(AbstractRewritesDataSpecification.mark_regions_reloaded)
    def mark_regions_reloaded(self):
        self._change_requires_neuron_parameters_reload = False

    @overrides(AbstractReadParametersBeforeSet.read_parameters_from_machine)
    def read_parameters_from_machine(
            self, transceiver, placement, vertex_slice):

        # locate SDRAM address to where the neuron parameters are stored
        poisson_parameter_region_sdram_address = \
            helpful_functions.locate_memory_region_for_placement(
                placement, _REGIONS.POISSON_PARAMS_REGION.value, transceiver)

        # shift past the extra stuff before neuron parameters that we don't
        # need to read
        poisson_parameter_parameters_sdram_address = \
            poisson_parameter_region_sdram_address + \
            START_OF_POISSON_GENERATOR_PARAMETERS

        # get size of poisson params
        size_of_region = self.get_params_bytes(vertex_slice)
        size_of_region -= START_OF_POISSON_GENERATOR_PARAMETERS

        # get data from the machine
        byte_array = transceiver.read_memory(
            placement.x, placement.y,
            poisson_parameter_parameters_sdram_address, size_of_region)

        # Convert the data to parameter values
        param_types = [item.data_type() for item in _PoissonStruct]
        values, _ = utility_calls.translate_parameters(
            param_types, byte_array, 0, vertex_slice)

        # Convert start values as timesteps into milliseconds
        self._start[vertex_slice.as_slice] = self._convert_n_timesteps_to_ms(
            values[0], self._machine_time_step)

        # Convert end values as timesteps to durations in milliseconds
        self._duration[vertex_slice.as_slice] = \
            self._convert_n_timesteps_to_ms(
                values[1], self._machine_time_step) - \
            self._start[vertex_slice.as_slice]

        # Work out the spikes per tick depending on if the source is slow
        # or fast
        is_fast_source = values[2] == 1.0
        spikes_per_tick = numpy.zeros(len(is_fast_source), dtype="float")
        spikes_per_tick[is_fast_source] = numpy.log(
            values[3][is_fast_source]) * -1.0
        slow_elements = values[4] > 0
        spikes_per_tick[slow_elements] = 1.0 / values[4][slow_elements]

        # Convert spikes per tick to rates
        self._rate[vertex_slice.as_slice] = (
            spikes_per_tick *
            (MICROSECONDS_PER_SECOND / float(self._machine_time_step)))

        # Store the updated time until next spike so that it can be
        # rewritten when the parameters are loaded
        self._time_to_spike[vertex_slice.as_slice] = values[5]

    @inject_items({
        "machine_time_step": "MachineTimeStep",
        "time_scale_factor": "TimeScaleFactor",
        "graph_mapper": "MemoryGraphMapper",
        "routing_info": "MemoryRoutingInfos",
        "tags": "MemoryTags",
        "n_machine_time_steps": "TotalMachineTimeSteps",
        "graph": "MemoryMachineGraph"
    })
    @overrides(
        AbstractGeneratesDataSpecification.generate_data_specification,
        additional_arguments={
            "machine_time_step", "time_scale_factor", "graph_mapper",
            "routing_info", "tags", "n_machine_time_steps", "graph"
        }
    )
    def generate_data_specification(
            self, spec, placement, machine_time_step, time_scale_factor,
            graph_mapper, routing_info, tags, n_machine_time_steps, graph):
        # pylint: disable=too-many-arguments, arguments-differ
        self._machine_time_step = machine_time_step
        vertex = placement.vertex
        vertex_slice = graph_mapper.get_slice(vertex)

        spec.comment("\n*** Spec for SpikeSourcePoisson Instance ***\n\n")

        # Reserve SDRAM space for memory areas:
        self.reserve_memory_regions(spec, placement, graph_mapper)

        # write setup data
        spec.switch_write_focus(_REGIONS.SYSTEM_REGION.value)
        spec.write_array(simulation_utilities.get_simulation_header_array(
            self.get_binary_file_name(), machine_time_step,
            time_scale_factor))

        # write recording data
        ip_tags = tags.get_ip_tags_for_vertex(vertex)
        spec.switch_write_focus(_REGIONS.SPIKE_HISTORY_REGION.value)
        recorded_region_sizes = recording_utilities.get_recorded_region_sizes(
            [self._spike_recorder.get_sdram_usage_in_bytes(
                vertex_slice.n_atoms, self._max_spikes_per_ts(
                    vertex_slice, n_machine_time_steps, machine_time_step),
                n_machine_time_steps)],
            self._maximum_sdram_for_buffering)
        spec.write_array(recording_utilities.get_recording_header_array(
            recorded_region_sizes, self._time_between_requests,
            self._buffer_size_before_receive, ip_tags))

        # write parameters
        self._write_poisson_parameters(
            spec, graph, placement, routing_info, vertex_slice,
            machine_time_step, time_scale_factor)

        # End-of-Spec:
        spec.end_specification()

    @overrides(AbstractHasAssociatedBinary.get_binary_file_name)
    def get_binary_file_name(self):
        return "spike_source_poisson.aplx"

    @overrides(AbstractHasAssociatedBinary.get_binary_start_type)
    def get_binary_start_type(self):
        return ExecutableType.USES_SIMULATION_INTERFACE

    @overrides(AbstractSpikeRecordable.get_spikes)
    def get_spikes(
            self, placements, graph_mapper, buffer_manager, machine_time_step):
        return self._spike_recorder.get_spikes(
            self.label, buffer_manager,
            SpikeSourcePoisson.SPIKE_RECORDING_REGION_ID,
            placements, graph_mapper, self, machine_time_step)

    @overrides(AbstractProvidesOutgoingPartitionConstraints.
               get_outgoing_partition_constraints)
    def get_outgoing_partition_constraints(self, partition):
        return [ContiguousKeyRangeContraint()]

    @overrides(AbstractSpikeRecordable.clear_spike_recording)
    def clear_spike_recording(self, buffer_manager, placements, graph_mapper):
        machine_vertices = graph_mapper.get_machine_vertices(self)
        for machine_vertex in machine_vertices:
            placement = placements.get_placement_of_vertex(machine_vertex)
            buffer_manager.clear_recorded_data(
                placement.x, placement.y, placement.p,
                SpikeSourcePoisson.SPIKE_RECORDING_REGION_ID)

    def describe(self):
        """ Return a human-readable description of the cell or synapse type.

        The output may be customised by specifying a different template\
        together with an associated template engine\
        (see ``pyNN.descriptions``).

        If template is None, then a dictionary containing the template context\
        will be returned.
        """

        parameters = dict()
        for parameter_name in self.default_parameters:
            parameters[parameter_name] = self.get_value(parameter_name)

        context = {
            "name": self._model_name,
            "default_parameters": self.default_parameters,
            "default_initial_values": self.default_parameters,
            "parameters": parameters,
        }
        return context
=======
    def create_vertex(self, n_neurons, label, constraints, seed):
        max_atoms = self.get_max_atoms_per_core()
        return SpikeSourcePoissonVertex(
            n_neurons, constraints, label, self._rate, self._start,
            self._duration, seed, max_atoms, self)
>>>>>>> 5eff7ae9
<|MERGE_RESOLUTION|>--- conflicted
+++ resolved
@@ -8,15 +8,6 @@
 # real-time)
 DEFAULT_MAX_ATOMS_PER_CORE = 500
 
-<<<<<<< HEAD
-from pacman.executor.injection_decorator import inject_items
-from pacman.model.constraints.key_allocator_constraints \
-    import ContiguousKeyRangeContraint
-from pacman.model.graphs.application import ApplicationVertex
-from pacman.model.resources import CPUCyclesPerTickResource, DTCMResource
-from pacman.model.resources import ResourceContainer, ConstantSDRAM
-=======
->>>>>>> 5eff7ae9
 
 class SpikeSourcePoisson(AbstractPyNNModel):
 
@@ -38,726 +29,8 @@
             return DEFAULT_MAX_ATOMS_PER_CORE
         return super(SpikeSourcePoisson, cls).get_max_atoms_per_core()
 
-<<<<<<< HEAD
-START_OF_POISSON_GENERATOR_PARAMETERS = PARAMS_BASE_WORDS * 4
-MICROSECONDS_PER_SECOND = 1000000.0
-MICROSECONDS_PER_MILLISECOND = 1000.0
-SLOW_RATE_PER_TICK_CUTOFF = 1.0
-_REGIONS = SpikeSourcePoissonMachineVertex.POISSON_SPIKE_SOURCE_REGIONS
-
-
-class _PoissonStruct(Enum):
-    """ The Poisson Data Structure
-    """
-
-    START_SCALED = (0, DataType.UINT32)
-    END_SCALED = (1, DataType.UINT32)
-    IS_FAST_SOURCE = (2, DataType.UINT32)
-    EXP_MINUS_LAMDA = (3, DataType.U032)
-    ISI_VAL = (4, DataType.S1615)
-    TIME_TO_SPIKE = (5, DataType.S1615)
-
-    def __new__(cls, value, data_type, doc=""):
-        # pylint: disable=protected-access
-        obj = object.__new__(cls)
-        obj._value_ = value
-        obj._data_type = data_type
-        obj.__doc__ = doc
-        return obj
-
-    def __init__(self, value, data_type, doc=""):
-        self._value_ = value
-        self._data_type = data_type
-        self.__doc__ = doc
-
-    def data_type(self):
-        return self._data_type
-
-
-class SpikeSourcePoisson(
-        ApplicationVertex, AbstractGeneratesDataSpecification,
-        AbstractHasAssociatedBinary, AbstractSpikeRecordable,
-        AbstractProvidesOutgoingPartitionConstraints,
-        AbstractChangableAfterRun, AbstractReadParametersBeforeSet,
-        AbstractRewritesDataSpecification, SimplePopulationSettable,
-        ProvidesKeyToAtomMappingImpl):
-    """ A Poisson-distributed Spike source object
-    """
-
-    _N_POPULATION_RECORDING_REGIONS = 1
-    _DEFAULT_MALLOCS_USED = 2
-    SPIKE_RECORDING_REGION_ID = 0
-
-    # Technically, this is ~2900 in terms of DTCM, but is timescale dependent
-    # in terms of CPU (2900 at 10 times slow down is fine, but not at
-    # real-time)
-    DEFAULT_MAX_ATOMS_PER_CORE = 500
-    _model_based_max_atoms_per_core = DEFAULT_MAX_ATOMS_PER_CORE
-
-    # A count of the number of poisson vertices, to work out the random
-    # back off range
-    _n_poisson_machine_vertices = 0
-
-    # parameters expected by PyNN
-    default_parameters = {
-        'start': 0.0, 'duration': None, 'rate': 1.0}
-
-    # parameters expected by SpiNNaker
-    non_pynn_default_parameters = {
-        'constraints': None, 'seed': None, 'label': None}
-
-    def __init__(
-            self, n_neurons,
-            constraints=non_pynn_default_parameters['constraints'],
-            label=non_pynn_default_parameters['label'],
-            rate=default_parameters['rate'],
-            start=default_parameters['start'],
-            duration=default_parameters['duration'],
-            seed=non_pynn_default_parameters['seed']):
-        # pylint: disable=too-many-arguments
-        super(SpikeSourcePoisson, self).__init__(
-            label, constraints, self._model_based_max_atoms_per_core)
-
-        config = globals_variables.get_simulator().config
-
-        # atoms params
-        self._n_atoms = n_neurons
-        self._model_name = "SpikeSourcePoisson"
-        self._seed = None
-
-        # check for changes parameters
-        self._change_requires_mapping = True
-        self._change_requires_neuron_parameters_reload = False
-
-        # Store the parameters
-        self._rate = utility_calls.convert_param_to_numpy(rate, n_neurons)
-        self._start = utility_calls.convert_param_to_numpy(start, n_neurons)
-        self._duration = utility_calls.convert_param_to_numpy(
-            duration, n_neurons)
-        self._time_to_spike = utility_calls.convert_param_to_numpy(
-            0, n_neurons)
-        self._rng = numpy.random.RandomState(seed)
-        self._machine_time_step = None
-
-        # Prepare for recording, and to get spikes
-        self._spike_recorder = MultiSpikeRecorder()
-        self._time_between_requests = config.getint(
-            "Buffers", "time_between_requests")
-        self._receive_buffer_host = config.get(
-            "Buffers", "receive_buffer_host")
-        self._receive_buffer_port = helpful_functions.read_config_int(
-            config, "Buffers", "receive_buffer_port")
-        self._minimum_buffer_sdram = config.getint(
-            "Buffers", "minimum_buffer_sdram")
-        self._using_auto_pause_and_resume = config.getboolean(
-            "Buffers", "use_auto_pause_and_resume")
-
-        spike_buffer_max_size = 0
-        self._buffer_size_before_receive = None
-        if config.getboolean("Buffers", "enable_buffered_recording"):
-            spike_buffer_max_size = config.getint(
-                "Buffers", "spike_buffer_size")
-            self._buffer_size_before_receive = config.getint(
-                "Buffers", "buffer_size_before_receive")
-        self._maximum_sdram_for_buffering = [spike_buffer_max_size]
-
-    @property
-    @overrides(AbstractChangableAfterRun.requires_mapping)
-    def requires_mapping(self):
-        return self._change_requires_mapping
-
-    @overrides(AbstractChangableAfterRun.mark_no_changes)
-    def mark_no_changes(self):
-        self._change_requires_mapping = False
-
-    @overrides(SimplePopulationSettable.set_value)
-    def set_value(self, key, value):
-        SimplePopulationSettable.set_value(self, key, value)
-        self._change_requires_neuron_parameters_reload = True
-
-    def _max_spikes_per_ts(
-            self, vertex_slice, n_machine_time_steps, machine_time_step):
-        max_rate = numpy.amax(self._rate[vertex_slice.as_slice])
-        if max_rate == 0:
-            return 0
-        ts_per_second = MICROSECONDS_PER_SECOND / float(machine_time_step)
-        max_spikes_per_ts = scipy.stats.poisson.ppf(
-            1.0 - (1.0 / float(n_machine_time_steps)),
-            float(max_rate) / ts_per_second)
-        return int(math.ceil(max_spikes_per_ts)) + 1.0
-
-    @inject_items({
-        "n_machine_time_steps": "TotalMachineTimeSteps",
-        "machine_time_step": "MachineTimeStep"
-    })
-    @overrides(
-        ApplicationVertex.get_resources_used_by_atoms,
-        additional_arguments={"n_machine_time_steps", "machine_time_step"}
-    )
-    def get_resources_used_by_atoms(
-            self, vertex_slice, n_machine_time_steps, machine_time_step):
-        # pylint: disable=arguments-differ
-
-        # build resources as i currently know
-        container = ResourceContainer(
-            sdram=ConstantSDRAM(self.get_sdram_usage_for_atoms(vertex_slice)),
-            dtcm=DTCMResource(self.get_dtcm_usage_for_atoms()),
-            cpu_cycles=CPUCyclesPerTickResource(
-                self.get_cpu_usage_for_atoms()))
-
-        recording_sizes = recording_utilities.get_recording_region_sizes(
-            [self._spike_recorder.get_sdram_usage_in_bytes(
-                vertex_slice.n_atoms, self._max_spikes_per_ts(
-                    vertex_slice, n_machine_time_steps, machine_time_step),
-                self._N_POPULATION_RECORDING_REGIONS) * n_machine_time_steps],
-            self._minimum_buffer_sdram,
-            self._maximum_sdram_for_buffering,
-            self._using_auto_pause_and_resume)
-        container.extend(recording_utilities.get_recording_resources(
-            recording_sizes, self._receive_buffer_host,
-            self._receive_buffer_port))
-        return container
-
-    @property
-    def n_atoms(self):
-        return self._n_atoms
-
-    @inject_items({
-        "n_machine_time_steps": "TotalMachineTimeSteps",
-        "machine_time_step": "MachineTimeStep"
-    })
-    @overrides(
-        ApplicationVertex.create_machine_vertex,
-        additional_arguments={"n_machine_time_steps", "machine_time_step"}
-    )
-    def create_machine_vertex(
-            self, vertex_slice, resources_required, n_machine_time_steps,
-            machine_time_step, label=None, constraints=None):
-        # pylint: disable=too-many-arguments, arguments-differ
-        SpikeSourcePoisson._n_poisson_machine_vertices += 1
-        buffered_sdram_per_timestep =\
-            self._spike_recorder.get_sdram_usage_in_bytes(
-                vertex_slice.n_atoms, self._max_spikes_per_ts(
-                    vertex_slice, n_machine_time_steps, machine_time_step), 1)
-        minimum_buffer_sdram = recording_utilities.get_minimum_buffer_sdram(
-            [buffered_sdram_per_timestep * n_machine_time_steps],
-            self._minimum_buffer_sdram)
-        return SpikeSourcePoissonMachineVertex(
-            resources_required, self._spike_recorder.record,
-            minimum_buffer_sdram[0], buffered_sdram_per_timestep,
-            constraints, label)
-
-    @property
-    def rate(self):
-        return self._rate
-
-    @rate.setter
-    def rate(self, rate):
-        self._rate = utility_calls.convert_param_to_numpy(rate, self._n_atoms)
-
-    @property
-    def start(self):
-        return self._start
-
-    @start.setter
-    def start(self, start):
-        self._start = utility_calls.convert_param_to_numpy(
-            start, self._n_atoms)
-
-    @property
-    def duration(self):
-        return self._duration
-
-    @duration.setter
-    def duration(self, duration):
-        self._duration = utility_calls.convert_param_to_numpy(
-            duration, self._n_atoms)
-
-    @property
-    def seed(self):
-        return self._seed
-
-    @seed.setter
-    def seed(self, seed):
-        self._seed = seed
-
-    @staticmethod
-    def set_model_max_atoms_per_core(new_value=DEFAULT_MAX_ATOMS_PER_CORE):
-        SpikeSourcePoisson._model_based_max_atoms_per_core = new_value
-
-    @staticmethod
-    def get_max_atoms_per_core():
-        return SpikeSourcePoisson._model_based_max_atoms_per_core
-
-    @staticmethod
-    def get_params_bytes(vertex_slice):
-        """ Gets the size of the Poisson parameters in bytes
-
-        :param vertex_slice:
-        """
-        return (PARAMS_BASE_WORDS +
-                (vertex_slice.n_atoms * PARAMS_WORDS_PER_NEURON)) * 4
-
-    def reserve_memory_regions(self, spec, placement, graph_mapper):
-        """ Reserve memory regions for Poisson source parameters and output\
-            buffer.
-
-        :param spec: the data specification writer
-        :param placement: the location this vertex resides on in the machine
-        :param graph_mapper: the mapping between app and machine graphs
-        :return: None
-        """
-        spec.comment("\nReserving memory space for data regions:\n\n")
-
-        # Reserve memory:
-        spec.reserve_memory_region(
-            region=_REGIONS.SYSTEM_REGION.value,
-            size=SYSTEM_BYTES_REQUIREMENT,
-            label='setup')
-
-        # reserve poisson params DSG region
-        self._reserve_poisson_params_region(placement, graph_mapper, spec)
-
-        spec.reserve_memory_region(
-            region=_REGIONS.SPIKE_HISTORY_REGION.value,
-            size=recording_utilities.get_recording_header_size(1),
-            label="Recording")
-        placement.vertex.reserve_provenance_data_region(spec)
-
-    def _reserve_poisson_params_region(self, placement, graph_mapper, spec):
-        """ Allocate space for the Poisson parameter region itself, as\
-            it can be reused for setters after an initial run
-
-        :param placement: the location on machine for this vertex
-        :param graph_mapper: the mapping between machine and application graphs
-        :param spec: the DSG writer
-        :return:  None
-        """
-        spec.reserve_memory_region(
-            region=_REGIONS.POISSON_PARAMS_REGION.value,
-            size=self.get_params_bytes(graph_mapper.get_slice(
-                placement.vertex)), label='PoissonParams')
-
-    def _write_poisson_parameters(
-            self, spec, graph, placement, routing_info,
-            vertex_slice, machine_time_step, time_scale_factor):
-        """ Generate Neuron Parameter data for Poisson spike sources
-
-        :param spec: the data specification writer
-        :param key: the routing key for this vertex
-        :param vertex_slice:\
-            the slice of atoms a machine vertex holds from its application\
-            vertex
-        :param machine_time_step: the time between timer tick updates.
-        :param time_scale_factor:\
-            the scaling between machine time step and real time
-        :return: None
-        """
-        # pylint: disable=too-many-arguments, too-many-locals
-        spec.comment("\nWriting Neuron Parameters for {} poisson sources:\n"
-                     .format(vertex_slice.n_atoms))
-
-        # Set the focus to the memory region 2 (neuron parameters):
-        spec.switch_write_focus(_REGIONS.POISSON_PARAMS_REGION.value)
-
-        # Write Key info for this core:
-        key = routing_info.get_first_key_from_pre_vertex(
-            placement.vertex, constants.SPIKE_PARTITION_ID)
-        spec.write_value(data=1 if key is not None else 0)
-        spec.write_value(data=key if key is not None else 0)
-
-        # Write the incoming mask if there is one
-        in_edges = graph.get_edges_ending_at_vertex_with_partition_name(
-            placement.vertex, constants.LIVE_POISSON_CONTROL_PARTITION_ID)
-        if len(in_edges) > 1:
-            raise ConfigurationException(
-                "Only one control edge can end at a Poisson vertex")
-        incoming_mask = 0
-        if len(in_edges) == 1:
-            in_edge = in_edges[0]
-
-            # Get the mask of the incoming keys
-            incoming_mask = \
-                routing_info.get_routing_info_for_edge(in_edge).first_mask
-            incoming_mask = ~incoming_mask & 0xFFFFFFFF
-        spec.write_value(incoming_mask)
-
-        # Write the random back off value
-        spec.write_value(random.randint(0, min(
-            self._n_poisson_machine_vertices,
-            MICROSECONDS_PER_SECOND // machine_time_step)))
-
-        # Write the number of microseconds between sending spikes
-        total_mean_rate = numpy.sum(self._rate)
-        if total_mean_rate > 0:
-            max_spikes = numpy.sum(scipy.stats.poisson.ppf(
-                1.0 - (1.0 / self._rate), self._rate))
-            spikes_per_timestep = (
-                max_spikes / (MICROSECONDS_PER_SECOND // machine_time_step))
-            # avoid a possible division by zero / small number (which may
-            # result in a value that doesn't fit in a uint32) by only
-            # setting time_between_spikes if spikes_per_timestep is > 1
-            time_between_spikes = 0.0
-            if spikes_per_timestep > 1:
-                time_between_spikes = (
-                    (machine_time_step * time_scale_factor) /
-                    (spikes_per_timestep * 2.0))
-            spec.write_value(data=int(time_between_spikes))
-        else:
-
-            # If the rate is 0 or less, set a "time between spikes" of 1
-            # to ensure that some time is put between spikes in event
-            # of a rate change later on
-            spec.write_value(data=1)
-
-        # Write the number of seconds per timestep (unsigned long fract)
-        spec.write_value(
-            data=float(machine_time_step) / MICROSECONDS_PER_SECOND,
-            data_type=DataType.U032)
-
-        # Write the number of timesteps per second (accum)
-        spec.write_value(
-            data=MICROSECONDS_PER_SECOND / float(machine_time_step),
-            data_type=DataType.S1615)
-
-        # Write the slow-rate-per-tick-cutoff (accum)
-        spec.write_value(
-            data=SLOW_RATE_PER_TICK_CUTOFF, data_type=DataType.S1615)
-
-        # Write the lo_atom ID
-        spec.write_value(data=vertex_slice.lo_atom)
-
-        # Write the number of sources
-        spec.write_value(data=vertex_slice.n_atoms)
-
-        # Write the random seed (4 words), generated randomly!
-        spec.write_value(data=self._rng.randint(0x7FFFFFFF))
-        spec.write_value(data=self._rng.randint(0x7FFFFFFF))
-        spec.write_value(data=self._rng.randint(0x7FFFFFFF))
-        spec.write_value(data=self._rng.randint(0x7FFFFFFF))
-
-        # Compute the start times in machine time steps
-        start = self._start[vertex_slice.as_slice]
-        start_scaled = self._convert_ms_to_n_timesteps(
-            start, machine_time_step)
-
-        # Compute the end times as start times + duration in machine time steps
-        # (where duration is not None)
-        duration = self._duration[vertex_slice.as_slice]
-        end_scaled = numpy.zeros(len(duration), dtype="uint32")
-        none_positions = numpy.isnan(duration)
-        positions = numpy.invert(none_positions)
-        end_scaled[none_positions] = 0xFFFFFFFF
-        end_scaled[positions] = self._convert_ms_to_n_timesteps(
-            start[positions] + duration[positions], machine_time_step)
-
-        # Get the rates for the atoms
-        rates = self._rate[vertex_slice.as_slice].astype("float")
-
-        # Compute the spikes per tick for each atom
-        spikes_per_tick = (
-            rates * (float(machine_time_step) / MICROSECONDS_PER_SECOND))
-
-        # Determine which sources are fast and which are slow
-        is_fast_source = spikes_per_tick > SLOW_RATE_PER_TICK_CUTOFF
-
-        # Compute the e^-(spikes_per_tick) for fast sources to allow fast
-        # computation of the Poisson distribution to get the number of spikes
-        # per timestep
-        exp_minus_lambda = numpy.zeros(len(spikes_per_tick), dtype="float")
-        exp_minus_lambda[is_fast_source] = numpy.exp(
-            -1.0 * spikes_per_tick[is_fast_source])
-        # Compute the inter-spike-interval for slow sources to get the average
-        # number of timesteps between spikes
-        isi_val = numpy.zeros(len(spikes_per_tick), dtype="float")
-        elements = numpy.logical_not(is_fast_source) & (spikes_per_tick > 0)
-        isi_val[elements] = 1.0 / spikes_per_tick[elements]
-
-        # Get the time to spike value
-        time_to_spike = self._time_to_spike[vertex_slice.as_slice]
-
-        # Merge the arrays as parameters per atom
-        data = numpy.dstack((
-            start_scaled.astype("uint32"),
-            end_scaled.astype("uint32"),
-            is_fast_source.astype("uint32"),
-            (exp_minus_lambda * (2 ** 32)).astype("uint32"),
-            (isi_val * (2 ** 15)).astype("uint32"),
-            (time_to_spike * (2 ** 15)).astype("uint32")
-        ))[0]
-
-        spec.write_array(data)
-
-    @staticmethod
-    def _convert_ms_to_n_timesteps(value, machine_time_step):
-        return numpy.round(
-            value * (MICROSECONDS_PER_MILLISECOND / float(machine_time_step)))
-
-    @staticmethod
-    def _convert_n_timesteps_to_ms(value, machine_time_step):
-        return (
-            value / (MICROSECONDS_PER_MILLISECOND / float(machine_time_step)))
-
-    @overrides(AbstractSpikeRecordable.is_recording_spikes)
-    def is_recording_spikes(self):
-        return self._spike_recorder.record
-
-    @overrides(AbstractSpikeRecordable.set_recording_spikes)
-    def set_recording_spikes(
-            self, new_state=True, sampling_interval=None, indexes=None):
-        if sampling_interval is not None:
-            logger.warning("Sampling interval currently not supported for "
-                           "SpikeSourcePoisson so being ignored")
-        if indexes is not None:
-            logger.warning("indexes not supported for "
-                           "SpikeSourcePoisson so being ignored")
-        self._spike_recorder.record = new_state
-
-    @overrides(AbstractSpikeRecordable.get_spikes_sampling_interval)
-    def get_spikes_sampling_interval(self):
-        return globals_variables.get_simulator().machine_time_step
-
-    def get_sdram_usage_for_atoms(self, vertex_slice):
-        """ Calculate total SDRAM usage for a set of atoms
-
-        :param vertex_slice: the atoms to calculate SDRAM usage for
-        :return: SDRAM usage as a number of bytes
-        """
-        poisson_params_sz = self.get_params_bytes(vertex_slice)
-        total_size = (
-            SYSTEM_BYTES_REQUIREMENT +
-            SpikeSourcePoissonMachineVertex.get_provenance_data_size(0) +
-            poisson_params_sz)
-        total_size += self._get_number_of_mallocs_used_by_dsg() * \
-            SARK_PER_MALLOC_SDRAM_USAGE
-        return total_size
-
-    def _get_number_of_mallocs_used_by_dsg(self):
-        """ Work out how many allocation requests are required by the tools
-
-        :return: the number of allocation requests
-        """
-        standard_mallocs = self._DEFAULT_MALLOCS_USED
-        if self._spike_recorder.record:
-            standard_mallocs += 1
-        return standard_mallocs
-
-    @staticmethod
-    def get_dtcm_usage_for_atoms():
-        return 0
-
-    @staticmethod
-    def get_cpu_usage_for_atoms():
-        return 0
-
-    @inject_items({
-        "machine_time_step": "MachineTimeStep",
-        "time_scale_factor": "TimeScaleFactor",
-        "graph_mapper": "MemoryGraphMapper",
-        "routing_info": "MemoryRoutingInfos",
-        "graph": "MemoryMachineGraph"})
-    @overrides(
-        AbstractRewritesDataSpecification.regenerate_data_specification,
-        additional_arguments={
-            "machine_time_step", "time_scale_factor", "graph_mapper",
-            "routing_info", "graph"})
-    def regenerate_data_specification(
-            self, spec, placement, machine_time_step, time_scale_factor,
-            graph_mapper, routing_info, graph):
-        # pylint: disable=too-many-arguments, arguments-differ
-
-        # reserve the neuron parameters data region
-        self._reserve_poisson_params_region(placement, graph_mapper, spec)
-
-        # allocate parameters
-        self._write_poisson_parameters(
-            spec=spec, graph=graph, placement=placement,
-            routing_info=routing_info,
-            vertex_slice=graph_mapper.get_slice(placement.vertex),
-            machine_time_step=machine_time_step,
-            time_scale_factor=time_scale_factor)
-
-        # end spec
-        spec.end_specification()
-
-    @overrides(AbstractRewritesDataSpecification
-               .requires_memory_regions_to_be_reloaded)
-    def requires_memory_regions_to_be_reloaded(self):
-        return self._change_requires_neuron_parameters_reload
-
-    @overrides(AbstractRewritesDataSpecification.mark_regions_reloaded)
-    def mark_regions_reloaded(self):
-        self._change_requires_neuron_parameters_reload = False
-
-    @overrides(AbstractReadParametersBeforeSet.read_parameters_from_machine)
-    def read_parameters_from_machine(
-            self, transceiver, placement, vertex_slice):
-
-        # locate SDRAM address to where the neuron parameters are stored
-        poisson_parameter_region_sdram_address = \
-            helpful_functions.locate_memory_region_for_placement(
-                placement, _REGIONS.POISSON_PARAMS_REGION.value, transceiver)
-
-        # shift past the extra stuff before neuron parameters that we don't
-        # need to read
-        poisson_parameter_parameters_sdram_address = \
-            poisson_parameter_region_sdram_address + \
-            START_OF_POISSON_GENERATOR_PARAMETERS
-
-        # get size of poisson params
-        size_of_region = self.get_params_bytes(vertex_slice)
-        size_of_region -= START_OF_POISSON_GENERATOR_PARAMETERS
-
-        # get data from the machine
-        byte_array = transceiver.read_memory(
-            placement.x, placement.y,
-            poisson_parameter_parameters_sdram_address, size_of_region)
-
-        # Convert the data to parameter values
-        param_types = [item.data_type() for item in _PoissonStruct]
-        values, _ = utility_calls.translate_parameters(
-            param_types, byte_array, 0, vertex_slice)
-
-        # Convert start values as timesteps into milliseconds
-        self._start[vertex_slice.as_slice] = self._convert_n_timesteps_to_ms(
-            values[0], self._machine_time_step)
-
-        # Convert end values as timesteps to durations in milliseconds
-        self._duration[vertex_slice.as_slice] = \
-            self._convert_n_timesteps_to_ms(
-                values[1], self._machine_time_step) - \
-            self._start[vertex_slice.as_slice]
-
-        # Work out the spikes per tick depending on if the source is slow
-        # or fast
-        is_fast_source = values[2] == 1.0
-        spikes_per_tick = numpy.zeros(len(is_fast_source), dtype="float")
-        spikes_per_tick[is_fast_source] = numpy.log(
-            values[3][is_fast_source]) * -1.0
-        slow_elements = values[4] > 0
-        spikes_per_tick[slow_elements] = 1.0 / values[4][slow_elements]
-
-        # Convert spikes per tick to rates
-        self._rate[vertex_slice.as_slice] = (
-            spikes_per_tick *
-            (MICROSECONDS_PER_SECOND / float(self._machine_time_step)))
-
-        # Store the updated time until next spike so that it can be
-        # rewritten when the parameters are loaded
-        self._time_to_spike[vertex_slice.as_slice] = values[5]
-
-    @inject_items({
-        "machine_time_step": "MachineTimeStep",
-        "time_scale_factor": "TimeScaleFactor",
-        "graph_mapper": "MemoryGraphMapper",
-        "routing_info": "MemoryRoutingInfos",
-        "tags": "MemoryTags",
-        "n_machine_time_steps": "TotalMachineTimeSteps",
-        "graph": "MemoryMachineGraph"
-    })
-    @overrides(
-        AbstractGeneratesDataSpecification.generate_data_specification,
-        additional_arguments={
-            "machine_time_step", "time_scale_factor", "graph_mapper",
-            "routing_info", "tags", "n_machine_time_steps", "graph"
-        }
-    )
-    def generate_data_specification(
-            self, spec, placement, machine_time_step, time_scale_factor,
-            graph_mapper, routing_info, tags, n_machine_time_steps, graph):
-        # pylint: disable=too-many-arguments, arguments-differ
-        self._machine_time_step = machine_time_step
-        vertex = placement.vertex
-        vertex_slice = graph_mapper.get_slice(vertex)
-
-        spec.comment("\n*** Spec for SpikeSourcePoisson Instance ***\n\n")
-
-        # Reserve SDRAM space for memory areas:
-        self.reserve_memory_regions(spec, placement, graph_mapper)
-
-        # write setup data
-        spec.switch_write_focus(_REGIONS.SYSTEM_REGION.value)
-        spec.write_array(simulation_utilities.get_simulation_header_array(
-            self.get_binary_file_name(), machine_time_step,
-            time_scale_factor))
-
-        # write recording data
-        ip_tags = tags.get_ip_tags_for_vertex(vertex)
-        spec.switch_write_focus(_REGIONS.SPIKE_HISTORY_REGION.value)
-        recorded_region_sizes = recording_utilities.get_recorded_region_sizes(
-            [self._spike_recorder.get_sdram_usage_in_bytes(
-                vertex_slice.n_atoms, self._max_spikes_per_ts(
-                    vertex_slice, n_machine_time_steps, machine_time_step),
-                n_machine_time_steps)],
-            self._maximum_sdram_for_buffering)
-        spec.write_array(recording_utilities.get_recording_header_array(
-            recorded_region_sizes, self._time_between_requests,
-            self._buffer_size_before_receive, ip_tags))
-
-        # write parameters
-        self._write_poisson_parameters(
-            spec, graph, placement, routing_info, vertex_slice,
-            machine_time_step, time_scale_factor)
-
-        # End-of-Spec:
-        spec.end_specification()
-
-    @overrides(AbstractHasAssociatedBinary.get_binary_file_name)
-    def get_binary_file_name(self):
-        return "spike_source_poisson.aplx"
-
-    @overrides(AbstractHasAssociatedBinary.get_binary_start_type)
-    def get_binary_start_type(self):
-        return ExecutableType.USES_SIMULATION_INTERFACE
-
-    @overrides(AbstractSpikeRecordable.get_spikes)
-    def get_spikes(
-            self, placements, graph_mapper, buffer_manager, machine_time_step):
-        return self._spike_recorder.get_spikes(
-            self.label, buffer_manager,
-            SpikeSourcePoisson.SPIKE_RECORDING_REGION_ID,
-            placements, graph_mapper, self, machine_time_step)
-
-    @overrides(AbstractProvidesOutgoingPartitionConstraints.
-               get_outgoing_partition_constraints)
-    def get_outgoing_partition_constraints(self, partition):
-        return [ContiguousKeyRangeContraint()]
-
-    @overrides(AbstractSpikeRecordable.clear_spike_recording)
-    def clear_spike_recording(self, buffer_manager, placements, graph_mapper):
-        machine_vertices = graph_mapper.get_machine_vertices(self)
-        for machine_vertex in machine_vertices:
-            placement = placements.get_placement_of_vertex(machine_vertex)
-            buffer_manager.clear_recorded_data(
-                placement.x, placement.y, placement.p,
-                SpikeSourcePoisson.SPIKE_RECORDING_REGION_ID)
-
-    def describe(self):
-        """ Return a human-readable description of the cell or synapse type.
-
-        The output may be customised by specifying a different template\
-        together with an associated template engine\
-        (see ``pyNN.descriptions``).
-
-        If template is None, then a dictionary containing the template context\
-        will be returned.
-        """
-
-        parameters = dict()
-        for parameter_name in self.default_parameters:
-            parameters[parameter_name] = self.get_value(parameter_name)
-
-        context = {
-            "name": self._model_name,
-            "default_parameters": self.default_parameters,
-            "default_initial_values": self.default_parameters,
-            "parameters": parameters,
-        }
-        return context
-=======
     def create_vertex(self, n_neurons, label, constraints, seed):
         max_atoms = self.get_max_atoms_per_core()
         return SpikeSourcePoissonVertex(
             n_neurons, constraints, label, self._rate, self._start,
-            self._duration, seed, max_atoms, self)
->>>>>>> 5eff7ae9
+            self._duration, seed, max_atoms, self)