# Copyright (c) 2017-2019 The University of Manchester
#
# This program is free software: you can redistribute it and/or modify
# it under the terms of the GNU General Public License as published by
# the Free Software Foundation, either version 3 of the License, or
# (at your option) any later version.
#
# This program is distributed in the hope that it will be useful,
# but WITHOUT ANY WARRANTY; without even the implied warranty of
# MERCHANTABILITY or FITNESS FOR A PARTICULAR PURPOSE.  See the
# GNU General Public License for more details.
#
# You should have received a copy of the GNU General Public License
# along with this program.  If not, see <http://www.gnu.org/licenses/>.

import unittest
from spinn_front_end_common.utilities import globals_variables
from spynnaker.pyNN.models.spike_source import SpikeSourceArrayVertex
<<<<<<< HEAD
from spynnaker.pyNN.utilities.spynnaker_failed_state import (
    SpynnakerFailedState)
# This imports AbstractSpiNNakerCommon which calls set_cfg_files
import spynnaker8  # noqa: F401


class MockSimulator():
    current_time = 10

    def get_current_time(self):
        return self.current_time
=======
import spynnaker8
>>>>>>> 407dcd94


class TestSpikeSourceArrayVertex(unittest.TestCase):

    @classmethod
    def setUpClass(cls):
        spynnaker8.setup()

    @classmethod
    def tearDownClass(cls):
        globals_variables.unset_simulator()

    def test_no_spikes(self):
        v = SpikeSourceArrayVertex(
            n_neurons=5, spike_times=[], constraints=None, label="test",
            max_atoms_per_core=None, model=None, splitter=None)
        v.spike_times = []
        v.set_value_by_selector([1, 3], "spike_times", [1, 2, 3])
        self.assertListEqual(
            [[], [1, 2, 3], [], [1, 2, 3], []], v.spike_times)

    def test_singleton_list(self):
        v = SpikeSourceArrayVertex(
            n_neurons=5, spike_times=[1, 11, 22], constraints=None,
            label="test", max_atoms_per_core=None, model=None, splitter=None)
        v.spike_times = [2, 12, 32]

    def test_double_list(self):
        SpikeSourceArrayVertex(
            n_neurons=3, spike_times=[[1], [11], [22]], constraints=None,
            label="test", max_atoms_per_core=None, model=None, splitter=None)<|MERGE_RESOLUTION|>--- conflicted
+++ resolved
@@ -16,21 +16,7 @@
 import unittest
 from spinn_front_end_common.utilities import globals_variables
 from spynnaker.pyNN.models.spike_source import SpikeSourceArrayVertex
-<<<<<<< HEAD
-from spynnaker.pyNN.utilities.spynnaker_failed_state import (
-    SpynnakerFailedState)
-# This imports AbstractSpiNNakerCommon which calls set_cfg_files
 import spynnaker8  # noqa: F401
-
-
-class MockSimulator():
-    current_time = 10
-
-    def get_current_time(self):
-        return self.current_time
-=======
-import spynnaker8
->>>>>>> 407dcd94
 
 
 class TestSpikeSourceArrayVertex(unittest.TestCase):
