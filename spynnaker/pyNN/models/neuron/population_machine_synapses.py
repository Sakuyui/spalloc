--- conflicted
+++ resolved
@@ -242,18 +242,14 @@
             The specific projection within the edge
         """
         return self._synaptic_matrices.get_connections_from_machine(
-<<<<<<< HEAD
             transceiver, placement, app_edge, synapse_info, self._vertex_slice)
-=======
-            transceiver, placement, app_edge, synapse_info)
-
-    def clear_connection_cache(self):
-        """ Flush the cache of connection information; needed for a second run
-        """
-        self._synaptic_matrices.clear_connection_cache()
 
     @property
     @overrides(AbstractSynapseExpandable.max_gen_data)
     def max_gen_data(self):
         return self._synaptic_matrices.max_gen_data
->>>>>>> c7d922f9
+
+    @property
+    @overrides(AbstractSynapseExpandable.bit_field_size)
+    def bit_field_size(self):
+        return self._synaptic_matrices.bit_field_size