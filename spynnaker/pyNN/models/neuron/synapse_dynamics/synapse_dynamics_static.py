--- conflicted
+++ resolved
@@ -1,7 +1,8 @@
 import numpy
 import math
 
-<<<<<<< HEAD
+from spynnaker.pyNN.models.neuron.synapse_dynamics \
+    .abstract_static_synapse_dynamics import AbstractStaticSynapseDynamics
 from spinn_front_end_common.abstract_models.\
     abstract_changable_after_run import AbstractChangableAfterRun
 from spinn_utilities.overrides import overrides
@@ -14,15 +15,7 @@
         AbstractStaticSynapseDynamics, AbstractPopulationSettable,
         AbstractChangableAfterRun):
 
-    def __init__(self):
-=======
-from spynnaker.pyNN.models.neuron.synapse_dynamics \
-    .abstract_static_synapse_dynamics import AbstractStaticSynapseDynamics
-
-
-class SynapseDynamicsStatic(AbstractStaticSynapseDynamics):
     def __init__(self, pad_to_length=None):
->>>>>>> 9a643fbd
         AbstractStaticSynapseDynamics.__init__(self)
         AbstractPopulationSettable.__init__(self)
         AbstractChangableAfterRun.__init__(self)
