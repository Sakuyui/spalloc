
# pacman imports
from pacman.model.routing_info.dict_based_partitioned_edge_n_keys_map import \
    DictBasedPartitionedEdgeNKeysMap
from pacman.utilities.utility_objs.progress_bar import ProgressBar

# front end common imports
from spinn_front_end_common.abstract_models.\
    abstract_provides_incoming_partition_constraints import \
    AbstractProvidesIncomingPartitionConstraints
from spinn_front_end_common.abstract_models.\
    abstract_provides_n_keys_for_partition import \
    AbstractProvidesNKeysForPartition
from spinn_front_end_common.abstract_models.\
    abstract_provides_outgoing_partition_constraints import \
    AbstractProvidesOutgoingPartitionConstraints
from spinn_front_end_common.utilities import exceptions


class EdgeToNKeysMapper(object):
    """ Generates a mapping between each edge and the number of keys it\
        requires.
    """

    def __call__(self, partitioned_graph, graph_mapper, partitionable_graph):
        """ Generate an n_keys map for the graph and add constraints
        :param partitioned_graph:
        :param graph_mapper:
        :param partitionable_graph:
        :return:
        """
        progress_bar = ProgressBar(
            len(partitioned_graph.subvertices),
            "Deducing edge to number of keys map")

        n_keys_map = DictBasedPartitionedEdgeNKeysMap()
        for vertex in partitioned_graph.subvertices:
            partitions = \
                partitioned_graph.outgoing_edges_partitions_from_vertex(
                    vertex)
            for partition_id in partitions:
                partition = partitions[partition_id]
                added_constraints = False
                constraints = self._process_partition(
                    partition, graph_mapper, n_keys_map, partitionable_graph,
                    partition_id)
                if not added_constraints:
                    partition.add_constraints(constraints)
                else:
                    self._check_constraints_equal(
                        constraints, partition.constraints)
            progress_bar.update()
        progress_bar.end()
        return {'n_keys_map': n_keys_map}

    @staticmethod
    def _check_constraints_equal(constraints, stored_constraints):
        """

        :param constraints:
        :param stored_constraints:
        :return:
        """
        for constraint in constraints:
            if constraint not in stored_constraints:
                raise exceptions.ConfigurationException(
                    "Two edges within the same partition have different "
<<<<<<< HEAD
                    "constraints. This is deemed an error. Please fix and "
                    "try again")
=======
                    "constraints")
>>>>>>> 48a71bbf

    @staticmethod
    def _process_partition(
            partition, graph_mapper, n_keys_map, partitionable_graph,
            partition_id):
        """

        :param partition:
        :param graph_mapper:
        :param n_keys_map:
        :param partitionable_graph:
        :param partition_id:
        :return:
        """
        partitioned_edge = partition.edges[0]
        vertex_slice = graph_mapper.get_subvertex_slice(
            partitioned_edge.pre_subvertex)
        edge = graph_mapper.get_partitionable_edge_from_partitioned_edge(
            partitioned_edge)

        if not isinstance(edge.pre_vertex, AbstractProvidesNKeysForPartition):
            n_keys_map.set_n_keys_for_partition(partition, vertex_slice.n_atoms)
        else:
            n_keys_map.set_n_keys_for_partition(
                partition,
                edge.pre_vertex.get_n_keys_for_partition(
                    partition, graph_mapper))

        constraints = list()
        if isinstance(edge.pre_vertex,
                      AbstractProvidesOutgoingPartitionConstraints):
            constraints.extend(
                edge.pre_vertex.get_outgoing_partition_constraints(
                    partition, graph_mapper))
        if isinstance(edge.post_vertex,
                      AbstractProvidesIncomingPartitionConstraints):
            constraints.extend(
                edge.post_vertex.get_incoming_partition_constraints(
                    partition, graph_mapper))
        constraints.extend(
            partitionable_graph.partition_from_vertex(
                edge.pre_vertex, partition_id).constraints)
        return constraints<|MERGE_RESOLUTION|>--- conflicted
+++ resolved
@@ -65,12 +65,8 @@
             if constraint not in stored_constraints:
                 raise exceptions.ConfigurationException(
                     "Two edges within the same partition have different "
-<<<<<<< HEAD
                     "constraints. This is deemed an error. Please fix and "
                     "try again")
-=======
-                    "constraints")
->>>>>>> 48a71bbf
 
     @staticmethod
     def _process_partition(
