--- conflicted
+++ resolved
@@ -91,7 +91,6 @@
 # sqrt_lambda, isi_val, time_to_spike
 PARAMS_WORDS_PER_RATE = 8
 
-<<<<<<< HEAD
 # The size of each weight to be stored for SDRAM transfers
 SDRAM_EDGE_PARAMS_BYTES_PER_WEIGHT = BYTES_PER_SHORT
 
@@ -99,10 +98,9 @@
 # 1. address, 2. size of transfer,
 # 3. offset to start writing, 4. VLA of weights (not counted here)
 SDRAM_EDGE_PARAMS_BASE_BYTES = 3 * BYTES_PER_WORD
-=======
+
 _ONE_WORD = struct.Struct("<I")
 _FOUR_WORDS = struct.Struct("<4I")
->>>>>>> 294179fa
 
 
 class SpikeSourcePoissonMachineVertex(
