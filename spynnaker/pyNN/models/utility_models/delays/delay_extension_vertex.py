# Copyright (c) 2017-2019 The University of Manchester
#
# This program is free software: you can redistribute it and/or modify
# it under the terms of the GNU General Public License as published by
# the Free Software Foundation, either version 3 of the License, or
# (at your option) any later version.
#
# This program is distributed in the hope that it will be useful,
# but WITHOUT ANY WARRANTY; without even the implied warranty of
# MERCHANTABILITY or FITNESS FOR A PARTICULAR PURPOSE.  See the
# GNU General Public License for more details.
#
# You should have received a copy of the GNU General Public License
# along with this program.  If not, see <http://www.gnu.org/licenses/>.

from collections import defaultdict
import logging
import math

from spinn_front_end_common.abstract_models.impl.requires_tdma import \
    RequiresTDMA
from spinn_utilities.overrides import overrides
from pacman.executor.injection_decorator import inject_items
from pacman.model.constraints.key_allocator_constraints import (
    ContiguousKeyRangeContraint)
from pacman.model.constraints.partitioner_constraints import (
    SameAtomsAsVertexConstraint)
from pacman.model.graphs.application import ApplicationVertex
from pacman.model.resources import (
    ConstantSDRAM, CPUCyclesPerTickResource, DTCMResource, ResourceContainer)
from spinn_front_end_common.abstract_models import (
    AbstractGeneratesDataSpecification,
    AbstractProvidesOutgoingPartitionConstraints)
from spinn_front_end_common.interface.simulation import simulation_utilities
from spinn_front_end_common.utilities.constants import (
    SYSTEM_BYTES_REQUIREMENT, SIMULATION_N_BYTES, BITS_PER_WORD,
    BYTES_PER_WORD)
from .delay_block import DelayBlock
from .delay_extension_machine_vertex import DelayExtensionMachineVertex
from .delay_generator_data import DelayGeneratorData
from spynnaker.pyNN.utilities.constants import SPIKE_PARTITION_ID
from spynnaker.pyNN.models.neural_projections import DelayedApplicationEdge
from spynnaker.pyNN.models.neural_projections.connectors import (
    AbstractGenerateConnectorOnMachine)
from spynnaker.pyNN.models.neuron.synapse_dynamics import (
    AbstractGenerateOnMachine)

logger = logging.getLogger(__name__)

<<<<<<< HEAD
# 1. key, 2. incoming key, 3. incoming mask. 4. n atoms. 5. n delay stages
_DELAY_PARAM_HEADER_WORDS = 5

=======
#  1. has_key 2. key 3. incoming_key 4. incoming_mask 5. n_atoms
#  6. n_delay_stages 7. random_backoff 8. time_between_spikes
#  9. n_outgoing_edges
_DELAY_PARAM_HEADER_WORDS = 9
>>>>>>> 0321d6b7
# pylint: disable=protected-access
_DELEXT_REGIONS = DelayExtensionMachineVertex._DELAY_EXTENSION_REGIONS
_EXPANDER_BASE_PARAMS_SIZE = 3 * BYTES_PER_WORD

# The microseconds per timestep will be divided by this for the max offset
_MAX_OFFSET_DENOMINATOR = 10


class DelayExtensionVertex(
        ApplicationVertex, RequiresTDMA, AbstractGeneratesDataSpecification,
        AbstractProvidesOutgoingPartitionConstraints):
    """ Provide delays to incoming spikes in multiples of the maximum delays\
        of a neuron (typically 16 or 32)
    """
    __slots__ = [
        "__delay_blocks",
        "__delay_per_stage",
        "__machine_time_step",
        "__n_atoms",
        "__n_delay_stages",
        "__source_vertex",
        "__time_scale_factor",
        "__delay_generator_data",
        "__n_subvertices",
        "__n_data_specs"]

    ESTIMATED_CPU_CYCLES = 128

    def __init__(self, n_neurons, delay_per_stage, source_vertex,
                 machine_time_step, time_scale_factor, constraints=None,
                 label="DelayExtension"):
        """
        :param int n_neurons: the number of neurons
        :param int delay_per_stage: the delay per stage
        :param ~pacman.model.graphs.application.ApplicationVertex \
                source_vertex:
            where messages are coming from
        :param int machine_time_step: how long is the machine time step
        :param int time_scale_factor: what slowdown factor has been applied
        :param iterable(~pacman.model.constraints.AbstractConstraint) \
                constraints:
            the vertex constraints
        :param str label: the vertex label
        """
        # pylint: disable=too-many-arguments
        ApplicationVertex.__init__(self, label, constraints, 256)
        RequiresTDMA.__init__(self)

        self.__source_vertex = source_vertex
        self.__n_delay_stages = 0
        self.__delay_per_stage = delay_per_stage
        self.__delay_generator_data = defaultdict(list)
        self.__machine_time_step = machine_time_step
        self.__time_scale_factor = time_scale_factor
        self.__n_subvertices = 0
        self.__n_data_specs = 0

        # atom store
        self.__n_atoms = n_neurons

        # Dictionary of vertex_slice -> delay block for data specification
        self.__delay_blocks = dict()

        self.add_constraint(
            SameAtomsAsVertexConstraint(source_vertex))

    @overrides(ApplicationVertex.create_machine_vertex)
    def create_machine_vertex(
            self, vertex_slice, resources_required, label=None,
            constraints=None):
        self.__n_subvertices += 1
        return DelayExtensionMachineVertex(
            resources_required, label, constraints, self, vertex_slice)

    @inject_items({
        "graph": "MemoryApplicationGraph"})
    @overrides(ApplicationVertex.get_resources_used_by_atoms,
               additional_arguments={"graph"})
    def get_resources_used_by_atoms(self, vertex_slice, graph):
        """
        :param ~pacman.model.graphs.application.ApplicationGraph graph:
        """
        # pylint: disable=arguments-differ
        out_edges = graph.get_edges_starting_at_vertex(self)
        return ResourceContainer(
            sdram=ConstantSDRAM(
                self.get_sdram_usage_for_atoms(out_edges)),
            dtcm=DTCMResource(self.get_dtcm_usage_for_atoms(vertex_slice)),
            cpu_cycles=CPUCyclesPerTickResource(
                self.get_cpu_usage_for_atoms(vertex_slice)))

    @property
    @overrides(ApplicationVertex.n_atoms)
    def n_atoms(self):
        return self.__n_atoms

    @property
    def n_delay_stages(self):
        """ The maximum number of delay stages required by any connection\
            out of this delay extension vertex

        :rtype: int
        """
        return self.__n_delay_stages

    @n_delay_stages.setter
    def n_delay_stages(self, n_delay_stages):
        self.__n_delay_stages = n_delay_stages

    @property
    def source_vertex(self):
        """
        :rtype: ~pacman.model.graphs.application.ApplicationVertex
        """
        return self.__source_vertex

    def add_delays(self, vertex_slice, source_ids, stages):
        """ Add delayed connections for a given vertex slice

        :param ~pacman.model.graphs.common.Slice vertex_slice:
        :param list(int) source_ids:
        :param list(int) stages:
        """
        if vertex_slice not in self.__delay_blocks:
            self.__delay_blocks[vertex_slice] = DelayBlock(
                self.__n_delay_stages, self.__delay_per_stage, vertex_slice)
        for (source_id, stage) in zip(source_ids, stages):
            self.__delay_blocks[vertex_slice].add_delay(source_id, stage)

    def add_generator_data(
            self, max_row_n_synapses, max_delayed_row_n_synapses,
            pre_slices, pre_slice_index, post_slices, post_slice_index,
            pre_vertex_slice, post_vertex_slice, synapse_information,
            max_stage, machine_time_step):
        """ Add delays for a connection to be generated

        :param int max_row_n_synapses:
        :param int max_delayed_row_n_synapses:
        :param list(~pacman.model.graphs.common.Slice) pre_slices:
        :param int pre_slice_index:
        :param list(~pacman.model.graphs.common.Slice) post_slices:
        :param int post_slice_index:
        :param ~pacman.model.graphs.common.Slice pre_vertex_slice:
        :param ~pacman.model.graphs.common.Slice post_vertex_slice:
        :param ~spynnaker.pyNN.models.neural_projections.SynapseInformation \
                synapse_information:
        :param int max_stage:
        :param int machine_time_step:
        """
        self.__delay_generator_data[post_vertex_slice].append(
            DelayGeneratorData(
                max_row_n_synapses, max_delayed_row_n_synapses,
                pre_slices, pre_slice_index, post_slices, post_slice_index,
                pre_vertex_slice, post_vertex_slice,
                synapse_information, max_stage, machine_time_step))

    @inject_items({
        "machine_graph": "MemoryMachineGraph",
        "routing_infos": "MemoryRoutingInfos"})
    @overrides(
        AbstractGeneratesDataSpecification.generate_data_specification,
        additional_arguments={"machine_graph", "routing_infos"})
    def generate_data_specification(
            self, spec, placement, machine_graph, routing_infos):
        """
        :param ~pacman.model.graphs.machine.MachineGraph machine_graph:
        :param ~pacman.model.routing_info.RoutingInfo routing_infos:
        """
        # pylint: disable=arguments-differ

        vertex = placement.vertex

        # Reserve memory:
        spec.comment("\nReserving memory space for data regions:\n\n")

        # ###################################################################
        # Reserve SDRAM space for memory areas:
        vertex_slice = vertex.vertex_slice
        n_words_per_stage = int(
            math.ceil(vertex_slice.n_atoms / BITS_PER_WORD))
        delay_params_sz = BYTES_PER_WORD * (
            _DELAY_PARAM_HEADER_WORDS +
            (self.__n_delay_stages * n_words_per_stage))

        spec.reserve_memory_region(
            region=_DELEXT_REGIONS.SYSTEM.value,
            size=SIMULATION_N_BYTES, label='setup')

        spec.reserve_memory_region(
            region=_DELEXT_REGIONS.DELAY_PARAMS.value,
            size=delay_params_sz, label='delay_params')

        spec.reserve_memory_region(
            region=_DELEXT_REGIONS.TDMA_REGION.value,
            size=self.tdma_sdram_size_in_bytes, label="tdma data")

        # reserve region for provenance
        vertex.reserve_provenance_data_region(spec)

        self._write_setup_info(
            spec, self.__machine_time_step, self.__time_scale_factor,
            vertex.get_binary_file_name())

        spec.comment("\n*** Spec for Delay Extension Instance ***\n\n")

        key = routing_infos.get_first_key_from_pre_vertex(
            vertex, SPIKE_PARTITION_ID)

        incoming_key = 0
        incoming_mask = 0
        incoming_edges = machine_graph.get_edges_ending_at_vertex(
            vertex)

        for incoming_edge in incoming_edges:
            incoming_slice = incoming_edge.pre_vertex.vertex_slice
            if (incoming_slice.lo_atom == vertex_slice.lo_atom and
                    incoming_slice.hi_atom == vertex_slice.hi_atom):
                r_info = routing_infos.get_routing_info_for_edge(incoming_edge)
                incoming_key = r_info.first_key
                incoming_mask = r_info.first_mask

        self.write_delay_parameters(
            spec, vertex_slice, key, incoming_key, incoming_mask)

        if vertex_slice in self.__delay_generator_data:
            generator_data = self.__delay_generator_data[vertex_slice]
            expander_size = sum(data.size for data in generator_data)
            expander_size += _EXPANDER_BASE_PARAMS_SIZE
            spec.reserve_memory_region(
                region=_DELEXT_REGIONS.EXPANDER_REGION.value,
                size=expander_size, label='delay_expander')
            spec.switch_write_focus(_DELEXT_REGIONS.EXPANDER_REGION.value)
            spec.write_value(len(generator_data))
            spec.write_value(vertex_slice.lo_atom)
            spec.write_value(vertex_slice.n_atoms)
            for data in generator_data:
                spec.write_array(data.gen_data)

        # add tdma data
        spec.switch_write_focus(_DELEXT_REGIONS.TDMA_REGION.value)
        spec.write_array(self.generate_tdma_data_specification_data(
            self.vertex_slices.index(vertex_slice)))

        # End-of-Spec:
        spec.end_specification()

    def _write_setup_info(
            self, spec, machine_time_step, time_scale_factor, binary_name):
        """
        :param ~data_specification.DataSpecificationGenerator spec:
        :param int machine_time_step:v the machine time step
        :param int time_scale_factor: the time scale factor
        :param str binary_name: the binary name
        """
        # Write this to the system region (to be picked up by the simulation):
        spec.switch_write_focus(_DELEXT_REGIONS.SYSTEM.value)
        spec.write_array(simulation_utilities.get_simulation_header_array(
            binary_name, machine_time_step, time_scale_factor))

    def write_delay_parameters(
            self, spec, vertex_slice, key, incoming_key, incoming_mask):
        """ Generate Delay Parameter data

        :param ~data_specification.DataSpecificationGenerator spec:
        :param ~pacman.model.graphs.common.Slice vertex_slice:
        :param int key:
        :param int incoming_key:
        :param int incoming_mask:
        """
        # pylint: disable=too-many-arguments

        # Write spec with commands to construct required delay region:
        spec.comment("\nWriting Delay Parameters for {} Neurons:\n"
                     .format(vertex_slice.n_atoms))

        # Set the focus to the memory region 2 (delay parameters):
        spec.switch_write_focus(_DELEXT_REGIONS.DELAY_PARAMS.value)

        # Write header info to the memory region:
        # Write Key info for this core and the incoming key and mask:
        if key is None:
            spec.write_value(0)
            spec.write_value(0)
        else:
            spec.write_value(1)
            spec.write_value(data=key)
        spec.write_value(data=incoming_key)
        spec.write_value(data=incoming_mask)

        # Write the number of neurons in the block:
        spec.write_value(data=vertex_slice.n_atoms)

        # Write the number of blocks of delays:
        spec.write_value(data=self.__n_delay_stages)

        # Write the actual delay blocks (create a new one if it doesn't exist)
        if vertex_slice in self.__delay_blocks:
            delay_block = self.__delay_blocks[vertex_slice]
        else:
            delay_block = DelayBlock(
                self.__n_delay_stages, self.__delay_per_stage, vertex_slice)
        spec.write_array(array_values=delay_block.delay_block)

    def get_cpu_usage_for_atoms(self, vertex_slice):
        """
        :param ~pacman.model.graphs.common.Slice vertex_slice:
        :rtype: int
        """
        return self.ESTIMATED_CPU_CYCLES * vertex_slice.n_atoms

    def get_sdram_usage_for_atoms(self, out_edges):
        """
        :param list(.ApplicationEdge) out_edges:
        :rtype: int
        """
        return (
            SYSTEM_BYTES_REQUIREMENT + self.tdma_sdram_size_in_bytes +
            DelayExtensionMachineVertex.get_provenance_data_size(
                DelayExtensionMachineVertex.N_EXTRA_PROVENANCE_DATA_ENTRIES) +
            self._get_size_of_generator_information(out_edges))

    def _get_edge_generator_size(self, synapse_info):
        """ Get the size of the generator data for a given synapse info object

        :param SynapseInformation synapse_info:
        """
        connector = synapse_info.connector
        dynamics = synapse_info.synapse_dynamics
        connector_gen = isinstance(
            connector, AbstractGenerateConnectorOnMachine) and \
            connector.generate_on_machine(
                synapse_info.weights, synapse_info.delays)
        synapse_gen = isinstance(
            dynamics, AbstractGenerateOnMachine)
        if connector_gen and synapse_gen:
            return sum((
                DelayGeneratorData.BASE_SIZE,
                connector.gen_delay_params_size_in_bytes(
                    synapse_info.delays),
                connector.gen_connector_params_size_in_bytes,
            ))
        return 0

    def _get_size_of_generator_information(self, out_edges):
        """ Get the size of the generator data for all edges

        :param list(.ApplicationEdge) out_edges:
        :rtype: int
        """
        gen_on_machine = False
        size = 0
        for out_edge in out_edges:
            if isinstance(out_edge, DelayedApplicationEdge):
                for synapse_info in out_edge.synapse_information:

                    # Get the number of likely vertices
                    max_atoms = out_edge.post_vertex.get_max_atoms_per_core()
                    if out_edge.post_vertex.n_atoms < max_atoms:
                        max_atoms = out_edge.post_vertex.n_atoms
                    n_edge_vertices = int(math.ceil(float(
                        out_edge.post_vertex.n_atoms) / float(max_atoms)))

                    # Get the size
                    gen_size = self._get_edge_generator_size(synapse_info)
                    if gen_size > 0:
                        gen_on_machine = True
                        size += gen_size * n_edge_vertices
        if gen_on_machine:
            size += _EXPANDER_BASE_PARAMS_SIZE
        return size

    def get_dtcm_usage_for_atoms(self, vertex_slice):
        """
        :param ~pacman.model.graphs.common.Slice vertex_slice:
        :rtype: int
        """
        words_per_atom = 11 + 16
        return words_per_atom * BYTES_PER_WORD * vertex_slice.n_atoms

    @overrides(AbstractProvidesOutgoingPartitionConstraints.
               get_outgoing_partition_constraints)
    def get_outgoing_partition_constraints(self, partition):
        return [ContiguousKeyRangeContraint()]

    def gen_on_machine(self, vertex_slice):
        """ Determine if the given slice needs to be generated on the machine

        :param ~pacman.model.graphs.common.Slice vertex_slice:
        :rtype: bool
        """
        return vertex_slice in self.__delay_generator_data<|MERGE_RESOLUTION|>--- conflicted
+++ resolved
@@ -47,16 +47,9 @@
 
 logger = logging.getLogger(__name__)
 
-<<<<<<< HEAD
-# 1. key, 2. incoming key, 3. incoming mask. 4. n atoms. 5. n delay stages
-_DELAY_PARAM_HEADER_WORDS = 5
-
-=======
 #  1. has_key 2. key 3. incoming_key 4. incoming_mask 5. n_atoms
-#  6. n_delay_stages 7. random_backoff 8. time_between_spikes
-#  9. n_outgoing_edges
-_DELAY_PARAM_HEADER_WORDS = 9
->>>>>>> 0321d6b7
+#  6. n_delay_stages
+_DELAY_PARAM_HEADER_WORDS = 6
 # pylint: disable=protected-access
 _DELEXT_REGIONS = DelayExtensionMachineVertex._DELAY_EXTENSION_REGIONS
 _EXPANDER_BASE_PARAMS_SIZE = 3 * BYTES_PER_WORD
