# Copyright (c) 2017-2019 The University of Manchester
#
# This program is free software: you can redistribute it and/or modify
# it under the terms of the GNU General Public License as published by
# the Free Software Foundation, either version 3 of the License, or
# (at your option) any later version.
#
# This program is distributed in the hope that it will be useful,
# but WITHOUT ANY WARRANTY; without even the implied warranty of
# MERCHANTABILITY or FITNESS FOR A PARTICULAR PURPOSE.  See the
# GNU General Public License for more details.
#
# You should have received a copy of the GNU General Public License
# along with this program.  If not, see <http://www.gnu.org/licenses/>.

from .abstract_accepts_incoming_synapses import AbstractAcceptsIncomingSynapses
from .abstract_has_delay_stages import AbstractHasDelayStages
from .abstract_max_spikes import AbstractMaxSpikes
from .abstract_synapse_expandable import (
    AbstractSynapseExpandable, SYNAPSE_EXPANDER_APLX)
from .sends_synaptic_inputs_over_sdram import SendsSynapticInputsOverSDRAM
from .receives_synaptic_inputs_over_sdram import (
    ReceivesSynapticInputsOverSDRAM)
from .has_synapses import HasSynapses
<<<<<<< HEAD
from .abstract_neuron_expandable import (
    AbstractNeuronExpandable, NEURON_EXPANDER_APLX)
from .parameter_holder import ParameterHolder
from .population_application_vertex import (
    PopulationApplicationVertex, RecordingType)
from .population_fpga_vertex import PopulationFPGAVertex
from .population_spinnaker_link_vertex import PopulationSpiNNakerLinkVertex
=======
from .supports_structure import SupportsStructure
from .has_shape_key_fields import HasShapeKeyFields
>>>>>>> 804cc0dd

__all__ = ["AbstractAcceptsIncomingSynapses", "AbstractHasDelayStages",
           "AbstractMaxSpikes", "AbstractSynapseExpandable",
           "SYNAPSE_EXPANDER_APLX",
           "SendsSynapticInputsOverSDRAM", "ReceivesSynapticInputsOverSDRAM",
<<<<<<< HEAD
           "HasSynapses", "AbstractNeuronExpandable", "NEURON_EXPANDER_APLX",
           "ParameterHolder", "PopulationApplicationVertex", "RecordingType",
           "PopulationFPGAVertex", "PopulationSpiNNakerLinkVertex"]
=======
           "HasSynapses", "SupportsStructure", "HasShapeKeyFields"]
>>>>>>> 804cc0dd
<|MERGE_RESOLUTION|>--- conflicted
+++ resolved
@@ -22,7 +22,6 @@
 from .receives_synaptic_inputs_over_sdram import (
     ReceivesSynapticInputsOverSDRAM)
 from .has_synapses import HasSynapses
-<<<<<<< HEAD
 from .abstract_neuron_expandable import (
     AbstractNeuronExpandable, NEURON_EXPANDER_APLX)
 from .parameter_holder import ParameterHolder
@@ -30,19 +29,14 @@
     PopulationApplicationVertex, RecordingType)
 from .population_fpga_vertex import PopulationFPGAVertex
 from .population_spinnaker_link_vertex import PopulationSpiNNakerLinkVertex
-=======
 from .supports_structure import SupportsStructure
 from .has_shape_key_fields import HasShapeKeyFields
->>>>>>> 804cc0dd
 
 __all__ = ["AbstractAcceptsIncomingSynapses", "AbstractHasDelayStages",
            "AbstractMaxSpikes", "AbstractSynapseExpandable",
            "SYNAPSE_EXPANDER_APLX",
            "SendsSynapticInputsOverSDRAM", "ReceivesSynapticInputsOverSDRAM",
-<<<<<<< HEAD
            "HasSynapses", "AbstractNeuronExpandable", "NEURON_EXPANDER_APLX",
            "ParameterHolder", "PopulationApplicationVertex", "RecordingType",
-           "PopulationFPGAVertex", "PopulationSpiNNakerLinkVertex"]
-=======
-           "HasSynapses", "SupportsStructure", "HasShapeKeyFields"]
->>>>>>> 804cc0dd
+           "PopulationFPGAVertex", "PopulationSpiNNakerLinkVertex",
+           "SupportsStructure", "HasShapeKeyFields"]