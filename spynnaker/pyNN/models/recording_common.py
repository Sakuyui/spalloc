from spinn_utilities import logger_utils
<<<<<<< HEAD
from spinn_front_end_common.utilities import exceptions as fec_excceptions
from spinn_front_end_common.utilities import globals_variables
from spinn_utilities.timer import Timer
=======
from spinn_front_end_common.utilities.exceptions import ConfigurationException
from spinn_front_end_common.utilities.globals_variables import get_simulator
>>>>>>> 24318051

from spynnaker.pyNN.models.common import AbstractSpikeRecordable
from spynnaker.pyNN.models.common import AbstractNeuronRecordable
from spynnaker.pyNN.models.neuron.input_types import InputTypeConductance

from collections import defaultdict
import numpy
import logging

logger = logging.getLogger(__name__)


class RecordingCommon(object):
    def __init__(self, population, sampling_interval=None):
        """ object to hold recording behaviour

        :param population: the population to record for
        :param simulator: the spinnaker control class
        """

        self._population = population

        self._sampling_interval = None
        if sampling_interval is not None:
            self._sampling_interval = sampling_interval

        # file flags, allows separate files for the recorded variables
        self._write_to_files_indicators = {
            'spikes': None,
            'gsyn_exc': None,
            'gsyn_inh': None,
            'v': None}

        # Create default dictionary of population-size filters
        self._indices_to_record = self._create_full_filter_list(0)

    def _record(self, variable, new_ids, sampling_interval, to_file):
        """ tells the vertex to record data

        :param variable: the variable to record, valued variables to record
        are: 'gsyn_exc', 'gsyn_inh', 'v', 'spikes'
        :param new_ids:  ids to record
        :param sampling_interval: the interval to record them
        :return:  None
        """

        # tell vertex its recording
        if variable == "spikes":
            self._set_spikes_recording()
        elif variable == "all":
            self._set_spikes_recording()
            self._population._vertex.set_recording(variable)
        else:
            self._population._vertex.set_recording(variable)

        # update file writer
        self._write_to_files_indicators[variable] = to_file

        # Get bit array of indices to record for this variable
        indices = self._indices_to_record[variable]

        # update sampling interval
        if sampling_interval is not None:
            self._sampling_interval = sampling_interval

        # Loop through the new ids
        for new_id in new_ids:
            # Convert to index
            new_index = self._population.id_to_index(new_id)

            # Set this bit in indices
            indices[new_index] = True

        if variable == "gsyn_exc":
            if not isinstance(self._population._vertex.input_type,
                              InputTypeConductance):
                msg = "You are trying to record the excitatory conductance " \
                      "from a model which does not use conductance input. " \
                      "You will receive current measurements instead."
                logger_utils.warn_once(logger, msg)
        elif variable == "gsyn_inh":
            if not isinstance(self._population._vertex.input_type,
                              InputTypeConductance):
                msg = "You are trying to record the excitatory conductance " \
                      "from a model which does not use conductance input. " \
                      "You will receive current measurements instead."
                logger_utils.warn_once(logger, msg)

    def _set_v_recording(self):
        """ sets the parameters etc that are used by the v recording

        :return: None
        """
        self._population._vertex.set_recording("v")

    def _set_spikes_recording(self):
        """ sets the parameters etc that are used by the spikes recording

        :return: None
        """
        if not isinstance(self._population._vertex, AbstractSpikeRecordable):
            raise Exception(
                "This population does not support the recording of spikes!")
        self._population._vertex.set_recording_spikes()

    @property
    def sampling_interval(self):
        """ forced by the public nature of pynn variables

        :return:
        """

        return self._sampling_interval

    @sampling_interval.setter
    def sampling_interval(self, new_value):
        """ forced by the public nature of pynn variables

        :param new_value: new value for the sampling_interval
        :return: None
        """
        self._sampling_interval = new_value

    def _get_recorded_variable(self, variable):
        """ method that contains all the safety checks and gets the recorded
        data from the vertex

        :param variable: the variable name to read. supported variable names
        are :'gsyn_exc', 'gsyn_inh', 'v', 'spikes'
        :return: the data
        """
<<<<<<< HEAD
        timer = Timer()
        timer.start_timing()
        data = None
        if variable == "gsyn_exc":
            data = self._get_gsyn_excitatory()
        elif variable == "gsyn_inh":
            data = self._get_gsyn_inhibitory()
        elif variable == "v":
            data = self._get_v()
        elif variable == "spikes":
            data = self._get_spikes()
        else:
            raise fec_excceptions.ConfigurationException(
                "The variable {} is not supported by the get method. "
                "Currently supported variables are: "
                "'gsyn_exc', 'gsyn_inh', 'v', 'spikes'".format(variable))
        globals_variables.get_simulator().add_extraction_timing(
            timer.take_sample())
        return data
=======

        if variable == "spikes":
            return self._get_spikes()

        # check that we're ina  state to get voltages
        if not isinstance(self._population._vertex, AbstractNeuronRecordable):
            raise ConfigurationException(
                "This population has not got the capability to record {}"
                .format(variable))
        if not self._population._vertex.is_recording(variable):
            raise ConfigurationException(
                "This population has not been set to record {}"
                .format(variable))

        sim = get_simulator()
        if not sim.has_ran:
            logger.warn(
                "The simulation has not yet run, therefore {} cannot"
                " be retrieved, hence the list will be empty".format(
                    variable))
            return numpy.zeros((0, 3))

        if sim.use_virtual_board:
            logger.warn(
                "The simulation is using a virtual machine and so has not"
                " truly ran, hence the list will be empty")
            return numpy.zeros((0, 3))

        # assuming we got here, everything is ok, so we should go get the
        # voltages
        return self._population._vertex.get_data(
            variable, sim.no_machine_time_steps, sim.placements,
            sim.graph_mapper, sim.buffer_manager, sim.machine_time_step)
>>>>>>> 24318051

    def _get_spikes(self):
        """ method for getting spikes from a vertex

        :return: the spikes from a vertex
        """

        # check we're in a state where we can get spikes
        if not isinstance(self._population._vertex, AbstractSpikeRecordable):
            raise ConfigurationException(
                "This population has not got the capability to record spikes")
        if not self._population._vertex.is_recording_spikes():
            raise ConfigurationException(
                "This population has not been set to record spikes")

        sim = get_simulator()
        if not sim.has_ran:
            logger.warn(
                "The simulation has not yet run, therefore spikes cannot"
                " be retrieved, hence the list will be empty")
            return numpy.zeros((0, 2))

        if sim.use_virtual_board:
            logger.warn(
                "The simulation is using a virtual machine and so has not"
                " truly ran, hence the list will be empty")
            return numpy.zeros((0, 2))

        # assuming we got here, everything is ok, so we should go get the
        # spikes
        return self._population._vertex.get_spikes(
            sim.placements, sim.graph_mapper, sim.buffer_manager,
            sim.machine_time_step)

    def _create_full_filter_list(self, filter_value):
        # Create default dictionary of population-size boolean arrays
        return defaultdict(
            lambda: numpy.repeat(filter_value, self._population.size).astype(
                "bool"))

    def _turn_off_all_recording(self):
        """
        turns off recording, is used by a pop saying .record()
        :rtype: None
        """

        # check for standard record
        if isinstance(self._population._vertex, AbstractNeuronRecordable):
            self._population._vertex.set_recording("all", False)

        # check for spikes
        if isinstance(self._population._vertex, AbstractSpikeRecordable):
            self._population._vertex.set_recording_spikes(False)<|MERGE_RESOLUTION|>--- conflicted
+++ resolved
@@ -1,12 +1,7 @@
 from spinn_utilities import logger_utils
-<<<<<<< HEAD
-from spinn_front_end_common.utilities import exceptions as fec_excceptions
-from spinn_front_end_common.utilities import globals_variables
 from spinn_utilities.timer import Timer
-=======
 from spinn_front_end_common.utilities.exceptions import ConfigurationException
 from spinn_front_end_common.utilities.globals_variables import get_simulator
->>>>>>> 24318051
 
 from spynnaker.pyNN.models.common import AbstractSpikeRecordable
 from spynnaker.pyNN.models.common import AbstractNeuronRecordable
@@ -138,30 +133,13 @@
         are :'gsyn_exc', 'gsyn_inh', 'v', 'spikes'
         :return: the data
         """
-<<<<<<< HEAD
         timer = Timer()
         timer.start_timing()
         data = None
-        if variable == "gsyn_exc":
-            data = self._get_gsyn_excitatory()
-        elif variable == "gsyn_inh":
-            data = self._get_gsyn_inhibitory()
-        elif variable == "v":
-            data = self._get_v()
-        elif variable == "spikes":
+
+
+        if variable == "spikes":
             data = self._get_spikes()
-        else:
-            raise fec_excceptions.ConfigurationException(
-                "The variable {} is not supported by the get method. "
-                "Currently supported variables are: "
-                "'gsyn_exc', 'gsyn_inh', 'v', 'spikes'".format(variable))
-        globals_variables.get_simulator().add_extraction_timing(
-            timer.take_sample())
-        return data
-=======
-
-        if variable == "spikes":
-            return self._get_spikes()
 
         # check that we're ina  state to get voltages
         if not isinstance(self._population._vertex, AbstractNeuronRecordable):
@@ -179,20 +157,23 @@
                 "The simulation has not yet run, therefore {} cannot"
                 " be retrieved, hence the list will be empty".format(
                     variable))
-            return numpy.zeros((0, 3))
+            data = numpy.zeros((0, 3))
 
         if sim.use_virtual_board:
             logger.warn(
                 "The simulation is using a virtual machine and so has not"
                 " truly ran, hence the list will be empty")
-            return numpy.zeros((0, 3))
+            data = numpy.zeros((0, 3))
 
         # assuming we got here, everything is ok, so we should go get the
         # voltages
-        return self._population._vertex.get_data(
+        data = self._population._vertex.get_data(
             variable, sim.no_machine_time_steps, sim.placements,
             sim.graph_mapper, sim.buffer_manager, sim.machine_time_step)
->>>>>>> 24318051
+
+        get_simulator().add_extraction_timing(
+            timer.take_sample())
+        return data
 
     def _get_spikes(self):
         """ method for getting spikes from a vertex
