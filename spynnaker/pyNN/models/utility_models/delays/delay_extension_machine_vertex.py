# Copyright (c) 2017-2019 The University of Manchester
#
# This program is free software: you can redistribute it and/or modify
# it under the terms of the GNU General Public License as published by
# the Free Software Foundation, either version 3 of the License, or
# (at your option) any later version.
#
# This program is distributed in the hope that it will be useful,
# but WITHOUT ANY WARRANTY; without even the implied warranty of
# MERCHANTABILITY or FITNESS FOR A PARTICULAR PURPOSE.  See the
# GNU General Public License for more details.
#
# You should have received a copy of the GNU General Public License
# along with this program.  If not, see <http://www.gnu.org/licenses/>.
import math
from enum import Enum

from pacman.executor.injection_decorator import inject_items
from spinn_front_end_common.interface.simulation import simulation_utilities
from spinn_front_end_common.utilities.constants import (
    BITS_PER_WORD, BYTES_PER_WORD, SIMULATION_N_BYTES)
from spinn_utilities.overrides import overrides
from pacman.model.graphs.machine import MachineVertex
from spinn_front_end_common.interface.provenance import (
    ProvidesProvenanceDataFromMachineImpl)
from spinn_front_end_common.abstract_models import (
    AbstractHasAssociatedBinary, AbstractGeneratesDataSpecification)
from spinn_front_end_common.utilities.utility_objs import ProvenanceDataItem
from spinn_front_end_common.utilities.utility_objs import ExecutableType

#  1. has_key 2. key 3. incoming_key 4. incoming_mask 5. n_atoms
#  6. n_delay_stages, 7. the number of delay supported by each delay stage
from spynnaker.pyNN.utilities.constants import SPIKE_PARTITION_ID

_DELAY_PARAM_HEADER_WORDS = 7

_EXPANDER_BASE_PARAMS_SIZE = 3 * BYTES_PER_WORD

DELAY_EXPANDER_APLX = "delay_expander.aplx"


class DelayExtensionMachineVertex(
        MachineVertex, ProvidesProvenanceDataFromMachineImpl,
        AbstractHasAssociatedBinary, AbstractGeneratesDataSpecification):

    __slots__ = [
        "__resources"]

    class _DELAY_EXTENSION_REGIONS(Enum):
        SYSTEM = 0
        DELAY_PARAMS = 1
        PROVENANCE_REGION = 2
        EXPANDER_REGION = 3
        TDMA_REGION = 4

    class EXTRA_PROVENANCE_DATA_ENTRIES(Enum):
        N_PACKETS_RECEIVED = 0
        N_PACKETS_PROCESSED = 1
        N_PACKETS_ADDED = 2
        N_PACKETS_SENT = 3
        N_BUFFER_OVERFLOWS = 4
        N_DELAYS = 5
        N_TIMES_TDMA_FELL_BEHIND = 6
        N_PACKETS_LOST_DUE_TO_COUNT_SATURATION = 7
        N_PACKETS_WITH_INVALID_NEURON_IDS = 8
        N_PACKETS_DROPPED_DUE_TO_INVALID_KEY = 9

    N_EXTRA_PROVENANCE_DATA_ENTRIES = len(EXTRA_PROVENANCE_DATA_ENTRIES)

    COUNT_SATURATION_ERROR_MESSAGE = (
        "The delay extension {} has dropped {} packets because during "
        "certain time steps a neuron was asked to spike more than 256 times. "
        "This causes a saturation on the count tracker which is a uint8. "
        "Reduce the packet rates, or modify the delay extension to have "
        "larger counters.")

    COUNT_SATURATION_NAME = "saturation_count"

    INVALID_NEURON_IDS_ERROR_MESSAGE = (
        "The delay extension {} has dropped {} packets because their "
        "neuron id was not valid. This is likely a routing issue. "
        "Please fix and try again")

    INVALID_NEURON_ID_COUNT_NAME = "invalid_neuron_count"

    PACKETS_DROPPED_FROM_INVALID_KEY_ERROR_MESSAGE = (
        "The delay extension {} has dropped {} packets due to the packet "
        "key being invalid. This is likely a routing issue. "
        "Please fix and try again")

    INVALID_KEY_COUNT_NAME = "invalid_key_count"

    N_PACKETS_RECEIVED_NAME = "Number_of_packets_received"

    N_PACKETS_PROCESSED_NAME = "Number_of_packets_processed"

    MISMATCH_PROCESSED_FROM_RECEIVED_ERROR_MESSAGE = (
        "The delay extension {} on {}, {}, {} only processed {} of {}"
        " received packets.  This could indicate a fault.")

    MISMATCH_ADDED_FROM_PROCESSED_NAME = (
        "Number_of_packets_added_to_delay_slot")

    MISMATCH_ADDED_FROM_PROCESSED_ERROR_MESSAGE = (
        "The delay extension {} on {}, {}, {} only added {} of {} processed "
        "packets.  This could indicate a routing or filtering fault")

    N_PACKETS_SENT_NAME = "Number_of_packets_sent"

    INPUT_BUFFER_LOST_NAME = "Times_the_input_buffer_lost_packets"

    INPUT_BUFFER_LOST_ERROR_MESSAGE = (
        "The input buffer for {} on {}, {}, {} lost packets on {} "
        "occasions. This is often a sign that the system is running "
        "too quickly for the number of neurons per core.  Please "
        "increase the timer_tic or time_scale_factor or decrease the "
        "number of neurons per core.")

    DELAYED_FOR_TRAFFIC_NAME = "Number_of_times_delayed_to_spread_traffic"

    def __init__(self, resources_required, label, constraints=None,
                 app_vertex=None, vertex_slice=None):
        """
        :param ~pacman.model.resources.ResourceContainer resources_required:
            The resources required by the vertex
        :param str label: The optional name of the vertex
        :param iterable(~pacman.model.constraints.AbstractConstraint) \
                constraints:
            The optional initial constraints of the vertex
        :param ~pacman.model.graphs.application.ApplicationVertex app_vertex:
            The application vertex that caused this machine vertex to be
            created. If None, there is no such application vertex.
        :param ~pacman.model.graphs.common.Slice vertex_slice:
            The slice of the application vertex that this machine vertex
            implements.
        """
        super(DelayExtensionMachineVertex, self).__init__(
            label, constraints=constraints, app_vertex=app_vertex,
            vertex_slice=vertex_slice)
        self.__resources = resources_required

    @property
    @overrides(ProvidesProvenanceDataFromMachineImpl._provenance_region_id)
    def _provenance_region_id(self):
        return self._DELAY_EXTENSION_REGIONS.PROVENANCE_REGION.value

    @property
    @overrides(
        ProvidesProvenanceDataFromMachineImpl._n_additional_data_items)
    def _n_additional_data_items(self):
        return self.N_EXTRA_PROVENANCE_DATA_ENTRIES

    @property
    @overrides(MachineVertex.resources_required)
    def resources_required(self):
        return self.__resources

    @overrides(ProvidesProvenanceDataFromMachineImpl.
               get_provenance_data_from_machine)
    def get_provenance_data_from_machine(self, transceiver, placement):
        # pylint: disable=too-many-locals
        provenance_data = self._read_provenance_data(transceiver, placement)
        provenance_items = self._read_basic_provenance_items(
            provenance_data, placement)
        provenance_data = self._get_remaining_provenance_data_items(
            provenance_data)

        n_packets_received = provenance_data[
            self.EXTRA_PROVENANCE_DATA_ENTRIES.N_PACKETS_RECEIVED.value]
        n_packets_processed = provenance_data[
            self.EXTRA_PROVENANCE_DATA_ENTRIES.N_PACKETS_PROCESSED.value]
        n_packets_added = provenance_data[
            self.EXTRA_PROVENANCE_DATA_ENTRIES.N_PACKETS_ADDED.value]
        n_packets_sent = provenance_data[
            self.EXTRA_PROVENANCE_DATA_ENTRIES.N_PACKETS_SENT.value]
        n_buffer_overflows = provenance_data[
            self.EXTRA_PROVENANCE_DATA_ENTRIES.N_BUFFER_OVERFLOWS.value]
        n_delays = provenance_data[
            self.EXTRA_PROVENANCE_DATA_ENTRIES.N_DELAYS.value]
        n_times_tdma_fell_behind = provenance_data[
            self.EXTRA_PROVENANCE_DATA_ENTRIES.N_TIMES_TDMA_FELL_BEHIND.value]
        n_saturation = provenance_data[
            self.EXTRA_PROVENANCE_DATA_ENTRIES.
            N_PACKETS_LOST_DUE_TO_COUNT_SATURATION.value]
        n_packets_invalid_neuron = provenance_data[
            self.EXTRA_PROVENANCE_DATA_ENTRIES.
            N_PACKETS_WITH_INVALID_NEURON_IDS.value]
        n_packets_invalid_keys = provenance_data[
            self.EXTRA_PROVENANCE_DATA_ENTRIES.
            N_PACKETS_DROPPED_DUE_TO_INVALID_KEY.value]

        label, x, y, p, names = self._get_placement_details(placement)

        # translate into provenance data items
        provenance_items.append(ProvenanceDataItem(
            self._add_name(names, self.COUNT_SATURATION_NAME),
            n_saturation, report=n_saturation != 0,
            message=self.COUNT_SATURATION_ERROR_MESSAGE.format(
                label, n_saturation)))
        provenance_items.append(ProvenanceDataItem(
            self._add_name(names, self.INVALID_NEURON_ID_COUNT_NAME),
            n_packets_invalid_neuron, report=n_packets_invalid_neuron != 0,
            message=self.INVALID_NEURON_IDS_ERROR_MESSAGE.format(
                label, n_packets_invalid_neuron)))
        provenance_items.append(ProvenanceDataItem(
            self._add_name(names, self.INVALID_NEURON_ID_COUNT_NAME),
            n_packets_invalid_keys, n_packets_invalid_keys != 0,
            self.PACKETS_DROPPED_FROM_INVALID_KEY_ERROR_MESSAGE.format(
                label, n_packets_invalid_keys)))
        provenance_items.append(ProvenanceDataItem(
            self._add_name(names, self.N_PACKETS_RECEIVED_NAME),
            n_packets_received))
        provenance_items.append(ProvenanceDataItem(
            self._add_name(names, self.N_PACKETS_PROCESSED_NAME),
            n_packets_processed, n_packets_received != n_packets_processed,
            self.MISMATCH_PROCESSED_FROM_RECEIVED_ERROR_MESSAGE.format(
                label, x, y, p, n_packets_processed, n_packets_received)))
        provenance_items.append(ProvenanceDataItem(
            self._add_name(names, self.MISMATCH_ADDED_FROM_PROCESSED_NAME),
            n_packets_added, n_packets_added != n_packets_processed,
            self.MISMATCH_ADDED_FROM_PROCESSED_ERROR_MESSAGE.format(
                label, x, y, p, n_packets_added, n_packets_processed)))
        provenance_items.append(ProvenanceDataItem(
            self._add_name(names, self.N_PACKETS_SENT_NAME), n_packets_sent))
        provenance_items.append(ProvenanceDataItem(
            self._add_name(names, self.INPUT_BUFFER_LOST_NAME),
            n_buffer_overflows,
            report=n_buffer_overflows > 0,
            message=self.INPUT_BUFFER_LOST_ERROR_MESSAGE.format(
                label, x, y, p, n_buffer_overflows)))
        provenance_items.append(ProvenanceDataItem(
<<<<<<< HEAD
            self._add_name(names, "Number_of_times_delayed_to_spread_traffic"),
            n_delays))
        provenance_items.append(self._app_vertex.get_tdma_provenance_item(
            names, x, y, p, n_times_tdma_fell_behind))

=======
            self._add_name(names, self.DELAYED_FOR_TRAFFIC_NAME), n_delays))
        provenance_items.append(
            self._app_vertex.get_tdma_provenance_item(
                names, x, y, p, n_times_tdma_fell_behind))
>>>>>>> 003d7bd4
        return provenance_items

    @overrides(MachineVertex.get_n_keys_for_partition)
    def get_n_keys_for_partition(self, _partition):
        return self._vertex_slice.n_atoms * self.app_vertex.n_delay_stages

    @overrides(AbstractHasAssociatedBinary.get_binary_file_name)
    def get_binary_file_name(self):
        return "delay_extension.aplx"

    @overrides(AbstractHasAssociatedBinary.get_binary_start_type)
    def get_binary_start_type(self):
        return ExecutableType.USES_SIMULATION_INTERFACE

    @inject_items({
        "machine_graph": "MemoryMachineGraph",
        "routing_infos": "MemoryRoutingInfos",
        "machine_time_step": "MachineTimeStep",
        "time_scale_factor": "TimeScaleFactor"})
    @overrides(
        AbstractGeneratesDataSpecification.generate_data_specification,
        additional_arguments={
            "machine_graph", "routing_infos", "machine_time_step",
            "time_scale_factor"})
    def generate_data_specification(
            self, spec, placement, machine_graph, routing_infos,
            machine_time_step, time_scale_factor):
        """
        :param ~pacman.model.graphs.machine.MachineGraph machine_graph:
        :param ~pacman.model.routing_info.RoutingInfo routing_infos:
        :param int machine_time_step: machine time step of the sim.
        :param int time_scale_factor: the time scale factor of the sim.
        """
        # pylint: disable=arguments-differ

        vertex = placement.vertex

        # Reserve memory:
        spec.comment("\nReserving memory space for data regions:\n\n")

        # ###################################################################
        # Reserve SDRAM space for memory areas:
        n_words_per_stage = int(
            math.ceil(self._vertex_slice.n_atoms / BITS_PER_WORD))
        delay_params_sz = BYTES_PER_WORD * (
            _DELAY_PARAM_HEADER_WORDS +
            (self._app_vertex.n_delay_stages * n_words_per_stage))

        spec.reserve_memory_region(
            region=self._DELAY_EXTENSION_REGIONS.SYSTEM.value,
            size=SIMULATION_N_BYTES, label='setup')

        spec.reserve_memory_region(
            region=self._DELAY_EXTENSION_REGIONS.DELAY_PARAMS.value,
            size=delay_params_sz, label='delay_params')

        spec.reserve_memory_region(
            region=self._DELAY_EXTENSION_REGIONS.TDMA_REGION.value,
            size=self._app_vertex.tdma_sdram_size_in_bytes, label="tdma data")

        # reserve region for provenance
        self.reserve_provenance_data_region(spec)

        self._write_setup_info(
            spec, machine_time_step, time_scale_factor,
            vertex.get_binary_file_name())

        spec.comment("\n*** Spec for Delay Extension Instance ***\n\n")

        key = routing_infos.get_first_key_from_pre_vertex(
            vertex, SPIKE_PARTITION_ID)

        incoming_key = 0
        incoming_mask = 0
        incoming_edges = machine_graph.get_edges_ending_at_vertex(
            vertex)

        for incoming_edge in incoming_edges:
            incoming_slice = incoming_edge.pre_vertex.vertex_slice
            if (incoming_slice.lo_atom == self._vertex_slice.lo_atom and
                    incoming_slice.hi_atom == self._vertex_slice.hi_atom):
                r_info = routing_infos.get_routing_info_for_edge(incoming_edge)
                incoming_key = r_info.first_key
                incoming_mask = r_info.first_mask

        self.write_delay_parameters(
            spec, self._vertex_slice, key, incoming_key, incoming_mask)

        generator_data = self._app_vertex.delay_generator_data(
            self._vertex_slice)
        if generator_data is not None:
            expander_size = sum(data.size for data in generator_data)
            expander_size += _EXPANDER_BASE_PARAMS_SIZE
            spec.reserve_memory_region(
                region=self._DELAY_EXTENSION_REGIONS.EXPANDER_REGION.value,
                size=expander_size, label='delay_expander')
            spec.switch_write_focus(
                self._DELAY_EXTENSION_REGIONS.EXPANDER_REGION.value)
            spec.write_value(len(generator_data))
            spec.write_value(self._vertex_slice.lo_atom)
            spec.write_value(self._vertex_slice.n_atoms)
            for data in generator_data:
                spec.write_array(data.gen_data)

        # add tdma data
        spec.switch_write_focus(
            self._DELAY_EXTENSION_REGIONS.TDMA_REGION.value)
        spec.write_array(
            self._app_vertex.generate_tdma_data_specification_data(
                self._app_vertex.vertex_slices.index(self._vertex_slice)))

        # End-of-Spec:
        spec.end_specification()

    def _write_setup_info(
            self, spec, machine_time_step, time_scale_factor, binary_name):
        """
        :param ~data_specification.DataSpecificationGenerator spec:
        :param int machine_time_step:v the machine time step
        :param int time_scale_factor: the time scale factor
        :param str binary_name: the binary name
        """
        # Write this to the system region (to be picked up by the simulation):
        spec.switch_write_focus(self._DELAY_EXTENSION_REGIONS.SYSTEM.value)
        spec.write_array(simulation_utilities.get_simulation_header_array(
            binary_name, machine_time_step, time_scale_factor))

    def write_delay_parameters(
            self, spec, vertex_slice, key, incoming_key, incoming_mask):
        """ Generate Delay Parameter data

        :param ~data_specification.DataSpecificationGenerator spec:
        :param ~pacman.model.graphs.common.Slice vertex_slice:
        :param int key:
        :param int incoming_key:
        :param int incoming_mask:
        """
        # pylint: disable=too-many-arguments

        # Write spec with commands to construct required delay region:
        spec.comment("\nWriting Delay Parameters for {} Neurons:\n"
                     .format(vertex_slice.n_atoms))

        # Set the focus to the memory region 2 (delay parameters):
        spec.switch_write_focus(
            self._DELAY_EXTENSION_REGIONS.DELAY_PARAMS.value)

        # Write header info to the memory region:
        # Write Key info for this core and the incoming key and mask:
        if key is None:
            spec.write_value(0)
            spec.write_value(0)
        else:
            spec.write_value(1)
            spec.write_value(data=key)
        spec.write_value(data=incoming_key)
        spec.write_value(data=incoming_mask)

        # Write the number of neurons in the block:
        spec.write_value(data=vertex_slice.n_atoms)

        # Write the number of blocks of delays:
        spec.write_value(data=self._app_vertex.n_delay_stages)

        # write the delay per delay stage
        spec.write_value(data=self._app_vertex.delay_per_stage)

        # Write the actual delay blocks (create a new one if it doesn't exist)
        spec.write_array(array_values=self._app_vertex.delay_blocks_for(
            self._vertex_slice).delay_block)

    def gen_on_machine(self):
        """ Determine if the given slice needs to be generated on the machine

        :param ~pacman.model.graphs.common.Slice vertex_slice:
        :rtype: bool
        """
        return self.app_vertex.gen_on_machine(self.vertex_slice)<|MERGE_RESOLUTION|>--- conflicted
+++ resolved
@@ -229,18 +229,9 @@
             message=self.INPUT_BUFFER_LOST_ERROR_MESSAGE.format(
                 label, x, y, p, n_buffer_overflows)))
         provenance_items.append(ProvenanceDataItem(
-<<<<<<< HEAD
-            self._add_name(names, "Number_of_times_delayed_to_spread_traffic"),
-            n_delays))
+            self._add_name(names, self.DELAYED_FOR_TRAFFIC_NAME), n_delays))
         provenance_items.append(self._app_vertex.get_tdma_provenance_item(
             names, x, y, p, n_times_tdma_fell_behind))
-
-=======
-            self._add_name(names, self.DELAYED_FOR_TRAFFIC_NAME), n_delays))
-        provenance_items.append(
-            self._app_vertex.get_tdma_provenance_item(
-                names, x, y, p, n_times_tdma_fell_behind))
->>>>>>> 003d7bd4
         return provenance_items
 
     @overrides(MachineVertex.get_n_keys_for_partition)
