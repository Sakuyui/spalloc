"""
Spinnaker
"""

# pacman imports
<<<<<<< HEAD
from pacman.model.partitionable_graph.partitionable_graph import \
    PartitionableGraph
from pacman.operations.pacman_algorithm_executor import PACMANAlgorithmExecutor
=======
from pacman.operations.chip_id_allocator_algorithms.\
    malloc_based_chip_id_allocator import MallocBasedChipIdAllocator
from pacman.operations.router_check_functionality.valid_routes_checker import \
    ValidRouteChecker
from pacman.utilities import reports as pacman_reports
from pacman.operations.partition_algorithms.basic_partitioner import \
    BasicPartitioner
>>>>>>> f4194787
from pacman.model.partitionable_graph.multi_cast_partitionable_edge\
    import MultiCastPartitionableEdge
from pacman.utilities.progress_bar import ProgressBar

# spinnmachine imports
from spinn_front_end_common.utilities.executable_targets import \
    ExecutableTargets
from spinn_machine.virutal_machine import VirtualMachine

# common front end imports
from spinn_front_end_common.utilities import exceptions as common_exceptions
from spinn_front_end_common.utilities import reports
from spinn_front_end_common.utility_models.command_sender import CommandSender
from spinn_front_end_common.interface.\
    front_end_common_spinnman_interface_functions \
    import FrontEndCommonSpinnmanInterfaceFunctions
from spinn_front_end_common.interface.front_end_common_configuration_functions\
    import FrontEndCommonConfigurationFunctions
from spinn_front_end_common.utilities.timer import Timer
from spinn_front_end_common.abstract_models.abstract_data_specable_vertex \
    import AbstractDataSpecableVertex
from spinn_front_end_common.interface.executable_finder import ExecutableFinder
from spinn_front_end_common.interface.\
    front_end_common_provenance_functions import \
    FrontEndCommonProvenanceFunctions
from spinn_front_end_common.abstract_models.\
    abstract_provides_provenance_data import \
    AbstractProvidesProvenanceData

# local front end imports
from spynnaker.pyNN.models\
    .abstract_models.abstract_population_recordable_vertex import \
    AbstractPopulationRecordableVertex
from spynnaker.pyNN.models.pynn_population import Population
from spynnaker.pyNN.models.pynn_projection import Projection
from spynnaker.pyNN import overridden_pacman_functions
from spynnaker.pyNN.spynnaker_configurations import \
    SpynnakerConfigurationFunctions
from spynnaker.pyNN.utilities.conf import config
from spynnaker.pyNN import exceptions
from spynnaker.pyNN import model_binaries
from spynnaker.pyNN.models.abstract_models\
    .abstract_send_me_multicast_commands_vertex \
    import AbstractSendMeMulticastCommandsVertex
from spynnaker.pyNN.models.abstract_models\
    .abstract_vertex_with_dependent_vertices \
    import AbstractVertexWithEdgeToDependentVertices
from spynnaker.pyNN.utilities.database.spynnaker_database_writer import \
    SpynnakerDataBaseWriter

# general imports
import logging
import math
import os


logger = logging.getLogger(__name__)

executable_finder = ExecutableFinder()


class Spinnaker(FrontEndCommonConfigurationFunctions,
<<<<<<< HEAD
                FrontEndCommonSpinnmanInterfaceFunctions,
                FrontEndCommonProvanenceFunctions,
=======
                FrontEndCommonInterfaceFunctions,
                FrontEndCommonProvenanceFunctions,
>>>>>>> f4194787
                SpynnakerConfigurationFunctions):
    """
    Spinnaker
    """

    def __init__(self, host_name=None, timestep=None, min_delay=None,
                 max_delay=None, graph_label=None,
                 database_socket_addresses=None):
        FrontEndCommonConfigurationFunctions.__init__(self, host_name,
                                                      graph_label)
        SpynnakerConfigurationFunctions.__init__(self)
<<<<<<< HEAD
        FrontEndCommonProvanenceFunctions.__init__(self)

        # pacman objects
        self._partitionable_graph = None
        self._partitioned_graph = None
        self._graph_mapper = None
        self._placements = None
        self._router_tables = None
        self._routing_infos = None
        self._tags = None
        # set up the pacman executor
        self._pacman_exeuctor = None

        # database objects
        self._create_database = config.getboolean(
            "Database", "create_database")

        if database_socket_addresses is None:
            database_socket_addresses = list()
            listen_port = config.getint("Database", "listen_port")
            notify_port = config.getint("Database", "notify_port")
            noftiy_hostname = config.get("Database", "notify_hostname")
            database_socket_addresses.append(
                SocketAddress(noftiy_hostname, notify_port, listen_port))
        self._database_socket_addresses = database_socket_addresses
=======
        FrontEndCommonProvenanceFunctions.__init__(self)

        self._database_socket_addresses = set()
>>>>>>> f4194787
        self._database_interface = None
        self._create_database = None
        self._populations = list()

        if self._app_id is None:
            self._set_up_main_objects(
                app_id=config.getint("Machine", "appID"),
                execute_data_spec_report=config.getboolean(
                    "Reports", "writeTextSpecs"),
                execute_partitioner_report=config.getboolean(
                    "Reports", "writePartitionerReports"),
                execute_placer_report_with_partitionable_graph=
                config.getboolean("Reports",
                                  "writePlacerReportWithPartitionable"),
                execute_placer_report_without_partitionable_graph=
                config.getboolean("Reports",
                                  "writePlacerReportWithoutPartitionable"),
                reports_are_enabled=config.getboolean(
                    "Reports", "reportsEnabled"),
                generate_performance_measurements=config.getboolean(
                    "Reports", "outputTimesForSections"),
                execute_router_report=config.getboolean(
                    "Reports", "writeRouterReports"),
                execute_write_reload_steps=config.getboolean(
                    "Reports", "writeReloadSteps"),
                generate_transciever_report=config.getboolean(
                    "Reports", "writeTransceiverReport"),
                execute_routing_info_report=config.getboolean(
                    "Reports", "writeRouterInfoReport"),
                generate_tag_report=config.getboolean(
                    "Reports", "writeTagAllocationReports"))

            # set up exeuctable specifics
            self._set_up_executable_specifics()
            self._set_up_report_specifics(
                default_report_file_path=config.get(
                    "Reports", "defaultReportFilePath"),
                max_reports_kept=config.getint("Reports", "max_reports_kept"),
                reports_are_enabled=config.getboolean(
                    "Reports", "reportsEnabled"),
                write_provance_data=config.getboolean(
                    "Reports", "writeProvanceData"),
                write_text_specs=config.getboolean(
                    "Reports", "writeTextSpecs"))
            self._set_up_output_application_data_specifics(
                max_application_binaries_kept=config.getint(
                    "Reports", "max_application_binaries_kept"),
                where_to_write_application_data_files=config.get(
                    "Reports", "defaultApplicationDataFilePath"))

        # initilise the partitionable graph
        self._partitionable_graph = PartitionableGraph(label=graph_label)

        # set up machine targetted data
        self._set_up_machine_specifics(timestep, min_delay, max_delay,
                                       host_name)
        self._spikes_per_second = float(config.getfloat(
            "Simulation", "spikes_per_second"))
        self._ring_buffer_sigma = float(config.getfloat(
            "Simulation", "ring_buffer_sigma"))

        # Determine default executable folder location
        # and add this default to end of list of search paths
        executable_finder.add_path(os.path.dirname(model_binaries.__file__))

<<<<<<< HEAD
        FrontEndCommonSpinnmanInterfaceFunctions.__init__(
            self, self._reports_states, self._report_default_directory)
=======
        FrontEndCommonInterfaceFunctions.__init__(
            self, self._reports_states, self._report_default_directory,
            self._app_data_runtime_folder)
>>>>>>> f4194787

        logger.info("Setting time scale factor to {}."
                    .format(self._time_scale_factor))

        logger.info("Setting appID to %d." % self._app_id)

        # get the machine time step
        logger.info("Setting machine time step to {} micro-seconds."
                    .format(self._machine_time_step))

        self._edge_count = 0

        # Manager of buffered sending
        self._send_buffer_manager = None

        # holder for number of times the timer event should exuecte for the sim
        self._no_machine_time_steps = None

    def do_mapping(self):
        """
        sets up
        :return:mapper executor for this front end
        """
        # set up the mapper executor side of the front end
        # set up the pacman algorithms
        inputs = list()
        inputs.append("PartitionableGraph")
        inputs.append('Machine')
        inputs.append('File')
        inputs.append('IPAddress')

        xml_paths = config.get("Mapping", "extra_xmls_paths")
        if xml_paths == "None":
            xml_paths = list()
        else:
            xml_paths = xml_paths.split(",")
        xml_paths.append(
            os.path.join(os.path.dirname(overridden_pacman_functions.__file__),
                         "algorithms_metadata.xml"))
        pacman_report_state = \
            self._reports_states.generate_pacman_report_states()
        in_debug_mode = config.get("Mode", "mode") == "Debug"
        required_outputs = ("Placements", "RoutingTables", "RoutingInfos",
                            "Tags", "PartitionedGraph", "GraphMapper")

        self._pacman_exeuctor = \
            PACMANAlgorithmExecutor(pacman_report_state, in_debug_mode)
        self._pacman_exeuctor.set_up_pacman_algorthms_listings(
            algorithms=config.get("Mapping", "algorithms"), inputs=inputs,
            xml_paths=xml_paths, required_outputs=required_outputs)

        # define inputs
        inputs = list()
        inputs.append({'type': "PartitionableGraph",
                       'value': self._partitionable_graph})
        inputs.append({'type': 'Machine',
                       'value': self._machine})
        inputs.append({'type': "File", 'value': self._report_default_directory})
        inputs.append({'type': "IPAddress", 'value': self._hostname})

        # execute mapping process
        self._pacman_exeuctor.execute_mapping(inputs)

        # sort out outputs datas
        self._placements = self._pacman_exeuctor.get_item("Placements")
        self._router_tables = self._pacman_exeuctor.get_item("RoutingTables")
        self._routing_infos = self._pacman_exeuctor.get_item("RoutingInfos")
        self._tags = self._pacman_exeuctor.get_item("Tags")
        self._graph_mapper = self._pacman_exeuctor.get_item("GraphMapper")
        self._partitioned_graph = \
            self._pacman_exeuctor.get_item("PartitionedGraph")

    def run(self, run_time):
        """

        :param run_time:
        :return:
        """
        # sort out config param to be valid types
        width = config.get("Machine", "width")
        height = config.get("Machine", "height")
        if width == "None":
            width = None
        else:
            width = int(width)
        if height == "None":
            height = None
        else:
            height = int(height)

        number_of_boards = config.get("Machine", "number_of_boards")
        if number_of_boards == "None":
            number_of_boards = None

        self.setup_interfaces(
            hostname=self._hostname,
            bmp_details=config.get("Machine", "bmp_names"),
            downed_chips=config.get("Machine", "down_chips"),
            downed_cores=config.get("Machine", "down_cores"),
            board_version=config.getint("Machine", "version"),
            number_of_boards=number_of_boards, width=width, height=height,
            is_virtual=config.getboolean("Machine", "virtual_board"),
            virtual_has_wrap_arounds=config.getboolean(
                "Machine", "requires_wrap_arounds"),
            auto_detect_bmp=config.getboolean("Machine", "auto_detect_bmp"),
            enable_reinjection=config.getboolean(
                "Machine", "enable_reinjection"))

        # adds extra stuff needed by the reload script which cannot be given
        # directly.
        if self._reports_states.transciever_report:
            self._reload_script.runtime = run_time
            self._reload_script.time_scale_factor = self._time_scale_factor

        # create network report if needed
        if self._reports_states is not None:
            reports.network_specification_partitionable_report(
                self._report_default_directory, self._partitionable_graph,
                self._hostname)

        # calculate number of machine time steps
        if run_time is not None:
            self._no_machine_time_steps =\
                int((run_time * 1000.0) / self._machine_time_step)
            ceiled_machine_time_steps = \
                math.ceil((run_time * 1000.0) / self._machine_time_step)
            if self._no_machine_time_steps != ceiled_machine_time_steps:
                raise common_exceptions.ConfigurationException(
                    "The runtime and machine time step combination result in "
                    "a factional number of machine runable time steps and "
                    "therefore spinnaker cannot determine how many to run for")
            for vertex in self._partitionable_graph.vertices:
                if isinstance(vertex, AbstractDataSpecableVertex):
                    vertex.set_no_machine_time_steps(
                        self._no_machine_time_steps)
        else:
            self._no_machine_time_steps = None
            logger.warn("You have set a runtime that will never end, this may"
                        "cause the neural models to fail to partition "
                        "correctly")
            for vertex in self._partitionable_graph.vertices:
                if (isinstance(vertex, AbstractPopulationRecordableVertex) and
                        vertex.record):
                    raise common_exceptions.ConfigurationException(
                        "recording a population when set to infinite runtime "
                        "is not currently supportable in this tool chain."
                        "watch this space")

        do_timing = config.getboolean("Reports", "outputTimesForSections")
        if do_timing:
            timer = Timer()
        else:
            timer = None

        self.set_runtime(run_time)
        logger.info("*** Running Mapper *** ")
        if do_timing:
            timer.start_timing()
        self._add_virtual_chips()

        self.do_mapping()

        # take timing measurements
        if do_timing:
            logger.info("Time to map model: {}".format(timer.take_sample()))

        # add database generation if requested
        needs_database = self._auto_detect_database(self._partitioned_graph)
        user_create_database = config.get("Database", "create_database")
        if ((user_create_database == "None" and needs_database) or
                user_create_database == "True"):

            database_progress = ProgressBar(10, "Creating database")

            wait_on_confirmation = config.getboolean(
                "Database", "wait_on_confirmation")
            self._database_interface = SpynnakerDataBaseWriter(
                self._app_data_runtime_folder, wait_on_confirmation,
                self._database_socket_addresses)

            self._database_interface.add_system_params(
                self._time_scale_factor, self._machine_time_step,
                self._runtime)
            database_progress.update()
            self._database_interface.add_machine_objects(self._machine)
            database_progress.update()
            self._database_interface.add_partitionable_vertices(
                self._partitionable_graph)
            database_progress.update()
            self._database_interface.add_partitioned_vertices(
                self._partitioned_graph, self._graph_mapper,
                self._partitionable_graph)
            database_progress.update()
            self._database_interface.add_placements(self._placements,
                                                    self._partitioned_graph)
            database_progress.update()
            self._database_interface.add_routing_infos(
                self._routing_infos, self._partitioned_graph)
            database_progress.update()
            self._database_interface.add_routing_tables(self._router_tables)
            database_progress.update()
            self._database_interface.add_tags(self._partitioned_graph,
                                              self._tags)
            database_progress.update()
            execute_mapping = config.getboolean(
                "Database", "create_routing_info_to_neuron_id_mapping")
            if execute_mapping:
                self._database_interface.create_atom_to_event_id_mapping(
                    graph_mapper=self._graph_mapper,
                    partitionable_graph=self._partitionable_graph,
                    partitioned_graph=self._partitioned_graph,
                    routing_infos=self._routing_infos)
            database_progress.update()
            # if using a reload script, add if that needs to wait for
            # confirmation
            if self._reports_states.transciever_report:
                self._reload_script.wait_on_confirmation = wait_on_confirmation
                for socket_address in self._database_socket_addresses:
                    self._reload_script.add_socket_address(socket_address)
            database_progress.update()
            database_progress.end()
            self._database_interface.send_read_notification()

        # execute data spec generation
        if do_timing:
            timer.start_timing()
        logger.info("*** Generating Output *** ")
        logger.debug("")
        executable_targets = self.generate_data_specifications()
        if do_timing:
            logger.info("Time to generate data: {}".format(
                timer.take_sample()))

        # execute data spec execution
        if do_timing:
            timer.start_timing()
        processor_to_app_data_base_address = \
            self.execute_data_specification_execution(
                config.getboolean("SpecExecution", "specExecOnHost"),
                self._hostname, self._placements, self._graph_mapper,
                write_text_specs=config.getboolean(
                    "Reports", "writeTextSpecs"),
                runtime_application_data_folder=self._app_data_runtime_folder,
                machine=self._machine)

        if self._reports_states is not None:
            reports.write_memory_map_report(self._report_default_directory,
                                            processor_to_app_data_base_address)

        if do_timing:
            logger.info("Time to execute data specifications: {}".format(
                timer.take_sample()))

        if (not isinstance(self._machine, VirtualMachine) and
                config.getboolean("Execute", "run_simulation")):
            if do_timing:
                timer.start_timing()

            logger.info("*** Loading tags ***")
            self.load_tags(self._tags)

            if self._do_load is True:
                logger.info("*** Loading data ***")
                self._load_application_data(
                    self._placements, self._graph_mapper,
                    processor_to_app_data_base_address, self._hostname,
                    app_data_folder=self._app_data_runtime_folder,
                    verify=config.getboolean("Mode", "verify_writes"))
                self.load_routing_tables(self._router_tables, self._app_id)
                logger.info("*** Loading executables ***")
                self.load_executable_images(executable_targets, self._app_id)
                logger.info("*** Loading buffers ***")
                self.set_up_send_buffering(self._partitioned_graph,
                                           self._placements, self._tags)

            # end of entire loading setup
            if do_timing:
                logger.debug("Time to load: {}".format(timer.take_sample()))

            if self._do_run is True:
                logger.info("*** Running simulation... *** ")
                if do_timing:
                    timer.start_timing()
                # every thing is in sync0. load the initial buffers
                self._send_buffer_manager.load_initial_buffers()
                if do_timing:
                    logger.debug("Time to load buffers: {}".format(
                        timer.take_sample()))

                wait_on_confirmation = config.getboolean(
                    "Database", "wait_on_confirmation")
                send_start_notification = config.getboolean(
                    "Database", "send_start_notification")

                self.wait_for_cores_to_be_ready(executable_targets,
                                                self._app_id)

                # wait till external app is ready for us to start if required
                if (self._database_interface is not None and
                        wait_on_confirmation):
                    self._database_interface.wait_for_confirmation()

                self.start_all_cores(executable_targets, self._app_id)

                if (self._database_interface is not None and
                        send_start_notification):
                    self._database_interface.send_start_notification()

                if self._runtime is None:
                    logger.info("Application is set to run forever - exiting")
                else:
                    self.wait_for_execution_to_complete(
                        executable_targets, self._app_id, self._runtime,
                        self._time_scale_factor)
                self._has_ran = True
                if self._retrieve_provance_data:

                    progress = ProgressBar(self._placements.n_placements + 1,
                                           "Getting provenance data")

                    # retrieve provence data from central
                    file_path = os.path.join(self._report_default_directory,
                                             "provance_data")

                    # check the directory doesnt already exist
                    if not os.path.exists(file_path):
                        os.mkdir(file_path)

                    # write provanence data
                    self.write_provenance_data_in_xml(file_path, self._txrx)
                    progress.update()

                    # retrieve provenance data from any cores that provide data
                    for placement in self._placements.placements:
                        if isinstance(placement.subvertex,
                                      AbstractProvidesProvenanceData):
                            core_file_path = os.path.join(
                                file_path,
                                "Provanence_data_for_{}_{}_{}_{}.xml".format(
                                    placement.subvertex.label,
                                    placement.x, placement.y, placement.p))
                            placement.subvertex.write_provenance_data_in_xml(
                                core_file_path, self.transceiver, placement)
                        progress.update()
                    progress.end()

        elif isinstance(self._machine, VirtualMachine):
            logger.info(
                "*** Using a Virtual Machine so no simulation will occur")
        else:
            logger.info("*** No simulation requested: Stopping. ***")

    @property
    def app_id(self):
        """

        :return:
        """
        return self._app_id

    @property
    def has_ran(self):
        """

        :return:
        """
        return self._has_ran

    @property
    def machine_time_step(self):
        """

        :return:
        """
        return self._machine_time_step

    @property
    def no_machine_time_steps(self):
        """

        :return:
        """
        return self._no_machine_time_steps

    @property
    def timescale_factor(self):
        """

        :return:
        """
        return self._time_scale_factor

    @property
    def spikes_per_second(self):
        """

        :return:
        """
        return self._spikes_per_second

    @property
    def ring_buffer_sigma(self):
        """

        :return:
        """
        return self._ring_buffer_sigma

    @property
    def get_multi_cast_source(self):
        """

        :return:
        """
        return self._multi_cast_vertex

    @property
    def partitioned_graph(self):
        """

        :return:
        """
        return self._partitioned_graph

    @property
    def partitionable_graph(self):
        """

        :return:
        """
        return self._partitionable_graph

    @property
    def placements(self):
        """

        :return:
        """
        return self._placements

    @property
    def transceiver(self):
        """

        :return:
        """
        return self._txrx

    @property
    def graph_mapper(self):
        """

        :return:
        """
        return self._graph_mapper

    @property
    def routing_infos(self):
        """

        :return:
        """
        return self._routing_infos

    def set_app_id(self, value):
        """

        :param value:
        :return:
        """
        self._app_id = value

    def get_current_time(self):
        """

        :return:
        """
        if self._has_ran:
            return float(self._runtime)
        return 0.0

    def __repr__(self):
        return "Spinnaker object for machine {}".format(self._hostname)

    def generate_data_specifications(self):
        """ generates the dsg for the graph.

        :return:
        """

        # iterate though subvertexes and call generate_data_spec for each
        # vertex
        executable_targets = ExecutableTargets()

        # create a progress bar for end users
        progress_bar = ProgressBar(len(list(self._placements.placements)),
                                   "Generating data specifications")
        for placement in self._placements.placements:
            associated_vertex =\
                self._graph_mapper.get_vertex_from_subvertex(
                    placement.subvertex)

            # if the vertex can generate a DSG, call it
            if isinstance(associated_vertex, AbstractDataSpecableVertex):

                ip_tags = self._tags.get_ip_tags_for_vertex(
                    placement.subvertex)
                reverse_ip_tags = self._tags.get_reverse_ip_tags_for_vertex(
                    placement.subvertex)
                associated_vertex.generate_data_spec(
                    placement.subvertex, placement, self._partitioned_graph,
                    self._partitionable_graph, self._routing_infos,
                    self._hostname, self._graph_mapper,
                    self._report_default_directory, ip_tags, reverse_ip_tags,
                    self._write_text_specs, self._app_data_runtime_folder)

                # Get name of binary from vertex
                binary_name = associated_vertex.get_binary_file_name()

                # Attempt to find this within search paths
                binary_path = executable_finder.get_executable_path(
                    binary_name)
                if binary_path is None:
                    raise exceptions.ExecutableNotFoundException(binary_name)

                if not executable_targets.has_binary(binary_path):
                    executable_targets.add_binary(binary_path)
                executable_targets.add_processor(
                    binary_path, placement.x, placement.y, placement.p)

            progress_bar.update()

        # finish the progress bar
        progress_bar.end()

        return executable_targets

    def add_vertex(self, vertex_to_add):
        """

        :param vertex_to_add:
        :return:
        """
        if isinstance(vertex_to_add, CommandSender):
            self._multi_cast_vertex = vertex_to_add

        self._partitionable_graph.add_vertex(vertex_to_add)

        if isinstance(vertex_to_add, AbstractSendMeMulticastCommandsVertex):
            if self._multi_cast_vertex is None:
                self._multi_cast_vertex = CommandSender(
                    self._machine_time_step, self._time_scale_factor)
                self.add_vertex(self._multi_cast_vertex)
            edge = MultiCastPartitionableEdge(
                self._multi_cast_vertex, vertex_to_add)
            self._multi_cast_vertex.add_commands(vertex_to_add.commands, edge)
            self.add_edge(edge)

        # add any dependent edges and verts if needed
        if isinstance(vertex_to_add,
                      AbstractVertexWithEdgeToDependentVertices):
            for dependant_vertex in vertex_to_add.dependent_vertices:
                self.add_vertex(dependant_vertex)
                dependant_edge = MultiCastPartitionableEdge(
                    pre_vertex=vertex_to_add, post_vertex=dependant_vertex)
                self.add_edge(dependant_edge)

    def add_edge(self, edge_to_add, partition_identifier=None):
        """

        :param edge_to_add:
        :param partition_identifier: the partition identfer for the outgoing
        edge partition
        :return:
        """
        self._partitionable_graph.add_edge(edge_to_add, partition_identifier)

    def create_population(self, size, cellclass, cellparams, structure, label):
        """

        :param size:
        :param cellclass:
        :param cellparams:
        :param structure:
        :param label:
        :return:
        """
        return Population(
            size=size, cellclass=cellclass, cellparams=cellparams,
            structure=structure, label=label, spinnaker=self)

    def _add_population(self, population):
        """ Called by each population to add itself to the list
        """
        self._populations.append(population)

    def create_projection(
            self, presynaptic_population, postsynaptic_population, connector,
            source, target, synapse_dynamics, label, rng):
        """

        :param presynaptic_population:
        :param postsynaptic_population:
        :param connector:
        :param source:
        :param target:
        :param synapse_dynamics:
        :param label:
        :param rng:
        :return:
        """
        if label is None:
            label = "Projection {}".format(self._edge_count)
            self._edge_count += 1
        return Projection(
            presynaptic_population=presynaptic_population, label=label,
            postsynaptic_population=postsynaptic_population, rng=rng,
            connector=connector, source=source, target=target,
            synapse_dynamics=synapse_dynamics, spinnaker_control=self,
            machine_time_step=self._machine_time_step,
            timescale_factor=self._time_scale_factor,
            user_max_delay=self.max_supported_delay)

    def _add_virtual_chips(self):
<<<<<<< HEAD
        """
        add any virtual chips for virtual vertices as required
        :return:
        """
        for vertex in self._partitionable_graph.vertices:
            if isinstance(vertex, AbstractVirtualVertex):

                # check if the virtual chip doesn't already exist
                if self._machine.get_chip_at(vertex.virtual_chip_x,
                                             vertex.virtual_chip_y) is None:
                    virutal_chip = self._create_virtual_chip(vertex)
                    self._machine.add_chip(virutal_chip)

    def _create_virtual_chip(self, virtual_vertex):
        sdram_object = SDRAM()

        # creates the two links
        virtual_link_id = (virtual_vertex
                           .connected_to_real_chip_link_id + 3) % 6
        to_virtual_chip_link = Link(
            destination_x=virtual_vertex.virtual_chip_x,
            destination_y=virtual_vertex.virtual_chip_y,
            source_x=virtual_vertex.connected_to_real_chip_x,
            source_y=virtual_vertex.connected_to_real_chip_y,
            multicast_default_from=virtual_link_id,
            multicast_default_to=virtual_link_id,
            source_link_id=virtual_vertex.connected_to_real_chip_link_id)

        from_virtual_chip_link = Link(
            destination_x=virtual_vertex.connected_to_real_chip_x,
            destination_y=virtual_vertex.connected_to_real_chip_y,
            source_x=virtual_vertex.virtual_chip_x,
            source_y=virtual_vertex.virtual_chip_y,
            multicast_default_from=(virtual_vertex
                                    .connected_to_real_chip_link_id),
            multicast_default_to=virtual_vertex.connected_to_real_chip_link_id,
            source_link_id=virtual_link_id)

        # create the router
        links = [from_virtual_chip_link]
        router_object = MachineRouter(
            links=links, emergency_routing_enabled=False,
            clock_speed=MachineRouter.ROUTER_DEFAULT_CLOCK_SPEED,
            n_available_multicast_entries=sys.maxint)

        # create the processors
        processors = list()
        for virtual_core_id in range(0, 128):
            processors.append(Processor(virtual_core_id,
                                        Processor.CPU_AVAILABLE,
                                        virtual_core_id == 0))

        # connect the real chip with the virtual one
        connected_chip = self._machine.get_chip_at(
            virtual_vertex.connected_to_real_chip_x,
            virtual_vertex.connected_to_real_chip_y)
        connected_chip.router.add_link(to_virtual_chip_link)

        # return new v chip
        return Chip(
            processors=processors, router=router_object, sdram=sdram_object,
            x=virtual_vertex.virtual_chip_x, y=virtual_vertex.virtual_chip_y,
            virtual=True, nearest_ethernet_x=None, nearest_ethernet_y=None)
=======
        # allocate chip ids to the virutal chips
        chip_id_allocator = MallocBasedChipIdAllocator()
        chip_id_allocator.allocate_chip_ids(self._partitionable_graph,
                                            self._machine)
>>>>>>> f4194787

    def stop(self, turn_off_machine=None, clear_routing_tables=None,
             clear_tags=None):
        """
        :param turn_off_machine: decides if the machine should be powered down\
            after running the exeuction. Note that this powers down all boards\
            connected to the BMP connections given to the transciever
        :type turn_off_machine: bool
        :param clear_routing_tables: informs the tool chain if it\
            should turn off the clearing of the routing tables
        :type clear_routing_tables: bool
        :param clear_tags: informs the tool chain if it should clear the tags\
            off the machine at stop
        :type clear_tags: boolean
        :return: None
        """
        for population in self._populations:
            population._end()

        if turn_off_machine is None:
            turn_off_machine = config.getboolean("Machine", "turn_off_machine")

        if clear_routing_tables is None:
            clear_routing_tables = config.getboolean(
                "Machine", "clear_routing_tables")

        if clear_tags is None:
            clear_tags = config.getboolean("Machine", "clear_tags")

        # if stopping on machine, clear iptags and
        if clear_tags:
            for ip_tag in self._tags.ip_tags:
                self._txrx.clear_ip_tag(
                    ip_tag.tag, board_address=ip_tag.board_address)
            for reverse_ip_tag in self._tags.reverse_ip_tags:
                self._txrx.clear_ip_tag(
                    reverse_ip_tag.tag,
                    board_address=reverse_ip_tag.board_address)

        # if clearing routing table entries, clear
        if clear_routing_tables:
            for router_table in self._router_tables.routing_tables:
                if not self._machine.get_chip_at(router_table.x,
                                                 router_table.y).virtual:
                    self._txrx.clear_multicast_routes(router_table.x,
                                                      router_table.y)

        # execute app stop
        # self._txrx.stop_application(self._app_id)
        if self._create_database:
            self._database_interface.stop()

<<<<<<< HEAD
        # connections
=======
        # stop the transciever
>>>>>>> f4194787
        if turn_off_machine:
            logger.info("Turning off machine")
        self._txrx.close(power_off_machine=turn_off_machine)

    def _add_socket_address(self, socket_address):
        """

        :param socket_address:
        :return:
        """
        self._database_socket_addresses.add(socket_address)<|MERGE_RESOLUTION|>--- conflicted
+++ resolved
@@ -3,19 +3,9 @@
 """
 
 # pacman imports
-<<<<<<< HEAD
 from pacman.model.partitionable_graph.partitionable_graph import \
     PartitionableGraph
 from pacman.operations.pacman_algorithm_executor import PACMANAlgorithmExecutor
-=======
-from pacman.operations.chip_id_allocator_algorithms.\
-    malloc_based_chip_id_allocator import MallocBasedChipIdAllocator
-from pacman.operations.router_check_functionality.valid_routes_checker import \
-    ValidRouteChecker
-from pacman.utilities import reports as pacman_reports
-from pacman.operations.partition_algorithms.basic_partitioner import \
-    BasicPartitioner
->>>>>>> f4194787
 from pacman.model.partitionable_graph.multi_cast_partitionable_edge\
     import MultiCastPartitionableEdge
 from pacman.utilities.progress_bar import ProgressBar
@@ -78,13 +68,8 @@
 
 
 class Spinnaker(FrontEndCommonConfigurationFunctions,
-<<<<<<< HEAD
                 FrontEndCommonSpinnmanInterfaceFunctions,
-                FrontEndCommonProvanenceFunctions,
-=======
-                FrontEndCommonInterfaceFunctions,
                 FrontEndCommonProvenanceFunctions,
->>>>>>> f4194787
                 SpynnakerConfigurationFunctions):
     """
     Spinnaker
@@ -96,8 +81,7 @@
         FrontEndCommonConfigurationFunctions.__init__(self, host_name,
                                                       graph_label)
         SpynnakerConfigurationFunctions.__init__(self)
-<<<<<<< HEAD
-        FrontEndCommonProvanenceFunctions.__init__(self)
+        FrontEndCommonProvenanceFunctions.__init__(self)
 
         # pacman objects
         self._partitionable_graph = None
@@ -109,27 +93,14 @@
         self._tags = None
         # set up the pacman executor
         self._pacman_exeuctor = None
-
+        
         # database objects
-        self._create_database = config.getboolean(
-            "Database", "create_database")
-
-        if database_socket_addresses is None:
-            database_socket_addresses = list()
-            listen_port = config.getint("Database", "listen_port")
-            notify_port = config.getint("Database", "notify_port")
-            noftiy_hostname = config.get("Database", "notify_hostname")
-            database_socket_addresses.append(
-                SocketAddress(noftiy_hostname, notify_port, listen_port))
-        self._database_socket_addresses = database_socket_addresses
-=======
-        FrontEndCommonProvenanceFunctions.__init__(self)
-
         self._database_socket_addresses = set()
->>>>>>> f4194787
         self._database_interface = None
         self._create_database = None
         self._populations = list()
+        
+        self._database_interface = None
 
         if self._app_id is None:
             self._set_up_main_objects(
@@ -188,28 +159,21 @@
         self._ring_buffer_sigma = float(config.getfloat(
             "Simulation", "ring_buffer_sigma"))
 
+        FrontEndCommonSpinnmanInterfaceFunctions.__init__(
+            self, self._reports_states, self._report_default_directory)
+
+        logger.info("Setting time scale factor to {}."
+                    .format(self._time_scale_factor))
+
+        logger.info("Setting appID to %d." % self._app_id)
+
+        # get the machine time step
+        logger.info("Setting machine time step to {} micro-seconds."
+                    .format(self._machine_time_step))
+
         # Determine default executable folder location
         # and add this default to end of list of search paths
         executable_finder.add_path(os.path.dirname(model_binaries.__file__))
-
-<<<<<<< HEAD
-        FrontEndCommonSpinnmanInterfaceFunctions.__init__(
-            self, self._reports_states, self._report_default_directory)
-=======
-        FrontEndCommonInterfaceFunctions.__init__(
-            self, self._reports_states, self._report_default_directory,
-            self._app_data_runtime_folder)
->>>>>>> f4194787
-
-        logger.info("Setting time scale factor to {}."
-                    .format(self._time_scale_factor))
-
-        logger.info("Setting appID to %d." % self._app_id)
-
-        # get the machine time step
-        logger.info("Setting machine time step to {} micro-seconds."
-                    .format(self._machine_time_step))
-
         self._edge_count = 0
 
         # Manager of buffered sending
@@ -823,78 +787,6 @@
             timescale_factor=self._time_scale_factor,
             user_max_delay=self.max_supported_delay)
 
-    def _add_virtual_chips(self):
-<<<<<<< HEAD
-        """
-        add any virtual chips for virtual vertices as required
-        :return:
-        """
-        for vertex in self._partitionable_graph.vertices:
-            if isinstance(vertex, AbstractVirtualVertex):
-
-                # check if the virtual chip doesn't already exist
-                if self._machine.get_chip_at(vertex.virtual_chip_x,
-                                             vertex.virtual_chip_y) is None:
-                    virutal_chip = self._create_virtual_chip(vertex)
-                    self._machine.add_chip(virutal_chip)
-
-    def _create_virtual_chip(self, virtual_vertex):
-        sdram_object = SDRAM()
-
-        # creates the two links
-        virtual_link_id = (virtual_vertex
-                           .connected_to_real_chip_link_id + 3) % 6
-        to_virtual_chip_link = Link(
-            destination_x=virtual_vertex.virtual_chip_x,
-            destination_y=virtual_vertex.virtual_chip_y,
-            source_x=virtual_vertex.connected_to_real_chip_x,
-            source_y=virtual_vertex.connected_to_real_chip_y,
-            multicast_default_from=virtual_link_id,
-            multicast_default_to=virtual_link_id,
-            source_link_id=virtual_vertex.connected_to_real_chip_link_id)
-
-        from_virtual_chip_link = Link(
-            destination_x=virtual_vertex.connected_to_real_chip_x,
-            destination_y=virtual_vertex.connected_to_real_chip_y,
-            source_x=virtual_vertex.virtual_chip_x,
-            source_y=virtual_vertex.virtual_chip_y,
-            multicast_default_from=(virtual_vertex
-                                    .connected_to_real_chip_link_id),
-            multicast_default_to=virtual_vertex.connected_to_real_chip_link_id,
-            source_link_id=virtual_link_id)
-
-        # create the router
-        links = [from_virtual_chip_link]
-        router_object = MachineRouter(
-            links=links, emergency_routing_enabled=False,
-            clock_speed=MachineRouter.ROUTER_DEFAULT_CLOCK_SPEED,
-            n_available_multicast_entries=sys.maxint)
-
-        # create the processors
-        processors = list()
-        for virtual_core_id in range(0, 128):
-            processors.append(Processor(virtual_core_id,
-                                        Processor.CPU_AVAILABLE,
-                                        virtual_core_id == 0))
-
-        # connect the real chip with the virtual one
-        connected_chip = self._machine.get_chip_at(
-            virtual_vertex.connected_to_real_chip_x,
-            virtual_vertex.connected_to_real_chip_y)
-        connected_chip.router.add_link(to_virtual_chip_link)
-
-        # return new v chip
-        return Chip(
-            processors=processors, router=router_object, sdram=sdram_object,
-            x=virtual_vertex.virtual_chip_x, y=virtual_vertex.virtual_chip_y,
-            virtual=True, nearest_ethernet_x=None, nearest_ethernet_y=None)
-=======
-        # allocate chip ids to the virutal chips
-        chip_id_allocator = MallocBasedChipIdAllocator()
-        chip_id_allocator.allocate_chip_ids(self._partitionable_graph,
-                                            self._machine)
->>>>>>> f4194787
-
     def stop(self, turn_off_machine=None, clear_routing_tables=None,
              clear_tags=None):
         """
@@ -946,11 +838,7 @@
         if self._create_database:
             self._database_interface.stop()
 
-<<<<<<< HEAD
-        # connections
-=======
         # stop the transciever
->>>>>>> f4194787
         if turn_off_machine:
             logger.info("Turning off machine")
         self._txrx.close(power_off_machine=turn_off_machine)
