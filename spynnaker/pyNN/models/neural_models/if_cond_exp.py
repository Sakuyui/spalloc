from spynnaker.pyNN.utilities import constants
from spynnaker.pyNN.models.abstract_models.abstract_population_vertex import \
    AbstractPopulationVertex
<<<<<<< HEAD
from spynnaker.pyNN.models.abstract_models.abstract_model_components.abstract_exp_population_vertex \
=======
from data_specification.enums.data_type import DataType
from spynnaker.pyNN.models.abstract_models.abstract_exp_population_vertex \
>>>>>>> 1d10936b
    import AbstractExponentialPopulationVertex
from spynnaker.pyNN.models.abstract_models.abstract_model_components.abstract_integrate_and_fire_properties \
    import AbstractIntegrateAndFireProperties
from spynnaker.pyNN.models.neural_properties.neural_parameter \
    import NeuronParameter
from spynnaker.pyNN.models.abstract_models.abstract_model_components.abstract_conductive_vertex \
    import AbstractConductiveVertex


class IFConductanceExponentialPopulation(AbstractExponentialPopulationVertex,
                                         AbstractConductiveVertex,
                                         AbstractIntegrateAndFireProperties,
                                         AbstractPopulationVertex):
    CORE_APP_IDENTIFIER = constants.IF_CONDUCTIVE_EXP_CORE_APPLICATION_ID
    _model_based_max_atoms_per_core = 256

    # noinspection PyPep8Naming
    def __init__(self, n_neurons, machine_time_step, constraints=None,
                 label=None, tau_m=20, cm=1.0, e_rev_E=0.0, e_rev_I=-70.0,
                 v_rest=-65.0, v_reset=-65.0, v_thresh=-50.0, tau_syn_E=5.0,
                 tau_syn_I=5.0, tau_refrac=0.1, i_offset=0, v_init=None):
        # Instantiate the parent classes
        AbstractConductiveVertex.__init__(self, n_neurons, e_rev_E=e_rev_E,
                                          e_rev_I=e_rev_I)
        AbstractExponentialPopulationVertex.__init__(
            self, n_neurons=n_neurons, tau_syn_E=tau_syn_E,
            tau_syn_I=tau_syn_I, machine_time_step=machine_time_step)
        AbstractIntegrateAndFireProperties.__init__(
            self, atoms=n_neurons, cm=cm, tau_m=tau_m, i_offset=i_offset,
            v_init=v_init, v_reset=v_reset, v_rest=v_rest, v_thresh=v_thresh,
            tau_refrac=tau_refrac)

        AbstractPopulationVertex.__init__(
            self, n_neurons=n_neurons, n_params=10, label=label,
            max_atoms_per_core=IFConductanceExponentialPopulation._model_based_max_atoms_per_core,
            binary="IF_cond_exp.aplx", constraints=constraints,
            machine_time_step=machine_time_step)
        self._executable_constant = \
            IFConductanceExponentialPopulation.CORE_APP_IDENTIFIER

    @property
    def model_name(self):
        return "IF_cond_exp"

    @staticmethod
    def set_model_max_atoms_per_core(new_value):
        IFConductanceExponentialPopulation.\
            _model_based_max_atoms_per_core = new_value

    def get_cpu_usage_for_atoms(self, vertex_slice, graph):
        """
        Gets the CPU requirements for a range of atoms
        """
        return 781 * ((vertex_slice.hi_atom - vertex_slice.lo_atom) + 1)

    def get_parameters(self):
        """
        Generate Neuron Parameter data (region 2):
        """

        # Get the parameters
        #typedef struct neuron_t {
        #
        #// nominally 'fixed' parameters
        #    REAL     V_thresh;
        # // membrane voltage threshold at which neuron spikes [mV]
        #    REAL     V_reset;    // post-spike reset membrane voltage    [mV]
        #    REAL     V_rest;     // membrane resting voltage [mV]
        #    REAL     R_membrane; // membrane resistance [MegaOhm]
        #
        #    REAL        V_rev_E;
        # // reversal voltage - Excitatory    [mV]
        #    REAL        V_rev_I;
        # // reversal voltage - Inhibitory    [mV]
        #
        #// variable-state parameter
        #    REAL     V_membrane; // membrane voltage [mV]
        #
        #// late entry! Jan 2014 (trickle current)
        #    REAL        I_offset;
        #  // offset current [nA] but take care because actually
        #     'per timestep charge'
        #
        #// 'fixed' computation parameter - time constant multiplier for
        #                                   closed-form solution
        #    REAL     exp_TC;
        # // exp( -(machine time step in ms)/(R * C) ) [.]
        #
        #// for ODE solution only
        #    REAL      one_over_tauRC;
        # // [kHz!] only necessary if one wants to use ODE solver because
        #           allows * and host double prec to calc - UNSIGNED ACCUM &
        #           unsigned fract much slower
        #
        #// refractory time information
        #    int32_t refract_timer; // countdown to end of next refractory
        #                              period [ms/10] - 3 secs limit do we
        #                              need more? Jan 2014
        #    int32_t T_refract;      // refractory time of neuron [ms/10]
        return [
            NeuronParameter(self._v_thresh, DataType.S1615),
            NeuronParameter(self._v_reset, DataType.S1615),
            NeuronParameter(self._v_rest, DataType.S1615),
            NeuronParameter(self.r_membrane(self._machine_time_step),
                    DataType.S1615),
            NeuronParameter(self._e_rev_E, DataType.S1615),
            NeuronParameter(self._e_rev_I, DataType.S1615),
            NeuronParameter(self._v_init, DataType.S1615),
            NeuronParameter(self.ioffset(self._machine_time_step),
                    DataType.S1615),
            NeuronParameter(self.exp_tc(self._machine_time_step),
                    DataType.S1615),
            NeuronParameter(self._one_over_tau_rc, DataType.S1615),
            NeuronParameter(self._refract_timer, DataType.UINT32),
            NeuronParameter(self._scaled_t_refract(), DataType.UINT32),
        ]<|MERGE_RESOLUTION|>--- conflicted
+++ resolved
@@ -1,12 +1,8 @@
 from spynnaker.pyNN.utilities import constants
 from spynnaker.pyNN.models.abstract_models.abstract_population_vertex import \
     AbstractPopulationVertex
-<<<<<<< HEAD
+from data_specification.enums.data_type import DataType
 from spynnaker.pyNN.models.abstract_models.abstract_model_components.abstract_exp_population_vertex \
-=======
-from data_specification.enums.data_type import DataType
-from spynnaker.pyNN.models.abstract_models.abstract_exp_population_vertex \
->>>>>>> 1d10936b
     import AbstractExponentialPopulationVertex
 from spynnaker.pyNN.models.abstract_models.abstract_model_components.abstract_integrate_and_fire_properties \
     import AbstractIntegrateAndFireProperties
@@ -41,7 +37,8 @@
 
         AbstractPopulationVertex.__init__(
             self, n_neurons=n_neurons, n_params=10, label=label,
-            max_atoms_per_core=IFConductanceExponentialPopulation._model_based_max_atoms_per_core,
+            max_atoms_per_core=
+            IFConductanceExponentialPopulation._model_based_max_atoms_per_core,
             binary="IF_cond_exp.aplx", constraints=constraints,
             machine_time_step=machine_time_step)
         self._executable_constant = \
