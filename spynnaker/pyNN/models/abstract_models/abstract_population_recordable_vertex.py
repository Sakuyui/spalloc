--- conflicted
+++ resolved
@@ -10,11 +10,8 @@
 import numpy
 import struct
 from abc import ABCMeta
+from six import add_metaclass
 from abc import abstractmethod
-<<<<<<< HEAD
-=======
-from six import add_metaclass
->>>>>>> 0d0a100e
 
 logger = logging.getLogger(__name__)
 
@@ -78,7 +75,7 @@
                 (self._no_machine_time_steps * bytes_per_timestep))
 
     def _get_spikes(
-            self, graph_mapper, placements, transceiver, compatible_output,
+            self, graph_mapper, placements, transciever, compatible_output,
             spike_recording_region, sub_vertex_out_spike_bytes_function):
         """
         Return a 2-column numpy array containing cell ids and spike times for
@@ -87,8 +84,8 @@
 
         logger.info("Getting spikes for {}".format(self._label))
 
-        vert_spike_times = list()
-        vert_spike_ids = list()
+        spike_times = list()
+        spike_ids = list()
         ms_per_tick = self._machine_time_step / 1000.0
 
         # Find all the sub-vertices that this pynn_population.py exists on
@@ -100,7 +97,6 @@
             subvertex_slice = graph_mapper.get_subvertex_slice(subvertex)
             lo_atom = subvertex_slice.lo_atom
             hi_atom = subvertex_slice.hi_atom
-            n_atoms = hi_atom - lo_atom + 1
 
             logger.debug("Reading spikes from chip {}, {}, core {}, "
                          "lo_atom {} hi_atom {}".format(
@@ -108,13 +104,12 @@
 
             # Get the App Data for the core
             app_data_base_address = \
-                transceiver.get_cpu_information_from_core(x, y, p).user[0]
+                transciever.get_cpu_information_from_core(x, y, p).user[0]
 
             # Get the position of the spike buffer
             spike_region_base_address_offset = \
                 dsg_utility_calls.get_region_base_address_offset(
                     app_data_base_address, spike_recording_region)
-<<<<<<< HEAD
             spike_region_base_address_buf = transciever.read_memory(
                 x, y, spike_region_base_address_offset, 4)
             spike_region_base_address = struct.unpack_from(
@@ -126,21 +121,6 @@
                 x, y, spike_region_base_address, 4)
             number_of_bytes_written = struct.unpack_from(
                 "<I", number_of_bytes_written_buf)[0]
-=======
-            spike_region_base_address_buf = \
-                str(list(transceiver.read_memory(
-                    x, y, spike_region_base_address_offset, 4))[0])
-            spike_region_base_address = \
-                struct.unpack("<I", spike_region_base_address_buf)[0]
-            spike_region_base_address += app_data_base_address
-
-            # Read the spike data size
-            number_of_bytes_written_buf =\
-                str(list(transceiver.read_memory(
-                    x, y, spike_region_base_address, 4))[0])
-            number_of_bytes_written = \
-                struct.unpack_from("<I", number_of_bytes_written_buf)[0]
->>>>>>> 0d0a100e
 
             # check that the number of spikes written is smaller or the same as
             # the size of the memory region we allocated for spikes
@@ -159,7 +139,6 @@
                          .format(number_of_bytes_written,
                                  hex(number_of_bytes_written),
                                  hex(spike_region_base_address)))
-<<<<<<< HEAD
             spike_data = transciever.read_memory(
                 x, y, spike_region_base_address + 4, number_of_bytes_written)
             numpy_data = numpy.asarray(spike_data, dtype="uint8").view(
@@ -178,70 +157,6 @@
         spike_times = numpy.hstack(spike_times)
         result = numpy.dstack((spike_ids, spike_times))[0]
         return result[numpy.lexsort((spike_times, spike_ids))]
-=======
-
-            # Create numpy array to hold written data
-            spike_bytes = numpy.empty(number_of_bytes_written, dtype="uint8")
-
-            # Start reading spike data
-            spike_data = transceiver.read_memory(
-                x, y, spike_region_base_address + 4, number_of_bytes_written)
-
-            # Loop through returned chunks
-            chunk_start_offset = 0
-            for chunk_data in spike_data:
-                # Convert chunk to numpy array
-                chunk_numpy = numpy.asarray(chunk_data, dtype="uint8")
-
-                # Copy chunk into spike bytes
-                chunk_length = len(chunk_numpy)
-                chunk_end_offset = chunk_start_offset + chunk_length
-                spike_bytes[chunk_start_offset:chunk_end_offset] = chunk_numpy
-                chunk_start_offset += chunk_length
-
-            # Swap endianess
-            spike_bytes = (
-                spike_bytes
-                .view(dtype="uint32")
-                .byteswap()
-                .view(dtype="uint8")
-            )
-
-            # Unpack the bytes into bits, group these into words and flip order
-            spike_bits = numpy.fliplr(
-                numpy.reshape(numpy.unpackbits(spike_bytes), (-1, 32))
-            )
-
-            # Reshape the data into a out_spike_bytes column matrix
-            spike_bits = numpy.reshape(spike_bits, (-1, out_spike_bytes * 8))
-
-            # Slice out neurons that actually exist
-            spike_bits = spike_bits[:, :n_atoms]
-
-            # Find indices of where spikes have occurred
-            spike_times, spike_ids = numpy.nonzero(spike_bits)
-
-            # Scale spike times by timescale and add lo_atom index to neurons
-            spike_times = spike_times * ms_per_tick
-            spike_ids = spike_ids + lo_atom
-
-            # Add to lists for the whole vertex
-            vert_spike_times.append(spike_times)
-            vert_spike_ids.append(spike_ids)
-            progress_bar.update()
-
-        progress_bar.end()
-
-        # Stack together lists of spike times and ids
-        vert_spike_times = numpy.hstack(vert_spike_times)
-        vert_spike_ids = numpy.hstack(vert_spike_ids)
-
-        # Stack and rotate these two arrays into column format
-        result = numpy.dstack((vert_spike_ids, vert_spike_times))[0]
-
-        # Sort and return
-        return result[numpy.lexsort((vert_spike_times, vert_spike_ids))]
->>>>>>> 0d0a100e
 
     def get_neuron_parameter(
             self, region, compatible_output, has_ran, graph_mapper, placements,
@@ -294,9 +209,8 @@
                 number_of_bytes_written)
 
             vertex_slice = graph_mapper.get_subvertex_slice(subvertex)
-            n_atoms = vertex_slice.hi_atom - vertex_slice.lo_atom + 1
-
-            bytes_per_time_step = n_atoms * 4
+
+            bytes_per_time_step = vertex_slice.n_atoms * 4
 
             number_of_time_steps_written = \
                 number_of_bytes_written / bytes_per_time_step
@@ -308,11 +222,12 @@
                 neuron_param_region_data, dtype="uint8").view(dtype="<i4") /
                 32767.0)
             values = numpy.append(values, numpy_data)
-            times = numpy.append(
-                times, numpy.repeat(range(numpy_data.size / n_atoms),
-                                    n_atoms) * ms_per_tick)
+            times = numpy.append(times, numpy.repeat(
+                range(numpy_data.size / vertex_slice.n_atoms),
+                vertex_slice.n_atoms) * ms_per_tick)
             ids = numpy.append(ids, numpy.add(
-                numpy.arange(numpy_data.size) % n_atoms, vertex_slice.lo_atom))
+                numpy.arange(numpy_data.size) % vertex_slice.n_atoms,
+                vertex_slice.lo_atom))
             progress_bar.update()
 
         progress_bar.end()
