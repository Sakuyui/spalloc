# Copyright (c) 2017-2019 The University of Manchester
#
# This program is free software: you can redistribute it and/or modify
# it under the terms of the GNU General Public License as published by
# the Free Software Foundation, either version 3 of the License, or
# (at your option) any later version.
#
# This program is distributed in the hope that it will be useful,
# but WITHOUT ANY WARRANTY; without even the implied warranty of
# MERCHANTABILITY or FITNESS FOR A PARTICULAR PURPOSE.  See the
# GNU General Public License for more details.
#
# You should have received a copy of the GNU General Public License
# along with this program.  If not, see <http://www.gnu.org/licenses/>.

try:
    from collections.abc import defaultdict
except ImportError:
    from collections import defaultdict
import math
import struct
import numpy
import scipy.stats  # @UnresolvedImport
from scipy import special  # @UnresolvedImport
from spinn_utilities.helpful_functions import get_valid_components
from data_specification.enums import DataType
from spinn_front_end_common.utilities.helpful_functions import (
    locate_memory_region_for_placement)
from spinn_front_end_common.utilities.globals_variables import get_simulator
from spynnaker.pyNN.models.neuron.generator_data import GeneratorData
from spynnaker.pyNN.exceptions import SynapticConfigurationException
from spynnaker.pyNN.models.neural_projections.connectors import (
    OneToOneConnector, AbstractGenerateConnectorOnMachine)
from spynnaker.pyNN.models.neural_projections import ProjectionApplicationEdge
from spynnaker.pyNN.models.neuron import master_pop_table_generators
from spynnaker.pyNN.models.neuron.synapse_dynamics import (
    SynapseDynamicsStatic, AbstractSynapseDynamicsStructural,
    AbstractGenerateOnMachine)
from spynnaker.pyNN.models.neuron.synapse_io import SynapseIORowBased
from spynnaker.pyNN.models.spike_source.spike_source_poisson_vertex import (
    SpikeSourcePoissonVertex)
from spynnaker.pyNN.models.utility_models import DelayExtensionVertex
from spynnaker.pyNN.utilities.constants import (
    POPULATION_BASED_REGIONS, POSSION_SIGMA_SUMMATION_LIMIT)
from spynnaker.pyNN.utilities.utility_calls import (
    get_maximum_probable_value, get_n_bits)
from spynnaker.pyNN.utilities.running_stats import RunningStats

TIME_STAMP_BYTES = 4

# TODO: Make sure these values are correct (particularly CPU cycles)
_SYNAPSES_BASE_DTCM_USAGE_IN_BYTES = 28
_SYNAPSES_BASE_SDRAM_USAGE_IN_BYTES = 0
_SYNAPSES_BASE_N_CPU_CYCLES_PER_NEURON = 10
_SYNAPSES_BASE_N_CPU_CYCLES = 8

# 4 for n_edges
# 8 for post_vertex_slice.lo_atom, post_vertex_slice.n_atoms
# 4 for n_synapse_types
# 4 for n_synapse_type_bits
# 4 for n_synapse_index_bits
_SYNAPSES_BASE_GENERATOR_SDRAM_USAGE_IN_BYTES = 4 + 8 + 4 + 4 + 4

# Amount to scale synapse SDRAM estimate by to make sure the synapses fit
_SYNAPSE_SDRAM_OVERSCALE = 1.1

_ONE_WORD = struct.Struct("<I")


class SynapticManager(object):
    """ Deals with synapses
    """
    # pylint: disable=too-many-arguments, too-many-locals
    __slots__ = [
<<<<<<< HEAD
        "_delay_key_index",
        "_n_synapse_types",
        "_one_to_one_connection_dtcm_max_bytes",
        "_poptable_type",
        "_pre_run_connection_holders",
        "_retrieved_blocks",
        "_ring_buffer_sigma",
        "_spikes_per_second",
        "_synapse_dynamics",
        "_synapse_io",
        "_weight_scales",
        "_ring_buffer_shifts",
        "_gen_on_machine",
        "_max_row_info",
        "_host_generated_block_addr",
        "_on_chip_generated_block_addr"]
=======
        "__delay_key_index",
        "__n_synapse_types",
        "__one_to_one_connection_dtcm_max_bytes",
        "__poptable_type",
        "__pre_run_connection_holders",
        "__retrieved_blocks",
        "__ring_buffer_sigma",
        "__spikes_per_second",
        "__synapse_dynamics",
        "__synapse_io",
        "__weight_scales",
        "__ring_buffer_shifts",
        "__gen_on_machine",
        "__max_row_info",
        "__synapse_indices"]
>>>>>>> 270a7b62

    def __init__(self, n_synapse_types, ring_buffer_sigma, spikes_per_second,
                 config, population_table_type=None, synapse_io=None):
        self.__n_synapse_types = n_synapse_types
        self.__ring_buffer_sigma = ring_buffer_sigma
        self.__spikes_per_second = spikes_per_second

        # Get the type of population table
        self.__poptable_type = population_table_type
        if population_table_type is None:
            population_table_type = ("MasterPopTableAs" + config.get(
                "MasterPopTable", "generator"))
            algorithms = get_valid_components(
                master_pop_table_generators, "master_pop_table_as")
            self.__poptable_type = algorithms[population_table_type]()

        # Get the synapse IO
        self.__synapse_io = synapse_io
        if synapse_io is None:
            self.__synapse_io = SynapseIORowBased()

        if self.__ring_buffer_sigma is None:
            self.__ring_buffer_sigma = config.getfloat(
                "Simulation", "ring_buffer_sigma")

        if self.__spikes_per_second is None:
            self.__spikes_per_second = config.getfloat(
                "Simulation", "spikes_per_second")

        # Prepare for dealing with STDP - there can only be one (non-static)
        # synapse dynamics per vertex at present
        self.__synapse_dynamics = SynapseDynamicsStatic()

        # Keep the details once computed to allow reading back
        self.__weight_scales = dict()
        self.__ring_buffer_shifts = None
        self.__delay_key_index = dict()
        self.__retrieved_blocks = dict()

        # A list of connection holders to be filled in pre-run, indexed by
        # the edge the connection is for
        self.__pre_run_connection_holders = defaultdict(list)

        # Limit the DTCM used by one-to-one connections
        self.__one_to_one_connection_dtcm_max_bytes = config.getint(
            "Simulation", "one_to_one_connection_dtcm_max_bytes")

        # Whether to generate on machine or not for a given vertex slice
        self.__gen_on_machine = dict()

        # A map of synapse information to maximum row / delayed row length and
        # size in bytes
        self.__max_row_info = dict()

        # A map of synapse information for each machine pre vertex to index
        self.__synapse_indices = dict()

        # Track writes inside the synaptic matrix region (to meet sizes):
        self._host_generated_block_addr = 0
        self._on_chip_generated_block_addr = 0

    @property
    def host_written_matrix_size(self):
        return self._host_generated_block_addr

    @property
    def on_chip_written_matrix_size(self):
        return (self._on_chip_generated_block_addr -
                self._host_generated_block_addr)

    @property
    def synapse_dynamics(self):
        return self.__synapse_dynamics

    @synapse_dynamics.setter
    def synapse_dynamics(self, synapse_dynamics):

        # We can always override static dynamics or None
        if isinstance(self.__synapse_dynamics, SynapseDynamicsStatic):
            self.__synapse_dynamics = synapse_dynamics

        # We can ignore a static dynamics trying to overwrite a plastic one
        elif isinstance(synapse_dynamics, SynapseDynamicsStatic):
            pass

        # Otherwise, the dynamics must be equal
        elif not synapse_dynamics.is_same_as(self.__synapse_dynamics):
            raise SynapticConfigurationException(
                "Synapse dynamics must match exactly when using multiple edges"
                "to the same population")

    @property
    def ring_buffer_sigma(self):
        return self.__ring_buffer_sigma

    @ring_buffer_sigma.setter
    def ring_buffer_sigma(self, ring_buffer_sigma):
        self.__ring_buffer_sigma = ring_buffer_sigma

    @property
    def spikes_per_second(self):
        return self.__spikes_per_second

    @spikes_per_second.setter
    def spikes_per_second(self, spikes_per_second):
        self.__spikes_per_second = spikes_per_second

    def get_maximum_delay_supported_in_ms(self, machine_time_step):
        return self.__synapse_io.get_maximum_delay_supported_in_ms(
            machine_time_step)

    @property
    def vertex_executable_suffix(self):
        return self.__synapse_dynamics.get_vertex_executable_suffix()

    def add_pre_run_connection_holder(
            self, connection_holder, edge, synapse_info):
        self.__pre_run_connection_holders[edge, synapse_info].append(
            connection_holder)

    def get_n_cpu_cycles(self):
        # TODO: Calculate this correctly
        return 0

    def get_dtcm_usage_in_bytes(self):
        # TODO: Calculate this correctly
        return 0

    def _get_synapse_params_size(self):
        return (_SYNAPSES_BASE_SDRAM_USAGE_IN_BYTES +
                (4 * self.__n_synapse_types))

    def _get_static_synaptic_matrix_sdram_requirements(self):

        # 4 for address of direct addresses, and
        # 4 for the size of the direct addresses matrix in bytes
        return 8

    def _get_max_row_info(
            self, synapse_info, post_vertex_slice, app_edge,
            machine_time_step):
        """ Get the maximum size of each row for a given slice of the vertex
        """
        key = (synapse_info, post_vertex_slice.lo_atom,
               post_vertex_slice.hi_atom)
        if key not in self.__max_row_info:
            self.__max_row_info[key] = self.__synapse_io.get_max_row_info(
                synapse_info, post_vertex_slice,
                app_edge.n_delay_stages, self.__poptable_type,
                machine_time_step, app_edge)
        return self.__max_row_info[key]

    def _get_synaptic_blocks_size(
            self, post_vertex_slice, in_edges, machine_time_step):
        """ Get the size of the synaptic blocks in bytes
        """
        memory_size = self._get_static_synaptic_matrix_sdram_requirements()
        for in_edge in in_edges:
            if isinstance(in_edge, ProjectionApplicationEdge):
                for synapse_info in in_edge.synapse_information:
                    memory_size = self.__add_synapse_size(
                        memory_size, synapse_info, post_vertex_slice, in_edge,
                        machine_time_step)
        return int(memory_size * _SYNAPSE_SDRAM_OVERSCALE)

    def __add_synapse_size(self, memory_size, synapse_info, post_vertex_slice,
                           in_edge, machine_time_step):
        max_row_info = self._get_max_row_info(
            synapse_info, post_vertex_slice, in_edge, machine_time_step)
        n_atoms = in_edge.pre_vertex.n_atoms
        memory_size = self.__poptable_type.get_next_allowed_address(
            memory_size)
        memory_size += max_row_info.undelayed_max_bytes * n_atoms
        memory_size = self.__poptable_type.get_next_allowed_address(
            memory_size)
        memory_size += (
            max_row_info.delayed_max_bytes * n_atoms * in_edge.n_delay_stages)
        return memory_size

    def _get_size_of_generator_information(self, in_edges):
        """ Get the size of the synaptic expander parameters
        """
        gen_on_machine = False
        size = 0
        for in_edge in in_edges:
            if isinstance(in_edge, ProjectionApplicationEdge):
                for synapse_info in in_edge.synapse_information:

                    # Get the number of likely vertices
                    max_atoms = in_edge.pre_vertex.get_max_atoms_per_core()
                    if in_edge.pre_vertex.n_atoms < max_atoms:
                        max_atoms = in_edge.pre_vertex.n_atoms
                    n_edge_vertices = int(math.ceil(
                        float(in_edge.pre_vertex.n_atoms) / float(max_atoms)))

                    # Get the size
                    connector = synapse_info.connector
                    dynamics = synapse_info.synapse_dynamics
#                    weights = synapse_info.weight
#                    delays = synapse_info.delay
                    connector_gen = isinstance(
                        connector, AbstractGenerateConnectorOnMachine) and \
                        connector.generate_on_machine(
                            synapse_info.weight, synapse_info.delay)
                    synapse_gen = isinstance(
                        dynamics, AbstractGenerateOnMachine)
                    if connector_gen and synapse_gen:
                        gen_on_machine = True
                        gen_size = sum((
                            GeneratorData.BASE_SIZE,
                            connector.gen_delay_params_size_in_bytes(
                                synapse_info.delay),
                            connector.gen_weight_params_size_in_bytes(
                                synapse_info.weight),
                            connector.gen_connector_params_size_in_bytes,
                            dynamics.gen_matrix_params_size_in_bytes
                        ))
                        size += gen_size * n_edge_vertices
        if gen_on_machine:
            size += _SYNAPSES_BASE_GENERATOR_SDRAM_USAGE_IN_BYTES
            size += self.__n_synapse_types * 4
        return size

    def _get_synapse_dynamics_parameter_size(self, vertex_slice,
                                             in_edges=None):
        """ Get the size of the synapse dynamics region
        """
        # Does the size of the parameters area depend on presynaptic
        # connections in any way?
        if isinstance(self.synapse_dynamics,
                      AbstractSynapseDynamicsStructural):
            return self.__synapse_dynamics.get_parameters_sdram_usage_in_bytes(
                vertex_slice.n_atoms, self.__n_synapse_types,
                in_edges=in_edges)
        else:
            return self.__synapse_dynamics.get_parameters_sdram_usage_in_bytes(
                vertex_slice.n_atoms, self.__n_synapse_types)

    def get_sdram_usage_in_bytes(
            self, vertex_slice, in_edges, machine_time_step):
        return (
            self._get_synapse_params_size() +
            self._get_synapse_dynamics_parameter_size(vertex_slice,
                                                      in_edges=in_edges) +
            self._get_synaptic_blocks_size(
                vertex_slice, in_edges, machine_time_step) +
            self.__poptable_type.get_master_population_table_size(
                vertex_slice, in_edges) +
            self._get_size_of_generator_information(in_edges))

    def _reserve_memory_regions(
            self, spec, machine_vertex, vertex_slice,
            machine_graph, all_syn_block_sz, graph_mapper):
        spec.reserve_memory_region(
            region=POPULATION_BASED_REGIONS.SYNAPSE_PARAMS.value,
            size=self._get_synapse_params_size(),
            label='SynapseParams')

        master_pop_table_sz = \
            self.__poptable_type.get_exact_master_population_table_size(
                machine_vertex, machine_graph, graph_mapper)
        if master_pop_table_sz > 0:
            spec.reserve_memory_region(
                region=POPULATION_BASED_REGIONS.POPULATION_TABLE.value,
                size=master_pop_table_sz, label='PopTable')
        if all_syn_block_sz > 0:
            spec.reserve_memory_region(
                region=POPULATION_BASED_REGIONS.SYNAPTIC_MATRIX.value,
                size=all_syn_block_sz, label='SynBlocks')

        synapse_dynamics_sz = \
            self._get_synapse_dynamics_parameter_size(
                vertex_slice,
                machine_graph.get_edges_ending_at_vertex(machine_vertex))
        if synapse_dynamics_sz != 0:
            spec.reserve_memory_region(
                region=POPULATION_BASED_REGIONS.SYNAPSE_DYNAMICS.value,
                size=synapse_dynamics_sz, label='synapseDynamicsParams')

    @staticmethod
    def _ring_buffer_expected_upper_bound(
            weight_mean, weight_std_dev, spikes_per_second,
            machine_timestep, n_synapses_in, sigma):
        """ Provides expected upper bound on accumulated values in a ring\
            buffer element.

        Requires an assessment of maximum Poisson input rate.

        Assumes knowledge of mean and SD of weight distribution, fan-in\
        and timestep.

        All arguments should be assumed real values except n_synapses_in\
        which will be an integer.

        :param weight_mean: Mean of weight distribution (in either nA or\
            microSiemens as required)
        :param weight_std_dev: SD of weight distribution
        :param spikes_per_second: Maximum expected Poisson rate in Hz
        :param machine_timestep: in us
        :param n_synapses_in: No of connected synapses
        :param sigma: How many SD above the mean to go for upper bound; a\
            good starting choice is 5.0. Given length of simulation we can\
            set this for approximate number of saturation events.
        """
        # E[ number of spikes ] in a timestep
        steps_per_second = 1000000.0 / machine_timestep
        average_spikes_per_timestep = (
            float(n_synapses_in * spikes_per_second) / steps_per_second)

        # Exact variance contribution from inherent Poisson variation
        poisson_variance = average_spikes_per_timestep * (weight_mean ** 2)

        # Upper end of range for Poisson summation required below
        # upper_bound needs to be an integer
        upper_bound = int(round(average_spikes_per_timestep +
                                POSSION_SIGMA_SUMMATION_LIMIT *
                                math.sqrt(average_spikes_per_timestep)))

        # Closed-form exact solution for summation that gives the variance
        # contributed by weight distribution variation when modulated by
        # Poisson PDF.  Requires scipy.special for gamma and incomplete gamma
        # functions. Beware: incomplete gamma doesn't work the same as
        # Mathematica because (1) it's regularised and needs a further
        # multiplication and (2) it's actually the complement that is needed
        # i.e. 'gammaincc']

        weight_variance = 0.0

        if weight_std_dev > 0:
            lngamma = special.gammaln(1 + upper_bound)
            gammai = special.gammaincc(
                1 + upper_bound, average_spikes_per_timestep)

            big_ratio = (math.log(average_spikes_per_timestep) * upper_bound -
                         lngamma)

            if -701.0 < big_ratio < 701.0 and big_ratio != 0.0:
                log_weight_variance = (
                    -average_spikes_per_timestep +
                    math.log(average_spikes_per_timestep) +
                    2.0 * math.log(weight_std_dev) +
                    math.log(math.exp(average_spikes_per_timestep) * gammai -
                             math.exp(big_ratio)))
                weight_variance = math.exp(log_weight_variance)

        # upper bound calculation -> mean + n * SD
        return ((average_spikes_per_timestep * weight_mean) +
                (sigma * math.sqrt(poisson_variance + weight_variance)))

    def _get_ring_buffer_to_input_left_shifts(
            self, application_vertex, application_graph, machine_timestep,
            weight_scale):
        """ Get the scaling of the ring buffer to provide as much accuracy as\
            possible without too much overflow
        """
        weight_scale_squared = weight_scale * weight_scale
        n_synapse_types = self.__n_synapse_types
        running_totals = [RunningStats() for _ in range(n_synapse_types)]
        delay_running_totals = [RunningStats() for _ in range(n_synapse_types)]
        total_weights = numpy.zeros(n_synapse_types)
        biggest_weight = numpy.zeros(n_synapse_types)
        weights_signed = False
        rate_stats = [RunningStats() for _ in range(n_synapse_types)]
        steps_per_second = 1000000.0 / machine_timestep

        for app_edge in application_graph.get_edges_ending_at_vertex(
                application_vertex):
            if isinstance(app_edge, ProjectionApplicationEdge):
                for synapse_info in app_edge.synapse_information:
                    synapse_type = synapse_info.synapse_type
                    synapse_dynamics = synapse_info.synapse_dynamics
                    connector = synapse_info.connector

                    weight_mean = (
                        synapse_dynamics.get_weight_mean(
                            connector, synapse_info.weight) * weight_scale)
                    n_connections = \
                        connector.get_n_connections_to_post_vertex_maximum()
                    weight_variance = synapse_dynamics.get_weight_variance(
                        connector, synapse_info.weight) * weight_scale_squared
                    running_totals[synapse_type].add_items(
                        weight_mean, weight_variance, n_connections)

                    delay_variance = synapse_dynamics.get_delay_variance(
                        connector, synapse_info.delay)
                    delay_running_totals[synapse_type].add_items(
                        0.0, delay_variance, n_connections)

                    weight_max = (synapse_dynamics.get_weight_maximum(
                        connector, synapse_info.weight) * weight_scale)
                    biggest_weight[synapse_type] = max(
                        biggest_weight[synapse_type], weight_max)

                    spikes_per_tick = max(
                        1.0, self.__spikes_per_second / steps_per_second)
                    spikes_per_second = self.__spikes_per_second
                    if isinstance(app_edge.pre_vertex,
                                  SpikeSourcePoissonVertex):
                        rate = app_edge.pre_vertex.max_rate
                        # If non-zero rate then use it; otherwise keep default
                        if (rate != 0):
                            spikes_per_second = rate
                        if hasattr(spikes_per_second, "__getitem__"):
                            spikes_per_second = numpy.max(spikes_per_second)
                        elif get_simulator().is_a_pynn_random(
                                spikes_per_second):
                            spikes_per_second = get_maximum_probable_value(
                                spikes_per_second, app_edge.pre_vertex.n_atoms)
                        prob = 1.0 - (
                            (1.0 / 100.0) / app_edge.pre_vertex.n_atoms)
                        spikes_per_tick = spikes_per_second / steps_per_second
                        spikes_per_tick = scipy.stats.poisson.ppf(
                            prob, spikes_per_tick)
                    rate_stats[synapse_type].add_items(
                        spikes_per_second, 0, n_connections)
                    total_weights[synapse_type] += spikes_per_tick * (
                        weight_max * n_connections)

                    if synapse_dynamics.are_weights_signed():
                        weights_signed = True

        max_weights = numpy.zeros(n_synapse_types)
        for synapse_type in range(n_synapse_types):
            stats = running_totals[synapse_type]
            rates = rate_stats[synapse_type]
            if delay_running_totals[synapse_type].variance == 0.0:
                max_weights[synapse_type] = max(total_weights[synapse_type],
                                                biggest_weight[synapse_type])
            else:
                max_weights[synapse_type] = min(
                    self._ring_buffer_expected_upper_bound(
                        stats.mean, stats.standard_deviation, rates.mean,
                        machine_timestep, stats.n_items,
                        self.__ring_buffer_sigma),
                    total_weights[synapse_type])
                max_weights[synapse_type] = max(
                    max_weights[synapse_type], biggest_weight[synapse_type])

        # Convert these to powers
        max_weight_powers = (
            0 if w <= 0 else int(math.ceil(max(0, math.log(w, 2))))
            for w in max_weights)

        # If 2^max_weight_power equals the max weight, we have to add another
        # power, as range is 0 - (just under 2^max_weight_power)!
        max_weight_powers = (
            w + 1 if (2 ** w) <= a else w
            for w, a in zip(max_weight_powers, max_weights))

        # If we have synapse dynamics that uses signed weights,
        # Add another bit of shift to prevent overflows
        if weights_signed:
            max_weight_powers = (m + 1 for m in max_weight_powers)

        return list(max_weight_powers)

    @staticmethod
    def _get_weight_scale(ring_buffer_to_input_left_shift):
        """ Return the amount to scale the weights by to convert them from \
            floating point values to 16-bit fixed point numbers which can be \
            shifted left by ring_buffer_to_input_left_shift to produce an\
            s1615 fixed point number
        """
        return float(math.pow(2, 16 - (ring_buffer_to_input_left_shift + 1)))

    def _write_synapse_parameters(
            self, spec, ring_buffer_shifts, post_vertex_slice, weight_scale):
        # Get the ring buffer shifts and scaling factors

        spec.switch_write_focus(POPULATION_BASED_REGIONS.SYNAPSE_PARAMS.value)

        spec.write_array(ring_buffer_shifts)

        weight_scales = numpy.array([
            self._get_weight_scale(r) * weight_scale
            for r in ring_buffer_shifts])
        return weight_scales

    def _write_padding(
            self, spec, synaptic_matrix_region, next_block_start_address):
        next_block_allowed_address = self.__poptable_type\
            .get_next_allowed_address(next_block_start_address)
        if next_block_allowed_address != next_block_start_address:

            # Pad out data file with the added alignment bytes:
            spec.comment("\nWriting population table required padding\n")
            spec.switch_write_focus(synaptic_matrix_region)
            spec.set_register_value(
                register_id=15,
                data=next_block_allowed_address - next_block_start_address)
            spec.write_repeated_value(
                data=0xDD, repeats=15, repeats_is_register=True,
                data_type=DataType.UINT8)
            return next_block_allowed_address
        return next_block_start_address

    def _write_synaptic_matrix_and_master_population_table(
            self, spec, post_slices, post_slice_index, machine_vertex,
            post_vertex_slice, all_syn_block_sz, weight_scales,
            master_pop_table_region, synaptic_matrix_region,
            direct_matrix_region, routing_info,
            graph_mapper, machine_graph, machine_time_step):
        """ Simultaneously generates both the master population table and
            the synaptic matrix.
        """
        spec.comment(
            "\nWriting Synaptic Matrix and Master Population Table:\n")

        # Track writes inside the synaptic matrix region:
        block_addr = 0

        # Get the edges
        in_edges = machine_graph.get_edges_ending_at_vertex(machine_vertex)

        # Set up the master population table
        self.__poptable_type.initialise_table(spec, master_pop_table_region)

        # Set up for single synapses - write the offset of the single synapses
        # initially 0
        single_synapses = list()
        spec.switch_write_focus(synaptic_matrix_region)
        single_addr = 0

        # Store a list of synapse info to be generated on the machine
        generate_on_machine = list()

        # For each machine edge in the vertex, create a synaptic list
        for machine_edge in in_edges:
            app_edge = graph_mapper.get_application_edge(machine_edge)
            if isinstance(app_edge, ProjectionApplicationEdge):
                spec.comment("\nWriting matrix for m_edge:{}\n".format(
                    machine_edge.label))

                pre_vertex_slice = graph_mapper.get_slice(
                    machine_edge.pre_vertex)
                pre_slices = graph_mapper.get_slices(app_edge.pre_vertex)
                pre_slice_idx = graph_mapper.get_machine_vertex_index(
                    machine_edge.pre_vertex)

                for synapse_info in app_edge.synapse_information:
                    rinfo = routing_info.get_routing_info_for_edge(
                        machine_edge)

                    # If connector is being built on SpiNNaker,
                    # compute matrix sizes only
                    connector = synapse_info.connector
                    dynamics = synapse_info.synapse_dynamics
                    if (isinstance(
                            connector, AbstractGenerateConnectorOnMachine) and
                            connector.generate_on_machine(
                                synapse_info.weight, synapse_info.delay) and
                            isinstance(dynamics, AbstractGenerateOnMachine) and
                            dynamics.generate_on_machine and
                            not self.__is_direct(
                                single_addr, connector, pre_vertex_slice,
                                post_vertex_slice, app_edge)):
                        generate_on_machine.append((
                            synapse_info, pre_slices, pre_vertex_slice,
                            pre_slice_idx, app_edge, rinfo))
                    else:
                        block_addr, single_addr, index = self.__write_block(
                            spec, synaptic_matrix_region, synapse_info,
                            pre_slices, pre_slice_idx, post_slices,
                            post_slice_index, pre_vertex_slice,
                            post_vertex_slice, app_edge,
                            self.__n_synapse_types,
                            single_synapses, master_pop_table_region,
                            weight_scales, machine_time_step, rinfo,
                            all_syn_block_sz, block_addr, single_addr,
                            machine_edge=machine_edge)
                        key = (synapse_info, pre_vertex_slice.lo_atom,
                               post_vertex_slice.lo_atom)
                        self.__synapse_indices[key] = index

        # Skip blocks that will be written on the machine, but add them
        # to the master population table
        generator_data = list()
<<<<<<< HEAD

        self._host_generated_block_addr = block_addr
        # numpy.random.shuffle(order)
=======
>>>>>>> 270a7b62
        for gen_data in generate_on_machine:
            (synapse_info, pre_slices, pre_vertex_slice, pre_slice_idx,
                app_edge, rinfo) = gen_data
            block_addr, index = self.__generate_on_chip_data(
                spec, synapse_info,
                pre_slices, pre_slice_idx, post_slices,
                post_slice_index, pre_vertex_slice,
                post_vertex_slice, master_pop_table_region, rinfo,
                all_syn_block_sz, block_addr, machine_time_step, app_edge,
                generator_data)
<<<<<<< HEAD
        self._on_chip_generated_block_addr = block_addr
=======
            key = (synapse_info, pre_vertex_slice.lo_atom,
                   post_vertex_slice.lo_atom)
            self.__synapse_indices[key] = index
>>>>>>> 270a7b62

        self.__poptable_type.finish_master_pop_table(
            spec, master_pop_table_region)

        # Write the size and data of single synapses to the direct region
        if single_synapses:
            single_data = numpy.concatenate(single_synapses)
            spec.reserve_memory_region(
                region=direct_matrix_region,
                size=(len(single_data) * 4) + 4,
                label='DirectMatrix')
            spec.switch_write_focus(direct_matrix_region)
            spec.write_value(len(single_data) * 4)
            spec.write_array(single_data)
        else:
            spec.reserve_memory_region(
                region=direct_matrix_region, size=4, label="DirectMatrix")
            spec.switch_write_focus(direct_matrix_region)
            spec.write_value(0)

        return generator_data

    def __generate_on_chip_data(
            self, spec, synapse_info, pre_slices,
            pre_slice_index, post_slices, post_slice_index, pre_vertex_slice,
            post_vertex_slice, master_pop_table_region, rinfo,
            all_syn_block_sz, block_addr, machine_time_step,
            app_edge, generator_data):
        """ Generate data for the synapse expander
        """

        # Get the size of the matrices that will be required
        max_row_info = self._get_max_row_info(
            synapse_info, post_vertex_slice, app_edge, machine_time_step)

        # If delay edge exists, tell this about the data too, so it can
        # generate its own data
        if (max_row_info.delayed_max_n_synapses > 0 and
                app_edge.delay_edge is not None):
            app_edge.delay_edge.pre_vertex.add_generator_data(
                max_row_info.undelayed_max_n_synapses,
                max_row_info.delayed_max_n_synapses,
                pre_slices, pre_slice_index, post_slices, post_slice_index,
                pre_vertex_slice, post_vertex_slice, synapse_info,
                app_edge.n_delay_stages + 1, machine_time_step)
        elif max_row_info.delayed_max_n_synapses != 0:
            raise Exception(
                "Found delayed items but no delay "
                "machine edge for {}".format(app_edge.label))

        # Skip over the normal bytes but still write a master pop entry
        synaptic_matrix_offset = 0xFFFFFFFF
        index = None
        if max_row_info.undelayed_max_n_synapses:
            synaptic_matrix_offset = \
                self.__poptable_type.get_next_allowed_address(block_addr)
            index = self.__poptable_type.update_master_population_table(
                spec, synaptic_matrix_offset,
                max_row_info.undelayed_max_words,
                rinfo.first_key_and_mask, master_pop_table_region)
            n_bytes_undelayed = (
                max_row_info.undelayed_max_bytes * pre_vertex_slice.n_atoms)
            block_addr = synaptic_matrix_offset + n_bytes_undelayed

            # The synaptic matrix offset is in words for the generator
            synaptic_matrix_offset = synaptic_matrix_offset // 4
        elif rinfo is not None:
            index = self.__poptable_type.update_master_population_table(
                spec, 0, 0, rinfo.first_key_and_mask, master_pop_table_region)

        if block_addr > all_syn_block_sz:
            raise Exception(
                "Too much synaptic memory has been written: {} of {} ".format(
                    block_addr, all_syn_block_sz))

        # Skip over the delayed bytes but still write a master pop entry
        delayed_synaptic_matrix_offset = 0xFFFFFFFF
        delay_rinfo = None
        n_delay_stages = 0
        delay_key = (app_edge.pre_vertex, pre_vertex_slice.lo_atom,
                     pre_vertex_slice.hi_atom)
        if delay_key in self.__delay_key_index:
            delay_rinfo = self.__delay_key_index[delay_key]
        d_index = None
        if max_row_info.delayed_max_n_synapses:
            n_delay_stages = app_edge.n_delay_stages
            delayed_synaptic_matrix_offset = \
                self.__poptable_type.get_next_allowed_address(
                    block_addr)
            d_index = self.__poptable_type.update_master_population_table(
                spec, delayed_synaptic_matrix_offset,
                max_row_info.delayed_max_words,
                delay_rinfo.first_key_and_mask, master_pop_table_region)
            n_bytes_delayed = (
                max_row_info.delayed_max_bytes * pre_vertex_slice.n_atoms *
                n_delay_stages)
            block_addr = delayed_synaptic_matrix_offset + n_bytes_delayed

            # The delayed synaptic matrix offset is in words for the generator
            delayed_synaptic_matrix_offset = \
                delayed_synaptic_matrix_offset // 4
        elif delay_rinfo is not None:
            d_index = self.__poptable_type.update_master_population_table(
                spec, 0, 0, delay_rinfo.first_key_and_mask,
                master_pop_table_region)

        if block_addr > all_syn_block_sz:
            raise Exception(
                "Too much synaptic memory has been written:"
                " {} of {} ".format(
                    block_addr, all_syn_block_sz))

        # Get additional data for the synapse expander
        generator_data.append(GeneratorData(
            synaptic_matrix_offset, delayed_synaptic_matrix_offset,
            max_row_info.undelayed_max_words, max_row_info.delayed_max_words,
            max_row_info.undelayed_max_n_synapses,
            max_row_info.delayed_max_n_synapses, pre_slices, pre_slice_index,
            post_slices, post_slice_index, pre_vertex_slice, post_vertex_slice,
            synapse_info, n_delay_stages + 1,
            machine_time_step))
        key = (post_vertex_slice.lo_atom, post_vertex_slice.hi_atom)
        self.__gen_on_machine[key] = True

        if index is not None and d_index is not None and index != d_index:
            raise Exception("Delay index {} and normal index {} do not match"
                            .format(d_index, index))
        return block_addr, index

    def __write_block(
            self, spec, synaptic_matrix_region, synapse_info, pre_slices,
            pre_slice_idx, post_slices, post_slice_index, pre_vertex_slice,
            post_vertex_slice, app_edge, n_synapse_types, single_synapses,
            master_pop_table_region, weight_scales, machine_time_step,
            rinfo, all_syn_block_sz, block_addr, single_addr,
            machine_edge):
        (row_data, row_length, delayed_row_data, delayed_row_length,
         delayed_source_ids, delay_stages) = self.__synapse_io.get_synapses(
             synapse_info, pre_slices, pre_slice_idx, post_slices,
             post_slice_index, pre_vertex_slice, post_vertex_slice,
             app_edge.n_delay_stages, self.__poptable_type, n_synapse_types,
             weight_scales, machine_time_step,
             app_edge=app_edge, machine_edge=machine_edge)

        if app_edge.delay_edge is not None:
            app_edge.delay_edge.pre_vertex.add_delays(
                pre_vertex_slice, delayed_source_ids, delay_stages)
        elif delayed_source_ids.size != 0:
            raise Exception(
                "Found delayed source IDs but no delay "
                "machine edge for {}".format(app_edge.label))

        if (app_edge, synapse_info) in self.__pre_run_connection_holders:
            for conn_holder in self.__pre_run_connection_holders[
                    app_edge, synapse_info]:
                conn_holder.add_connections(self._read_synapses(
                    synapse_info, pre_vertex_slice, post_vertex_slice,
                    row_length, delayed_row_length, n_synapse_types,
                    weight_scales, row_data, delayed_row_data,
                    app_edge.n_delay_stages, machine_time_step))
                conn_holder.finish()

        index = None
        if row_data.size:
            block_addr, single_addr, index = self.__write_row_data(
                spec, synapse_info.connector, pre_vertex_slice,
                post_vertex_slice, row_length, row_data, rinfo,
                single_synapses, master_pop_table_region,
                synaptic_matrix_region, block_addr, single_addr, app_edge)
        elif rinfo is not None:
            index = self.__poptable_type.update_master_population_table(
                spec, 0, 0, rinfo.first_key_and_mask, master_pop_table_region)
        del row_data

        if block_addr > all_syn_block_sz:
            raise Exception(
                "Too much synaptic memory has been written: {} of {} ".format(
                    block_addr, all_syn_block_sz))

        delay_rinfo = None
        delay_key = (app_edge.pre_vertex, pre_vertex_slice.lo_atom,
                     pre_vertex_slice.hi_atom)
        if delay_key in self.__delay_key_index:
            delay_rinfo = self.__delay_key_index[delay_key]
        d_index = None
        if delayed_row_data.size:
            block_addr, single_addr, d_index = self.__write_row_data(
                spec, synapse_info.connector, pre_vertex_slice,
                post_vertex_slice, delayed_row_length, delayed_row_data,
                delay_rinfo, single_synapses, master_pop_table_region,
                synaptic_matrix_region, block_addr, single_addr, app_edge)
        elif delay_rinfo is not None:
            d_index = self.__poptable_type.update_master_population_table(
                spec, 0, 0, delay_rinfo.first_key_and_mask,
                master_pop_table_region)
        del delayed_row_data

        if block_addr > all_syn_block_sz:
            raise Exception(
                "Too much synaptic memory has been written: {} of {} ".format(
                    block_addr, all_syn_block_sz))
        if d_index is not None and index is not None and index != d_index:
            raise Exception(
                "Delay index {} and normal index {} do not match".format(
                    d_index, index))
        return block_addr, single_addr, index

    def __is_direct(
            self, single_addr, connector, pre_vertex_slice, post_vertex_slice,
            app_edge):
        """ Determine if the given connection can be done with a "direct"\
            synaptic matrix - this must have an exactly 1 entry per row
        """
        return (
            app_edge.n_delay_stages == 0 and
            isinstance(connector, OneToOneConnector) and
            (single_addr + (pre_vertex_slice.n_atoms * 4) <=
                self.__one_to_one_connection_dtcm_max_bytes) and
            (pre_vertex_slice.lo_atom == post_vertex_slice.lo_atom) and
            (pre_vertex_slice.hi_atom == post_vertex_slice.hi_atom))

    def __write_row_data(
            self, spec, connector, pre_vertex_slice, post_vertex_slice,
            row_length, row_data, rinfo, single_synapses,
            master_pop_table_region, synaptic_matrix_region,
            block_addr, single_addr, app_edge):
        if row_length == 1 and self.__is_direct(
                single_addr, connector, pre_vertex_slice, post_vertex_slice,
                app_edge):
            single_rows = row_data.reshape(-1, 4)[:, 3]
            single_synapses.append(single_rows)
            index = self.__poptable_type.update_master_population_table(
                spec, single_addr, 1, rinfo.first_key_and_mask,
                master_pop_table_region, is_single=True)
            single_addr += len(single_rows) * 4
        else:
            block_addr = self._write_padding(
                spec, synaptic_matrix_region, block_addr)
            spec.switch_write_focus(synaptic_matrix_region)
            spec.write_array(row_data)
            index = self.__poptable_type.update_master_population_table(
                spec, block_addr, row_length,
                rinfo.first_key_and_mask, master_pop_table_region)
            block_addr += len(row_data) * 4
        return block_addr, single_addr, index

    def _get_ring_buffer_shifts(
            self, application_vertex, application_graph, machine_timestep,
            weight_scale):
        """ Get the ring buffer shifts for this vertex
        """
        if self.__ring_buffer_shifts is None:
            self.__ring_buffer_shifts = \
                self._get_ring_buffer_to_input_left_shifts(
                    application_vertex, application_graph, machine_timestep,
                    weight_scale)
        return self.__ring_buffer_shifts

    def write_data_spec(
            self, spec, application_vertex, post_vertex_slice, machine_vertex,
            placement, machine_graph, application_graph, routing_info,
            graph_mapper, weight_scale, machine_time_step):
        # Create an index of delay keys into this vertex
        for m_edge in machine_graph.get_edges_ending_at_vertex(machine_vertex):
            app_edge = graph_mapper.get_application_edge(m_edge)
            if isinstance(app_edge.pre_vertex, DelayExtensionVertex):
                pre_vertex_slice = graph_mapper.get_slice(
                    m_edge.pre_vertex)
                self.__delay_key_index[app_edge.pre_vertex.source_vertex,
                                       pre_vertex_slice.lo_atom,
                                       pre_vertex_slice.hi_atom] = \
                    routing_info.get_routing_info_for_edge(m_edge)

        post_slices = graph_mapper.get_slices(application_vertex)
        post_slice_idx = graph_mapper.get_machine_vertex_index(machine_vertex)

        # Reserve the memory
        in_edges = application_graph.get_edges_ending_at_vertex(
            application_vertex)
        all_syn_block_sz = self._get_synaptic_blocks_size(
            post_vertex_slice, in_edges, machine_time_step)
        self._reserve_memory_regions(
            spec, machine_vertex, post_vertex_slice, machine_graph,
            all_syn_block_sz, graph_mapper)

        ring_buffer_shifts = self._get_ring_buffer_shifts(
            application_vertex, application_graph, machine_time_step,
            weight_scale)
        weight_scales = self._write_synapse_parameters(
            spec, ring_buffer_shifts, post_vertex_slice, weight_scale)

        gen_data = self._write_synaptic_matrix_and_master_population_table(
            spec, post_slices, post_slice_idx, machine_vertex,
            post_vertex_slice, all_syn_block_sz, weight_scales,
            POPULATION_BASED_REGIONS.POPULATION_TABLE.value,
            POPULATION_BASED_REGIONS.SYNAPTIC_MATRIX.value,
            POPULATION_BASED_REGIONS.DIRECT_MATRIX.value,
            routing_info, graph_mapper, machine_graph, machine_time_step)

        if isinstance(self.__synapse_dynamics,
                      AbstractSynapseDynamicsStructural):
            self.__synapse_dynamics.write_parameters(
                spec,
                POPULATION_BASED_REGIONS.SYNAPSE_DYNAMICS.value,
                machine_time_step, weight_scales,
                application_graph=application_graph,
                machine_graph=machine_graph,
                app_vertex=application_vertex, post_slice=post_vertex_slice,
                machine_vertex=machine_vertex,
                graph_mapper=graph_mapper, routing_info=routing_info)
        else:
            self.__synapse_dynamics.write_parameters(
                spec,
                POPULATION_BASED_REGIONS.SYNAPSE_DYNAMICS.value,
                machine_time_step, weight_scales)

        self.__weight_scales[placement] = weight_scales

        self._write_on_machine_data_spec(
            spec, post_vertex_slice, weight_scales, gen_data)

    def clear_connection_cache(self):
        self.__retrieved_blocks = dict()

    def get_connections_from_machine(
            self, transceiver, placement, machine_edge, graph_mapper,
            routing_infos, synapse_info, machine_time_step,
            using_extra_monitor_cores, placements=None, monitor_api=None,
            monitor_placement=None, monitor_cores=None,
            handle_time_out_configuration=True, fixed_routes=None):
        app_edge = graph_mapper.get_application_edge(machine_edge)
        if not isinstance(app_edge, ProjectionApplicationEdge):
            return None

        # Get details for extraction
        pre_vertex_slice = graph_mapper.get_slice(machine_edge.pre_vertex)
        post_vertex_slice = graph_mapper.get_slice(machine_edge.post_vertex)

        # Get the key for the pre_vertex
        key = routing_infos.get_first_key_for_edge(machine_edge)

        # Get the key for the delayed pre_vertex
        delayed_key = None
        if app_edge.delay_edge is not None:
            delayed_key = self.__delay_key_index[
                app_edge.pre_vertex, pre_vertex_slice.lo_atom,
                pre_vertex_slice.hi_atom].first_key

        # Get the block for the connections from the pre_vertex
        synapse_key = (synapse_info, pre_vertex_slice.lo_atom,
                       post_vertex_slice.lo_atom)
        index = self.__synapse_indices[synapse_key]
        master_pop_table, direct_synapses, indirect_synapses = \
            self.__compute_addresses(transceiver, placement)
        data, max_row_length = self._retrieve_synaptic_block(
            transceiver, placement, master_pop_table, indirect_synapses,
            direct_synapses, key, pre_vertex_slice.n_atoms, index,
            using_extra_monitor_cores, placements, monitor_api,
            monitor_placement, monitor_cores, fixed_routes)

        # Get the block for the connections from the delayed pre_vertex
        delayed_data = None
        delayed_max_row_len = 0
        if delayed_key is not None:
            delayed_data, delayed_max_row_len = self._retrieve_synaptic_block(
                transceiver, placement, master_pop_table, indirect_synapses,
                direct_synapses, delayed_key,
                pre_vertex_slice.n_atoms * app_edge.n_delay_stages,
                index, using_extra_monitor_cores, placements,
                monitor_api, monitor_placement, monitor_cores,
                handle_time_out_configuration, fixed_routes)

        # Convert the blocks into connections
        return self._read_synapses(
            synapse_info, pre_vertex_slice, post_vertex_slice,
            max_row_length, delayed_max_row_len, self.__n_synapse_types,
            self.__weight_scales[placement], data, delayed_data,
            app_edge.n_delay_stages, machine_time_step)

    def __compute_addresses(self, transceiver, placement):
        """ Helper for computing the addresses of the master pop table and\
            synaptic-matrix-related bits.
        """
        master_pop_table = locate_memory_region_for_placement(
            placement, POPULATION_BASED_REGIONS.POPULATION_TABLE.value,
            transceiver)
        synaptic_matrix = locate_memory_region_for_placement(
            placement, POPULATION_BASED_REGIONS.SYNAPTIC_MATRIX.value,
            transceiver)
        direct_synapses = locate_memory_region_for_placement(
            placement, POPULATION_BASED_REGIONS.DIRECT_MATRIX.value,
            transceiver) + 4
        return master_pop_table, direct_synapses, synaptic_matrix

    def _extract_synaptic_matrix_data_location(
            self, key, master_pop_table_address, transceiver, placement):
        return self.__poptable_type.extract_synaptic_matrix_data_location(
            key, master_pop_table_address, transceiver,
            placement.x, placement.y)

    def _read_synapses(self, info, pre_slice, post_slice, len1, len2, len3,
                       weight_scales, data1, data2, n_delays, timestep):
        return self.__synapse_io.read_synapses(
            info, pre_slice, post_slice, len1, len2, len3, weight_scales,
            data1, data2, n_delays, timestep)

    def _retrieve_synaptic_block(
            self, txrx, placement, master_pop_table_address,
            indirect_synapses_address, direct_synapses_address,
            key, n_rows, index, using_monitors, placements=None,
            monitor_api=None, monitor_placement=None, monitor_cores=None,
            handle_time_out_configuration=True, fixed_routes=None):
        """ Read in a synaptic block from a given processor and vertex on\
            the machine
        """
        # See if we have already got this block
        if (placement, key, index) in self.__retrieved_blocks:
            return self.__retrieved_blocks[placement, key, index]

        items = self._extract_synaptic_matrix_data_location(
            key, master_pop_table_address, txrx, placement)
        if index >= len(items):
            return None, None

        max_row_length, synaptic_block_offset, is_single = items[index]
        if max_row_length == 0:
            return None, None

        block = None
        if max_row_length > 0 and synaptic_block_offset is not None:
            # if exploiting the extra monitor cores, need to set the machine
            # for data extraction mode
            if using_monitors and handle_time_out_configuration:
                monitor_api.set_cores_for_data_streaming(
                    txrx, monitor_cores, placements)

            # read in the synaptic block
            if not is_single:
                block = self.__read_multiple_synaptic_blocks(
                    txrx, monitor_api, placement, n_rows, max_row_length,
                    indirect_synapses_address + synaptic_block_offset,
                    using_monitors, monitor_placement, fixed_routes)
            else:
                block, max_row_length = self.__read_single_synaptic_block(
                    txrx, monitor_api, placement, n_rows,
                    direct_synapses_address + synaptic_block_offset,
                    using_monitors, monitor_placement, fixed_routes)

            if using_monitors and handle_time_out_configuration:
                monitor_api.unset_cores_for_data_streaming(
                    txrx, monitor_cores, placements)

        self.__retrieved_blocks[placement, key, index] = \
            (block, max_row_length)
        return block, max_row_length

    def __read_multiple_synaptic_blocks(
            self, transceiver, monitor_api, placement, n_rows, max_row_length,
            address, using_monitors, monitor_placement, fixed_routes):
        """ Read in an array of synaptic blocks.
        """
        # calculate the synaptic block size in bytes
        synaptic_block_size = self.__synapse_io.get_block_n_bytes(
            max_row_length, n_rows)

        # read in the synaptic block
        if using_monitors:
            return monitor_api.get_data(
                monitor_placement, address, synaptic_block_size, fixed_routes)
        return transceiver.read_memory(
            placement.x, placement.y, address, synaptic_block_size)

    def __read_single_synaptic_block(
            self, transceiver, data_receiver, placement, n_rows, address,
            using_monitors, monitor_placement, fixed_routes):
        """ Read in a single synaptic block.
        """
        # The data is one per row
        synaptic_block_size = n_rows * 4

        # read in the synaptic row data
        if using_monitors:
            single_block = data_receiver.get_data(
                monitor_placement, address, synaptic_block_size, fixed_routes)
        else:
            single_block = transceiver.read_memory(
                placement.x, placement.y, address, synaptic_block_size)

        # Convert the block into a set of rows
        numpy_block = numpy.zeros((n_rows, 4), dtype="uint32")
        numpy_block[:, 3] = numpy.asarray(
            single_block, dtype="uint8").view("uint32")
        numpy_block[:, 1] = 1
        return bytearray(numpy_block.tobytes()), 1

    # inherited from AbstractProvidesIncomingPartitionConstraints
    def get_incoming_partition_constraints(self):
        return self.__poptable_type.get_edge_constraints()

    def _write_on_machine_data_spec(
            self, spec, post_vertex_slice, weight_scales, generator_data):
        """ Write the data spec for the synapse expander

        :param spec: The specification to write to
        :param post_vertex_slice: The slice of the vertex being written
        :param weight_scales: scaling of weights on each synapse
        """
        if not generator_data:
            return

        n_bytes = (
            _SYNAPSES_BASE_GENERATOR_SDRAM_USAGE_IN_BYTES +
            (self.__n_synapse_types * 4))
        for data in generator_data:
            n_bytes += data.size

        spec.reserve_memory_region(
            region=POPULATION_BASED_REGIONS.CONNECTOR_BUILDER.value,
            size=n_bytes, label="ConnectorBuilderRegion")
        spec.switch_write_focus(
            region=POPULATION_BASED_REGIONS.CONNECTOR_BUILDER.value)

        spec.write_value(len(generator_data))
        spec.write_value(post_vertex_slice.lo_atom)
        spec.write_value(post_vertex_slice.n_atoms)
        spec.write_value(self.__n_synapse_types)
        spec.write_value(get_n_bits(self.__n_synapse_types))
        n_neuron_id_bits = get_n_bits(post_vertex_slice.n_atoms)
        spec.write_value(n_neuron_id_bits)
        for w in weight_scales:
            spec.write_value(int(w), data_type=DataType.INT32)

        for data in generator_data:
            spec.write_array(data.gen_data)

    def gen_on_machine(self, vertex_slice):
        """ True if the synapses should be generated on the machine
        """
        key = (vertex_slice.lo_atom, vertex_slice.hi_atom)
        return self.__gen_on_machine.get(key, False)<|MERGE_RESOLUTION|>--- conflicted
+++ resolved
@@ -72,24 +72,6 @@
     """
     # pylint: disable=too-many-arguments, too-many-locals
     __slots__ = [
-<<<<<<< HEAD
-        "_delay_key_index",
-        "_n_synapse_types",
-        "_one_to_one_connection_dtcm_max_bytes",
-        "_poptable_type",
-        "_pre_run_connection_holders",
-        "_retrieved_blocks",
-        "_ring_buffer_sigma",
-        "_spikes_per_second",
-        "_synapse_dynamics",
-        "_synapse_io",
-        "_weight_scales",
-        "_ring_buffer_shifts",
-        "_gen_on_machine",
-        "_max_row_info",
-        "_host_generated_block_addr",
-        "_on_chip_generated_block_addr"]
-=======
         "__delay_key_index",
         "__n_synapse_types",
         "__one_to_one_connection_dtcm_max_bytes",
@@ -104,8 +86,9 @@
         "__ring_buffer_shifts",
         "__gen_on_machine",
         "__max_row_info",
-        "__synapse_indices"]
->>>>>>> 270a7b62
+        "__synapse_indices",
+        "_host_generated_block_addr",
+        "_on_chip_generated_block_addr"]
 
     def __init__(self, n_synapse_types, ring_buffer_sigma, spikes_per_second,
                  config, population_table_type=None, synapse_io=None):
@@ -683,12 +666,9 @@
         # Skip blocks that will be written on the machine, but add them
         # to the master population table
         generator_data = list()
-<<<<<<< HEAD
 
         self._host_generated_block_addr = block_addr
         # numpy.random.shuffle(order)
-=======
->>>>>>> 270a7b62
         for gen_data in generate_on_machine:
             (synapse_info, pre_slices, pre_vertex_slice, pre_slice_idx,
                 app_edge, rinfo) = gen_data
@@ -699,13 +679,10 @@
                 post_vertex_slice, master_pop_table_region, rinfo,
                 all_syn_block_sz, block_addr, machine_time_step, app_edge,
                 generator_data)
-<<<<<<< HEAD
-        self._on_chip_generated_block_addr = block_addr
-=======
             key = (synapse_info, pre_vertex_slice.lo_atom,
                    post_vertex_slice.lo_atom)
             self.__synapse_indices[key] = index
->>>>>>> 270a7b62
+        self._on_chip_generated_block_addr = block_addr
 
         self.__poptable_type.finish_master_pop_table(
             spec, master_pop_table_region)
