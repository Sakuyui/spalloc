from spynnaker.pyNN.utilities import constants
from spynnaker.pyNN.models.spike_source.abstract_spike_source \
    import AbstractSpikeSource
<<<<<<< HEAD
from spynnaker.pyNN import exceptions

=======
from spynnaker.pyNN.utilities import packet_conversions
>>>>>>> c381407c

from data_specification.data_specification_generator import \
    DataSpecificationGenerator

<<<<<<< HEAD

=======
>>>>>>> c381407c
from math import ceil
from collections import defaultdict
import logging
import math

logger = logging.getLogger(__name__)


class SpikeSourceArray(AbstractSpikeSource):

    CORE_APP_IDENTIFIER = constants.SPIKESOURCEARRAY_CORE_APPLICATION_ID
    _model_based_max_atoms_per_core = 256

    def __init__(self, n_neurons, spike_times, machine_time_step,
                 spikes_per_second, ring_buffer_sigma,
                 timescale_factor, constraints=None, label="SpikeSourceArray"):
        """
        Creates a new SpikeSourceArray Object.
        """
        AbstractSpikeSource.__init__(self, label=label, n_neurons=n_neurons,
                                     constraints=constraints,
                                     max_atoms_per_core=SpikeSourceArray.
                                     _model_based_max_atoms_per_core,
                                     machine_time_step=machine_time_step,
                                     timescale_factor=timescale_factor)
        self._spike_times = spike_times

    @property
    def model_name(self):
        """
        Return a string representing a label for this class.
        """
        return "SpikeSourceArray"

    @staticmethod
    def set_model_max_atoms_per_core(new_value):
        SpikeSourceArray.\
            _model_based_max_atoms_per_core = new_value

    def get_spikes_per_timestep(self, vertex_slice):
        """
        spikeArray is a list with one entry per 'neuron'. The entry for
        one neuron is a list of times (in ms) when the neuron fires.
        We need to transpose this 'matrix' and get a list of firing neuron
        indices for each time tick:
        List can come in two formats (both now supported):
        1) Official PyNN format - single list that is used for all neurons
        2) SpiNNaker format - list of lists, one per neuron
        """
        spike_dict = defaultdict(list)
        if isinstance(self._spike_times[0], list):
            # This is in SpiNNaker 'list of lists' format:
            for neuron in range(vertex_slice.lo_atom,
                                vertex_slice.hi_atom + 1):
                for timeStamp in self._spike_times[neuron]:
                    time_stamp_in_ticks = \
                        int((timeStamp * 1000.0) / self._machine_time_step)
                    spike_dict[time_stamp_in_ticks].append(neuron)
        else:
            # This is in official PyNN format, all neurons use the same list:
<<<<<<< HEAD
            neuron_list = list(range(vertex_slice.lo_atom,
                                     vertex_slice.hi_atom + 1))
=======
            neuron_list = list(range(vertex_slice.n_atoms))
>>>>>>> c381407c
            for timeStamp in self._spike_times:
                time_stamp_in_ticks = \
                    int((timeStamp * 1000.0) / self._machine_time_step)

                spike_dict[time_stamp_in_ticks].extend(neuron_list)

        return spike_dict

    @staticmethod
    def get_spike_block_row_length(n_atoms):
        return int(math.ceil(n_atoms / constants.BITS_PER_WORD))

    @staticmethod
    def get_spike_region_bytes(spike_block_row_length, no_active_timesteps):
        return spike_block_row_length * no_active_timesteps * 4

    def get_spike_buffer_size(self, vert_slice):
        """
        Gets the size of the spike buffer for a range of neurons and time steps
        """
        if not self._record:
            return 0

        if self._no_machine_time_steps is None:
            return 0

        out_spike_spikes = \
            int(ceil((vert_slice.hi_atom - vert_slice.lo_atom + 1) / 32.0)) * 4
        return self.get_recording_region_size(out_spike_spikes)

    @staticmethod
    def get_block_index_bytes(no_active_timesteps):
        return (constants.BLOCK_INDEX_HEADER_WORDS + (no_active_timesteps
                * constants.BLOCK_INDEX_ROW_WORDS)) * 4

    def process_spike_array_info(self, subvertex, graph_mapper):
        """
<<<<<<< HEAD
        Parse python definitions of the required spike arrays and construct
=======
        Parse python definitons of the required spike arrays and construct
>>>>>>> c381407c
        both the spike blocks, containing lists of spike IDs for each timestep,
        and the index table, which gives the address in memory to access
        the spike block for the current time step.
        """
        vertex_slice = graph_mapper.get_subvertex_slice(subvertex)
        spike_dict = self.get_spikes_per_timestep(vertex_slice)

        # Dict spikeDict now has entries based on timeStamp and each entry
        # is a list of neurons firing at that time.
        # Get keys in time order:
        time_keys = spike_dict.keys()
        time_keys.sort()

        # Calculate how big the spike rows will be:
        n_atoms = (vertex_slice.hi_atom - vertex_slice.lo_atom) + 1
        spike_block_row_length = \
            self.get_spike_block_row_length(n_atoms)
        spike_region_size = self.get_spike_region_bytes(spike_block_row_length,
                                                        len(time_keys))

        # Create a new tableEntry for each unique time stamp, then
        # build a spike Block, tracking its size:
        table_entries = list()
        spike_blocks = list()
        spike_block_start_addr = 0
        for timeStamp in time_keys:
            current_spike_block = list()
            # Create tableEntry:
            table_entries.append([timeStamp, spike_block_start_addr])
            # Construct spikeBlock:
            list_of_spike_indices = spike_dict[timeStamp]
            for spikeIndex in list_of_spike_indices:
                current_spike_block.append(spikeIndex - vertex_slice.lo_atom)
            # Add the spike block for this time step to the spike blocks list:
            spike_blocks.append(current_spike_block)
            spike_block_start_addr += spike_block_row_length
        return n_atoms, table_entries, spike_blocks, spike_region_size

    def reserve_memory_regions(self, spec, setup_sz, block_index_region_size,
                               spike_region_size, spike_hist_buff_sz):
        """
        *** Modified version of same routine in models.py These could be
        combined to form a common routine, perhaps by passing a list of
        entries. ***
        Reserve memory for the system, indices and spike data regions.
        The indices region will be copied to DTCM by the executable.
        """
        spec.reserve_memory_region(
            region=self._SPIKE_SOURCE_REGIONS.SYSTEM_REGION.value,
            size=setup_sz, label='systemInfo')

        spec.reserve_memory_region(
            region=self._SPIKE_SOURCE_REGIONS.BLOCK_INDEX_REGION.value,
            size=block_index_region_size, label='SpikeBlockIndexRegion')

        spec.reserve_memory_region(
            region=self._SPIKE_SOURCE_REGIONS.SPIKE_DATA_REGION.value,
            size=spike_region_size, label='SpikeDataRegion')

        if spike_hist_buff_sz > 0:
            spec.reserve_memory_region(
                region=self._SPIKE_SOURCE_REGIONS.SPIKE_HISTORY_REGION.value,
                size=spike_hist_buff_sz, label='spikeHistBuffer',
                empty=True)

    def write_setup_info(self, spec, spike_history_region_sz):
        """
        Write information used to control the simulation and gathering of
        results. Currently, this means the flag word used to signal whether
        information on neuron firing and neuron potential is either stored
        locally in a buffer or passed out of the simulation for storage/display
        as the simulation proceeds.

        The format of the information is as follows:
        Word 0: Flags selecting data to be gathered during simulation.
            Bit 0: Record spike history
            Bit 1: Record neuron potential
            Bit 2: Record gsyn values
            Bit 3: Reserved
            Bit 4: Output spike history on-the-fly
            Bit 5: Output neuron potential
            Bit 6: Output spike rate
        """
        # What recording commands were set for the parent pynn_population.py?
        self._write_basic_setup_info(spec,
                                     SpikeSourceArray.CORE_APP_IDENTIFIER)
        recording_info = 0
        if (spike_history_region_sz > 0) and self._record:
            recording_info |= constants.RECORD_SPIKE_BIT
        recording_info |= 0xBEEF0000
        # Write this to the system region (to be picked up by the simulation):
        spec.switch_write_focus(
            region=self._SPIKE_SOURCE_REGIONS.SYSTEM_REGION.value)
        spec.write_value(data=recording_info)
        spec.write_value(data=spike_history_region_sz)
        spec.write_value(data=0)
        spec.write_value(data=0)

    def write_block_index_region(self, spec, key,
                                 num_neurons, table_entries):
        """
        Spike block index table. Gives address of each block of spikes.
        numNeurons is the total number of spike sources to be modelled.
        tableEntries is a list of the entries, each of which consists of:
        struct {
            uint32 timeStamp          # In simulation ticks
            uint32 addressOfBlockWord # Relative to start of spikeDataRegion
        } entry

        """
        spec.switch_write_focus(
            region=self._SPIKE_SOURCE_REGIONS.BLOCK_INDEX_REGION.value)

        if key is None:
            raise exceptions.ConfigurationException(
                "This spike source array does not send its spikes anywhere. "
                "This is deemed to be an error. Please fix this and try again")
        spec.write_value(data=key)

        # Word 1 is the total number of 'neurons' (i.e. spike sources) in
        # the pynn_population.py:
        spec.write_value(data=num_neurons)

        # Word 2 is the total number of entries in this table of indices:
        num_entries = len(table_entries)
        spec.write_value(data=num_entries)

        # Write individual entries:
        for entry in table_entries:
            time_stamp = entry[0]   # Time in ticks when this block is used
            address = entry[1]   # Address into spikeBlock region
            spec.write_value(data=time_stamp)
            spec.write_value(data=address)
        return

    def write_spike_data_region(self, spec, num_neurons, spike_blocks):
        """
        Spike data blocks.
        Blocks given in list spikeBlocks.
        Each block is a list of the indices of 'neurons' that should
        fire this tick of the simulation clock. they are converted
        into bit vectors of length ceil(numNeurons/32) words, in
        which the bit position is the neuron index and a '1' in a given
        position means that neuron fires this tick.
        """
        spec.switch_write_focus(
            region=self._SPIKE_SOURCE_REGIONS.SPIKE_DATA_REGION.value)
        vector_len = int(math.ceil(num_neurons / 32.0))
        for block in spike_blocks:
            spike_bit_vectors = [0] * vector_len
            # Process this block of spike indices, setting a bit corresponding
            # to this index for each spiking neuron source:
            for index in block:
                word_num = index >> 5
                bit_num = index & 0x1F
                or_mask = 1 << bit_num

                # Set the target bit:
                spike_bit_vectors[word_num] |= or_mask
            # Write this to spikeBlock region:
            for i in range(vector_len):
                spec.write_value(data=spike_bit_vectors[i])

    def get_spikes(self, txrx, placements, graph_mapper,
                   compatible_output=False):

        # Spike sources store spike vectors optimally so calculate min
        # words to represent
<<<<<<< HEAD
        out_spike_bytes_function = \
            lambda subvertex, subvertex_slice: \
            int(ceil(subvertex_slice.n_atoms / 32.0)) * 4
=======
        sub_vertex_out_spike_bytes_function = \
            lambda subvertex, subvertex_slice: int(ceil(
                subvertex_slice.n_atoms / 32.0)) * 4
>>>>>>> c381407c

        # Use standard behaviour to read spikes
        return self._get_spikes(
            transciever=txrx, placements=placements,
            graph_mapper=graph_mapper, compatible_output=compatible_output,
<<<<<<< HEAD
            spike_recording_region=self._SPIKE_SOURCE_REGIONS
                                       .SPIKE_HISTORY_REGION.value,
            sub_vertex_out_spike_bytes_function=out_spike_bytes_function)

    # inherited from dataspecable vertex
    def generate_data_spec(self, subvertex, placement, subgraph, graph,
                           routing_info, hostname, graph_mapper,
                           report_folder):
=======
            spike_recording_region=(self._SPIKE_SOURCE_REGIONS
                                    .SPIKE_HISTORY_REGION.value),
            sub_vertex_out_spike_bytes_function=
            sub_vertex_out_spike_bytes_function)

    # inherited from dataspecable vertex
    def generate_data_spec(self, subvertex, placement, subgraph, graph,
                           routing_info, hostname, graph_mapper, report_folder,
                           ip_tags, reverse_ip_tags):
>>>>>>> c381407c
        """
        Model-specific construction of the data blocks necessary to build a
        single SpikeSource Array on one core.
        """
        data_writer, report_writer = \
            self.get_data_spec_file_writers(
                placement.x, placement.y, placement.p, hostname, report_folder)

        spec = DataSpecificationGenerator(data_writer, report_writer)

        # get slice from mapper
        subvert_slice = graph_mapper.get_subvertex_slice(subvertex)

        spike_history_region_sz = self.get_spike_buffer_size(subvert_slice)

        spec.comment("\n*** Spec for SpikeSourceArray Instance ***\n\n")

        # ###################################################################
        # Reserve SDRAM space for memory areas:

        spec.comment("\nReserving memory space for spike data region:\n\n")

        num_neurons, table_entries, spike_blocks, spike_region_size = \
            self.process_spike_array_info(subvertex, graph_mapper)
        if spike_region_size == 0:
            spike_region_size = 4

        # Calculate memory requirements:
        block_index_region_size = self.get_block_index_bytes(
            len(table_entries))

        # Create the data regions for the spike source array:
        self.reserve_memory_regions(spec, constants.SETUP_SIZE,
                                    block_index_region_size,
                                    spike_region_size, spike_history_region_sz)
        self.write_setup_info(spec, spike_history_region_sz)

        # Every subedge should have the same key
        keys_and_masks = routing_info.get_keys_and_masks_from_subedge(
            subgraph.outgoing_subedges_from_subvertex(subvertex)[0])
        key = keys_and_masks[0].key

        self.write_block_index_region(spec, key, num_neurons,
                                      table_entries)
        self.write_spike_data_region(spec, num_neurons, spike_blocks)

        # End-of-Spec:
        spec.end_specification()
        data_writer.close()

    def get_binary_file_name(self):
        return "spike_source_array.aplx"

    # inherited from partitionable vertex
    def get_cpu_usage_for_atoms(self, vertex_slice, graph):
        return 0

    def get_sdram_usage_for_atoms(self, vertex_slice, vertex_in_edges):
        spike_dict = self.get_spikes_per_timestep(vertex_slice)
        no_active_timesteps = len(spike_dict.keys())
        spike_block_row_length = self.get_spike_block_row_length(
            ((vertex_slice.hi_atom - vertex_slice.lo_atom) + 1))
        spike_region_sz = self.get_spike_region_bytes(spike_block_row_length,
                                                      no_active_timesteps)
        block_index_region_size = \
            self.get_block_index_bytes(no_active_timesteps)

        spike_history_region_sz = self.get_spike_buffer_size(vertex_slice)
        return (constants.SETUP_SIZE + spike_region_sz
                + block_index_region_size + spike_history_region_sz)

    def get_dtcm_usage_for_atoms(self, vertex_slice, graph):
        return 0

    def is_recordable(self):
        return True

    def is_abstract_spike_source(self):
        return True<|MERGE_RESOLUTION|>--- conflicted
+++ resolved
@@ -1,20 +1,11 @@
 from spynnaker.pyNN.utilities import constants
 from spynnaker.pyNN.models.spike_source.abstract_spike_source \
     import AbstractSpikeSource
-<<<<<<< HEAD
 from spynnaker.pyNN import exceptions
-
-=======
-from spynnaker.pyNN.utilities import packet_conversions
->>>>>>> c381407c
 
 from data_specification.data_specification_generator import \
     DataSpecificationGenerator
 
-<<<<<<< HEAD
-
-=======
->>>>>>> c381407c
 from math import ceil
 from collections import defaultdict
 import logging
@@ -66,6 +57,7 @@
         """
         spike_dict = defaultdict(list)
         if isinstance(self._spike_times[0], list):
+
             # This is in SpiNNaker 'list of lists' format:
             for neuron in range(vertex_slice.lo_atom,
                                 vertex_slice.hi_atom + 1):
@@ -74,13 +66,9 @@
                         int((timeStamp * 1000.0) / self._machine_time_step)
                     spike_dict[time_stamp_in_ticks].append(neuron)
         else:
+
             # This is in official PyNN format, all neurons use the same list:
-<<<<<<< HEAD
-            neuron_list = list(range(vertex_slice.lo_atom,
-                                     vertex_slice.hi_atom + 1))
-=======
             neuron_list = list(range(vertex_slice.n_atoms))
->>>>>>> c381407c
             for timeStamp in self._spike_times:
                 time_stamp_in_ticks = \
                     int((timeStamp * 1000.0) / self._machine_time_step)
@@ -113,16 +101,12 @@
 
     @staticmethod
     def get_block_index_bytes(no_active_timesteps):
-        return (constants.BLOCK_INDEX_HEADER_WORDS + (no_active_timesteps
-                * constants.BLOCK_INDEX_ROW_WORDS)) * 4
+        return (constants.BLOCK_INDEX_HEADER_WORDS + (no_active_timesteps *
+                constants.BLOCK_INDEX_ROW_WORDS)) * 4
 
     def process_spike_array_info(self, subvertex, graph_mapper):
         """
-<<<<<<< HEAD
         Parse python definitions of the required spike arrays and construct
-=======
-        Parse python definitons of the required spike arrays and construct
->>>>>>> c381407c
         both the spike blocks, containing lists of spike IDs for each timestep,
         and the index table, which gives the address in memory to access
         the spike block for the current time step.
@@ -150,12 +134,15 @@
         spike_block_start_addr = 0
         for timeStamp in time_keys:
             current_spike_block = list()
+
             # Create tableEntry:
             table_entries.append([timeStamp, spike_block_start_addr])
+
             # Construct spikeBlock:
             list_of_spike_indices = spike_dict[timeStamp]
             for spikeIndex in list_of_spike_indices:
                 current_spike_block.append(spikeIndex - vertex_slice.lo_atom)
+
             # Add the spike block for this time step to the spike blocks list:
             spike_blocks.append(current_spike_block)
             spike_block_start_addr += spike_block_row_length
@@ -213,6 +200,7 @@
         if (spike_history_region_sz > 0) and self._record:
             recording_info |= constants.RECORD_SPIKE_BIT
         recording_info |= 0xBEEF0000
+
         # Write this to the system region (to be picked up by the simulation):
         spec.switch_write_focus(
             region=self._SPIKE_SOURCE_REGIONS.SYSTEM_REGION.value)
@@ -252,8 +240,12 @@
 
         # Write individual entries:
         for entry in table_entries:
-            time_stamp = entry[0]   # Time in ticks when this block is used
-            address = entry[1]   # Address into spikeBlock region
+
+            # Time in ticks when this block is used
+            time_stamp = entry[0]
+
+            # Address into spikeBlock region
+            address = entry[1]
             spec.write_value(data=time_stamp)
             spec.write_value(data=address)
         return
@@ -273,6 +265,7 @@
         vector_len = int(math.ceil(num_neurons / 32.0))
         for block in spike_blocks:
             spike_bit_vectors = [0] * vector_len
+
             # Process this block of spike indices, setting a bit corresponding
             # to this index for each spiking neuron source:
             for index in block:
@@ -282,49 +275,28 @@
 
                 # Set the target bit:
                 spike_bit_vectors[word_num] |= or_mask
+
             # Write this to spikeBlock region:
             for i in range(vector_len):
                 spec.write_value(data=spike_bit_vectors[i])
 
     def get_spikes(self, txrx, placements, graph_mapper,
                    compatible_output=False):
-
-        # Spike sources store spike vectors optimally so calculate min
-        # words to represent
-<<<<<<< HEAD
-        out_spike_bytes_function = \
-            lambda subvertex, subvertex_slice: \
-            int(ceil(subvertex_slice.n_atoms / 32.0)) * 4
-=======
-        sub_vertex_out_spike_bytes_function = \
-            lambda subvertex, subvertex_slice: int(ceil(
-                subvertex_slice.n_atoms / 32.0)) * 4
->>>>>>> c381407c
 
         # Use standard behaviour to read spikes
         return self._get_spikes(
             transciever=txrx, placements=placements,
             graph_mapper=graph_mapper, compatible_output=compatible_output,
-<<<<<<< HEAD
             spike_recording_region=self._SPIKE_SOURCE_REGIONS
                                        .SPIKE_HISTORY_REGION.value,
-            sub_vertex_out_spike_bytes_function=out_spike_bytes_function)
-
-    # inherited from dataspecable vertex
-    def generate_data_spec(self, subvertex, placement, subgraph, graph,
-                           routing_info, hostname, graph_mapper,
-                           report_folder):
-=======
-            spike_recording_region=(self._SPIKE_SOURCE_REGIONS
-                                    .SPIKE_HISTORY_REGION.value),
-            sub_vertex_out_spike_bytes_function=
-            sub_vertex_out_spike_bytes_function)
+            sub_vertex_out_spike_bytes_function=(
+                lambda subvertex, subvertex_slice:
+                    int(ceil(subvertex_slice.n_atoms / 32.0)) * 4))
 
     # inherited from dataspecable vertex
     def generate_data_spec(self, subvertex, placement, subgraph, graph,
                            routing_info, hostname, graph_mapper, report_folder,
                            ip_tags, reverse_ip_tags):
->>>>>>> c381407c
         """
         Model-specific construction of the data blocks necessary to build a
         single SpikeSource Array on one core.
@@ -389,12 +361,12 @@
             ((vertex_slice.hi_atom - vertex_slice.lo_atom) + 1))
         spike_region_sz = self.get_spike_region_bytes(spike_block_row_length,
                                                       no_active_timesteps)
-        block_index_region_size = \
-            self.get_block_index_bytes(no_active_timesteps)
+        block_index_region_size = self.get_block_index_bytes(
+            no_active_timesteps)
 
         spike_history_region_sz = self.get_spike_buffer_size(vertex_slice)
-        return (constants.SETUP_SIZE + spike_region_sz
-                + block_index_region_size + spike_history_region_sz)
+        return (constants.SETUP_SIZE + spike_region_sz +
+                block_index_region_size + spike_history_region_sz)
 
     def get_dtcm_usage_for_atoms(self, vertex_slice, graph):
         return 0
