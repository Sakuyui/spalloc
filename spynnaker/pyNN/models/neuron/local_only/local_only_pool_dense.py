--- conflicted
+++ resolved
@@ -49,33 +49,17 @@
     A convolution synapse dynamics that can process spikes with only DTCM.
     """
 
-<<<<<<< HEAD
-    __slots__ = ("__delay", )
-
-    def __init__(self, delay: Optional[float] = None):
-=======
-    __slots__ = []
+    __slots__ = ()
 
     def __init__(self, delay: Weight_Delay_In_Types = None):
->>>>>>> 9b814f53
         """
         :param float delay:
             The delay used in the connection; by default 1 time step
         """
-<<<<<<< HEAD
-        if delay is None:
-            self.__delay = SpynnakerDataView.get_simulation_time_step_ms()
-        elif not isinstance(delay, (float, int)):
+        super().__init__(delay)
+        if not isinstance(delay, (float, int)):
             raise SynapticConfigurationException(
                 "Only single value delays are supported")
-        else:
-            self.__delay = delay
-=======
-        if delay is not None and not isinstance(self.delay, (float, int)):
-            raise SynapticConfigurationException(
-                "Only single value delays are supported")
-        super().__init__(delay)
->>>>>>> 9b814f53
 
     @overrides(AbstractLocalOnly.merge)
     def merge(self, synapse_dynamics) -> LocalOnlyPoolDense:
@@ -139,18 +123,11 @@
                 continue
             seen_pre_vertices.add(pre_vertex)
 
-<<<<<<< HEAD
             delay_vertex: Optional[DelayExtensionVertex] = None
-            if self.__delay > app_vertex.splitter.max_support_delay():
-                delay_edge = app_edge.delay_edge
-                if delay_edge is not None:
-                    delay_vertex = delay_edge.pre_vertex
-=======
             delay_vertex = None
             if self.delay > app_vertex.splitter.max_support_delay():
                 # pylint: disable=protected-access
                 delay_vertex = incoming._projection_edge.delay_edge.pre_vertex
->>>>>>> 9b814f53
 
             # Keep track of all the same source squares, so they can be
             # merged; this will make sure the keys line up!
@@ -225,18 +202,6 @@
                 f"Missing r_info for {source}")
         return r_info
 
-<<<<<<< HEAD
-    @property
-    @overrides(AbstractLocalOnly.delay)
-    def delay(self) -> float:
-        return self.__delay
-
-    @property
-    @overrides(AbstractLocalOnly.weight)
-    def weight(self) -> int:
-        # We don't have a weight here, it is in the connector
-        return 0
-
     @staticmethod
     def __get_synapse_type(proj: Projection, target: str) -> int:
         edge = proj._projection_edge  # pylint: disable=protected-access
@@ -245,8 +210,6 @@
         assert synapse_type is not None
         return synapse_type
 
-=======
->>>>>>> 9b814f53
     @overrides(AbstractSupportsSignedWeights.get_positive_synapse_index)
     def get_positive_synapse_index(
             self, incoming_projection: Projection) -> int:
