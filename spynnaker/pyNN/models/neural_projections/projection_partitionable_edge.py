from pacman.model.partitionable_graph.multi_cast_partitionable_edge\
    import MultiCastPartitionableEdge
from pacman.utilities.utility_objs.progress_bar import ProgressBar
from pacman.utilities.utility_objs.timer import Timer
<<<<<<< HEAD
=======

from spynnaker.pyNN.utilities import conf
from spynnaker.pyNN.models.neural_projections.projection_partitioned_edge \
    import ProjectionPartitionedEdge
from spynnaker.pyNN.models.neural_properties.synapse_dynamics.\
    fixed_synapse_row_io import FixedSynapseRowIO
>>>>>>> 5f182241

from spynnaker.pyNN.utilities import conf

import logging
import copy
logger = logging.getLogger(__name__)


class ProjectionPartitionableEdge(MultiCastPartitionableEdge):
    """ An edge which terminates on an AbstractPopulationVertex
    """

    def __init__(
            self, pre_vertex, post_vertex, synapse_information, label=None):
        MultiCastPartitionableEdge.__init__(
            self, pre_vertex, post_vertex, label=label)

        # A list of all synapse information for all the projections that are
        # represented by this edge
        self._synapse_information = [synapse_information]

        # The edge from the delay extension of the pre_vertex to the
        # post_vertex - this might be None if no long delays are present
        self._delay_edge = None

        self._stored_synaptic_data_from_machine = None

    def add_synapse_information(self, synapse_information):
        self._synapse_information.append(synapse_information)

    @property
    def synapse_information(self):
        return self._synapse_information

<<<<<<< HEAD
    @property
    def delay_edge(self):
        return self._delay_edge

    @delay_edge.setter
    def delay_edge(self, delay_edge):
        self._delay_edge = delay_edge

    @property
    def n_delay_stages(self):
        if self._delay_edge is None:
            return 0
        return self._delay_edge.pre_vertex.n_delay_stages
=======
    def get_max_n_words(self, vertex_slice=None):
        """ Get the maximum number of words for a subvertex at the end of the\
            connection
        :param vertex_slice: the vertex slice for this vertex which contains \
                the low and high atoms for this slice
        """
        if vertex_slice is None:
            return max([self._synapse_row_io.get_n_words(
                synapse_row)
                for synapse_row in self._synapse_list.get_rows()])
        else:
            return max([self._synapse_row_io.get_n_words(
                synapse_row, vertex_slice)
                for synapse_row in self._synapse_list.get_rows()])

    def get_n_rows(self):
        """ Get the number of synaptic rows coming in to a subvertex at the\
            end of the connection
        """
        return self._synapse_list.get_n_rows()

    def get_synapse_row_io(self):
        """ Gets the row reader and writer
        """
        return self._synapse_row_io
>>>>>>> 5f182241

    def get_synaptic_list_from_machine(self, graph_mapper, partitioned_graph,
                                       placements, transceiver, routing_infos):
        """ Get synaptic data for all connections in this Projection from the\
            machine.
        """
        if self._stored_synaptic_data_from_machine is None:
            timer = None
            if conf.config.getboolean("Reports", "outputTimesForSections"):
                timer = Timer()
                timer.start_timing()

            subedges = \
                graph_mapper.get_partitioned_edges_from_partitionable_edge(
                    self)
            if subedges is None:
                subedges = list()

            synaptic_list = copy.copy(self._synapse_list)
            synaptic_list_rows = synaptic_list.get_rows()
            progress_bar = ProgressBar(
                len(subedges),
                "Reading back synaptic matrix for edge between"
                " {} and {}".format(self._pre_vertex.label,
                                    self._post_vertex.label))
            for subedge in subedges:
                n_rows = subedge.get_n_rows(graph_mapper)
                pre_vertex_slice = \
                    graph_mapper.get_subvertex_slice(subedge.pre_subvertex)
                post_vertex_slice = \
                    graph_mapper.get_subvertex_slice(subedge.post_subvertex)

                sub_edge_post_vertex = \
                    graph_mapper.get_vertex_from_subvertex(
                        subedge.post_subvertex)
                rows = sub_edge_post_vertex.get_synaptic_list_from_machine(
                    placements, transceiver, subedge.pre_subvertex, n_rows,
                    subedge.post_subvertex,
                    self._synapse_row_io, partitioned_graph,
                    routing_infos, subedge.weight_scales).get_rows()

                for i in range(len(rows)):
                    synaptic_list_rows[
                        i + pre_vertex_slice.lo_atom].set_slice_values(
                            rows[i], vertex_slice=post_vertex_slice)
                progress_bar.update()
            progress_bar.end()
            self._stored_synaptic_data_from_machine = synaptic_list
            if conf.config.getboolean("Reports", "outputTimesForSections"):
                logger.info("Time to read matrix: {}".format(
                    timer.take_sample()))

        return self._stored_synaptic_data_from_machine

<<<<<<< HEAD
=======
    @property
    def synapse_dynamics(self):
        return self._synapse_dynamics

    @property
    def synapse_list(self):
        return self._synapse_list

>>>>>>> 5f182241
    def is_multi_cast_partitionable_edge(self):
        return True<|MERGE_RESOLUTION|>--- conflicted
+++ resolved
@@ -2,15 +2,6 @@
     import MultiCastPartitionableEdge
 from pacman.utilities.utility_objs.progress_bar import ProgressBar
 from pacman.utilities.utility_objs.timer import Timer
-<<<<<<< HEAD
-=======
-
-from spynnaker.pyNN.utilities import conf
-from spynnaker.pyNN.models.neural_projections.projection_partitioned_edge \
-    import ProjectionPartitionedEdge
-from spynnaker.pyNN.models.neural_properties.synapse_dynamics.\
-    fixed_synapse_row_io import FixedSynapseRowIO
->>>>>>> 5f182241
 
 from spynnaker.pyNN.utilities import conf
 
@@ -45,7 +36,6 @@
     def synapse_information(self):
         return self._synapse_information
 
-<<<<<<< HEAD
     @property
     def delay_edge(self):
         return self._delay_edge
@@ -59,33 +49,6 @@
         if self._delay_edge is None:
             return 0
         return self._delay_edge.pre_vertex.n_delay_stages
-=======
-    def get_max_n_words(self, vertex_slice=None):
-        """ Get the maximum number of words for a subvertex at the end of the\
-            connection
-        :param vertex_slice: the vertex slice for this vertex which contains \
-                the low and high atoms for this slice
-        """
-        if vertex_slice is None:
-            return max([self._synapse_row_io.get_n_words(
-                synapse_row)
-                for synapse_row in self._synapse_list.get_rows()])
-        else:
-            return max([self._synapse_row_io.get_n_words(
-                synapse_row, vertex_slice)
-                for synapse_row in self._synapse_list.get_rows()])
-
-    def get_n_rows(self):
-        """ Get the number of synaptic rows coming in to a subvertex at the\
-            end of the connection
-        """
-        return self._synapse_list.get_n_rows()
-
-    def get_synapse_row_io(self):
-        """ Gets the row reader and writer
-        """
-        return self._synapse_row_io
->>>>>>> 5f182241
 
     def get_synaptic_list_from_machine(self, graph_mapper, partitioned_graph,
                                        placements, transceiver, routing_infos):
@@ -140,16 +103,5 @@
 
         return self._stored_synaptic_data_from_machine
 
-<<<<<<< HEAD
-=======
-    @property
-    def synapse_dynamics(self):
-        return self._synapse_dynamics
-
-    @property
-    def synapse_list(self):
-        return self._synapse_list
-
->>>>>>> 5f182241
     def is_multi_cast_partitionable_edge(self):
         return True