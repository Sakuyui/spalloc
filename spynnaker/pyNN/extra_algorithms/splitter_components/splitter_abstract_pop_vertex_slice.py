# Copyright (c) 2020-2021 The University of Manchester
#
# This program is free software: you can redistribute it and/or modify
# it under the terms of the GNU General Public License as published by
# the Free Software Foundation, either version 3 of the License, or
# (at your option) any later version.
#
# This program is distributed in the hope that it will be useful,
# but WITHOUT ANY WARRANTY; without even the implied warranty of
# MERCHANTABILITY or FITNESS FOR A PARTICULAR PURPOSE.  See the
# GNU General Public License for more details.
#
# You should have received a copy of the GNU General Public License
# along with this program.  If not, see <http://www.gnu.org/licenses/>.
from spinn_utilities.overrides import overrides
from pacman.exceptions import PacmanConfigurationException
from pacman.model.constraints.partitioner_constraints import (
    MaxVertexAtomsConstraint, FixedVertexAtomsConstraint,
    AbstractPartitionerConstraint)
from pacman.model.graphs.machine import MachineEdge
from pacman.model.resources import (
    ResourceContainer, DTCMResource, CPUCyclesPerTickResource,
    MultiRegionSDRAM)
from pacman.model.partitioner_splitters.abstract_splitters import (
    AbstractSplitterSlice)
from pacman.utilities import utility_calls
from spynnaker.pyNN.models.neuron import (
    AbstractPopulationVertex, PopulationMachineVertex)
<<<<<<< HEAD
from spynnaker.pyNN.models.neuron.population_machine_vertex import (
    NeuronProvenance, SynapseProvenance, MainProvenance,
    SpikeProcessingProvenance)
from spynnaker.pyNN.models.neuron.master_pop_table import (
    MasterPopTableAsBinarySearch)
from .abstract_spynnaker_splitter_delay import AbstractSpynnakerSplitterDelay
from spynnaker.pyNN.utilities.bit_field_utilities import (
    get_estimated_sdram_for_bit_field_region,
    get_estimated_sdram_for_key_region,
    exact_sdram_for_bit_field_builder_region)
=======
from spynnaker.pyNN.utilities import bit_field_utilities
from spynnaker.pyNN.models.neuron.synapse_dynamics import (
    AbstractSynapseDynamicsStructural)
>>>>>>> 4c7c7e76


class SplitterAbstractPopulationVertexSlice(
        AbstractSplitterSlice, AbstractSpynnakerSplitterDelay):
    """ handles the splitting of the AbstractPopulationVertex via slice logic.
    """

    __slots__ = [
        # The pre-calculated ring buffer shifts
        "__ring_buffer_shifts",
        # The pre-calculated weight scales
        "__weight_scales",
        # The size of all the synapses on a core
        "__all_syn_block_sz",
        # The size of the structural plasticity data
        "__structural_sz",
        # The size of the synaptic expander data
        "__synapse_expander_sz",
        # The size of all the bitfield data
        "__bitfield_sz",
        # The next index to use for a synapse core
        "__next_index"
    ]

    """ The name of the splitter """
    SPLITTER_NAME = "SplitterAbstractPopulationVertexSlice"

    """ The message to use when the Population is invalid """
    INVALID_POP_ERROR_MESSAGE = (
        "The vertex {} cannot be supported by the "
        "SplitterAbstractPopulationVertexSlice as"
        " the only vertex supported by this splitter is a "
        "AbstractPopulationVertex. Please use the correct splitter for "
        "your vertex and try again.")

    def __init__(self):
        super().__init__(self.SPLITTER_NAME)
        self.__ring_buffer_shifts = None
        self.__weight_scales = None
        self.__all_syn_block_sz = dict()
        self.__structural_sz = dict()
        self.__synapse_expander_sz = None
        self.__bitfield_sz = None
        self.__next_index = 0

    @overrides(AbstractSplitterSlice.set_governed_app_vertex)
    def set_governed_app_vertex(self, app_vertex):
        super().set_governed_app_vertex(app_vertex)
        if not isinstance(app_vertex, AbstractPopulationVertex):
            raise PacmanConfigurationException(
                self.INVALID_POP_ERROR_MESSAGE.format(app_vertex))

    @overrides(AbstractSplitterSlice.get_out_going_vertices)
    def get_out_going_vertices(self, edge, outgoing_edge_partition):
        return self._get_map([MachineEdge])

    @overrides(AbstractSplitterSlice.get_in_coming_vertices)
    def get_in_coming_vertices(
            self, edge, outgoing_edge_partition, src_machine_vertex):
        return self._get_map([MachineEdge])

    @overrides(AbstractSplitterSlice.create_machine_vertex)
    def create_machine_vertex(
            self, vertex_slice, resources, label, remaining_constraints):

        if self.__ring_buffer_shifts is None:
            app_vertex = self._governed_app_vertex
            self.__ring_buffer_shifts = app_vertex.get_ring_buffer_shifts(
                app_vertex.incoming_projections)
            self.__weight_scales = app_vertex.get_weight_scales(
                self.__ring_buffer_shifts)

        index = self.__next_index
        self.__next_index += 1
        return PopulationMachineVertex(
            resources, label, remaining_constraints, self._governed_app_vertex,
            vertex_slice, index, self.__ring_buffer_shifts,
            self.__weight_scales, self.__all_syn_block_size(vertex_slice),
            self.__structural_size(vertex_slice))

    @overrides(AbstractSplitterSlice.get_resources_used_by_atoms)
    def get_resources_used_by_atoms(self, vertex_slice):
        """  Gets the resources of a slice of atoms

        :param ~pacman.model.graphs.common.Slice vertex_slice: the slice
        :rtype: ~pacman.model.resources.ResourceContainer
        """
        # pylint: disable=arguments-differ
        variable_sdram = self.__get_variable_sdram(vertex_slice)
        constant_sdram = self.__get_constant_sdram(vertex_slice)
        sdram = MultiRegionSDRAM()
        sdram.nest(len(PopulationMachineVertex.REGIONS) + 1, variable_sdram)
        sdram.merge(constant_sdram)

        # set resources required from this object
        container = ResourceContainer(
            sdram=sdram, dtcm=self.__get_dtcm_cost(vertex_slice),
            cpu_cycles=self.__get_cpu_cost(vertex_slice))

        # return the total resources.
        return container

    def __get_variable_sdram(self, vertex_slice):
        """ returns the variable sdram from the recorders

        :param ~pacman.model.graphs.common.Slice vertex_slice:
            the atom slice for recording sdram
        :return: the variable sdram used by the neuron recorder
        :rtype: VariableSDRAM
        """
        s_dynamics = self._governed_app_vertex.synapse_manager.synapse_dynamics
        if isinstance(s_dynamics, AbstractSynapseDynamicsStructural):
            max_rewires_per_ts = s_dynamics.get_max_rewires_per_ts()
            self._governed_app_vertex.neuron_recorder.set_max_rewires_per_ts(
                max_rewires_per_ts)

        return (
            self._governed_app_vertex.get_neuron_variable_sdram(vertex_slice) +
            self._governed_app_vertex.get_synapse_variable_sdram(vertex_slice))

    def __get_constant_sdram(self, vertex_slice):
        """ returns the constant sdram used by the vertex slice.

        :param ~pacman.model.graphs.common.Slice vertex_slice:
            the atoms to get constant sdram of
        :rtype: ~pacman.model.resources.MultiRegionSDRAM
        """
        n_record = (
            len(self._governed_app_vertex.neuron_recordables) +
            len(self._governed_app_vertex.synapse_recordables))
        n_provenance = (
            NeuronProvenance.N_ITEMS + SynapseProvenance.N_ITEMS +
            MainProvenance.N_ITEMS + SpikeProcessingProvenance.N_ITEMS)
        sdram = MultiRegionSDRAM()
        sdram.merge(self._governed_app_vertex.get_common_constant_sdram(
            n_record, n_provenance, PopulationMachineVertex.COMMON_REGIONS))
        sdram.merge(self._governed_app_vertex.get_neuron_constant_sdram(
            vertex_slice, PopulationMachineVertex.NEURON_REGIONS))
        sdram.merge(self.__get_synapse_constant_sdram(vertex_slice))
        return sdram

    def __get_synapse_constant_sdram(self, vertex_slice):

        """ Get the amount of fixed SDRAM used by synapse parts

        :param ~pacman.model.graphs.common.Slice vertex_slice:
            The slice of neurons to get the size of

        :rtype: ~pacman.model.resources.MultiRegionSDRAM
        """
        sdram = MultiRegionSDRAM()
        app_vertex = self._governed_app_vertex
        sdram.add_cost(
            PopulationMachineVertex.SYNAPSE_REGIONS.synapse_params,
            app_vertex.get_synapse_params_size())
        sdram.add_cost(
            PopulationMachineVertex.SYNAPSE_REGIONS.synapse_dynamics,
            app_vertex.get_synapse_dynamics_size(vertex_slice))
        sdram.add_cost(
            PopulationMachineVertex.SYNAPSE_REGIONS.structural_dynamics,
            self.__structural_size(vertex_slice))
        sdram.add_cost(
            PopulationMachineVertex.SYNAPSE_REGIONS.synaptic_matrix,
            self.__all_syn_block_size(vertex_slice))
        sdram.add_cost(
            PopulationMachineVertex.SYNAPSE_REGIONS.direct_matrix,
            app_vertex.all_single_syn_size)
        sdram.add_cost(
            PopulationMachineVertex.SYNAPSE_REGIONS.pop_table,
            MasterPopTableAsBinarySearch.get_master_population_table_size(
                app_vertex.incoming_projections))
        sdram.add_cost(
            PopulationMachineVertex.SYNAPSE_REGIONS.connection_builder,
            self.__synapse_expander_size())
        sdram.merge(self.__bitfield_size())
        return sdram

    def __all_syn_block_size(self, vertex_slice):
        """ Work out how much SDRAM is needed for all the synapses

        :param ~pacman.model.graphs.common.Slice vertex_slice:
            The slice of neurons to get the size of
        :rtype: int
        """
        if vertex_slice in self.__all_syn_block_sz:
            return self.__all_syn_block_sz[vertex_slice]
        all_syn_block_sz = self._governed_app_vertex.get_synapses_size(
            vertex_slice, self._governed_app_vertex.incoming_projections)
        self.__all_syn_block_sz[vertex_slice] = all_syn_block_sz
        return all_syn_block_sz

    def __structural_size(self, vertex_slice):
        """ Work out how much SDRAM is needed by the structural plasticity data

        :param ~pacman.model.graphs.common.Slice vertex_slice:
            The slice of neurons to get the size of
        :rtype: int
        """
        if vertex_slice in self.__structural_sz:
            return self.__structural_sz[vertex_slice]
        structural_sz = self._governed_app_vertex.get_structural_dynamics_size(
            vertex_slice, self._governed_app_vertex.incoming_projections)
        self.__structural_sz[vertex_slice] = structural_sz
        return structural_sz

    def __synapse_expander_size(self):
        """ Work out how much SDRAM is needed for the synapse expander

        :rtype: int
        """
        if self.__synapse_expander_sz is None:
            self.__synapse_expander_sz = \
                self._governed_app_vertex.get_synapse_expander_size(
                    self._governed_app_vertex.incoming_projections)
        return self.__synapse_expander_sz

    def __bitfield_size(self):
        """ Work out how much SDRAM is needed by the bit fields

        :rtype: ~pacman.model.resources.MultiRegionSDRAM
        """
        if self.__bitfield_sz is None:
            sdram = MultiRegionSDRAM()
            projections = self._governed_app_vertex.incoming_projections
            sdram.add_cost(
                PopulationMachineVertex.SYNAPSE_REGIONS.bitfield_filter,
                get_estimated_sdram_for_bit_field_region(projections))
            sdram.add_cost(
                PopulationMachineVertex.SYNAPSE_REGIONS.bitfield_key_map,
                get_estimated_sdram_for_key_region(projections))
            sdram.add_cost(
                PopulationMachineVertex.SYNAPSE_REGIONS.bitfield_builder,
                exact_sdram_for_bit_field_builder_region())
            self.__bitfield_sz = sdram
        return self.__bitfield_sz

    def __get_dtcm_cost(self, vertex_slice):
        """ get the dtcm cost for the slice of atoms

        :param Slice vertex_slice: atom slice for dtcm calc.
        :rtype: DTCMResource
        """
        return DTCMResource(
            self._governed_app_vertex.get_common_dtcm() +
            self._governed_app_vertex.get_neuron_dtcm(vertex_slice) +
            self._governed_app_vertex.get_synapse_dtcm(vertex_slice))

    def __get_cpu_cost(self, vertex_slice):
        """ get cpu cost for a slice of atoms

        :param Slice vertex_slice: slice of atoms
        :rtype: CPUCyclesPerTickResourcer
        """
        return CPUCyclesPerTickResource(
            self._governed_app_vertex.get_common_cpu() +
            self._governed_app_vertex.get_neuron_cpu(vertex_slice) +
            self._governed_app_vertex.get_synapse_cpu(vertex_slice))

    @overrides(AbstractSplitterSlice.check_supported_constraints)
    def check_supported_constraints(self):
        utility_calls.check_algorithm_can_support_constraints(
            constrained_vertices=[self._governed_app_vertex],
            supported_constraints=[
                MaxVertexAtomsConstraint, FixedVertexAtomsConstraint],
            abstract_constraint_type=AbstractPartitionerConstraint)

    @overrides(AbstractSplitterSlice.reset_called)
    def reset_called(self):
        super(SplitterAbstractPopulationVertexSlice, self).reset_called()
        self.__ring_buffer_shifts = None
        self.__weight_scales = None
        self.__all_syn_block_sz = dict()
        self.__structural_sz = dict()
        self.__next_index = 0<|MERGE_RESOLUTION|>--- conflicted
+++ resolved
@@ -26,7 +26,6 @@
 from pacman.utilities import utility_calls
 from spynnaker.pyNN.models.neuron import (
     AbstractPopulationVertex, PopulationMachineVertex)
-<<<<<<< HEAD
 from spynnaker.pyNN.models.neuron.population_machine_vertex import (
     NeuronProvenance, SynapseProvenance, MainProvenance,
     SpikeProcessingProvenance)
@@ -37,11 +36,8 @@
     get_estimated_sdram_for_bit_field_region,
     get_estimated_sdram_for_key_region,
     exact_sdram_for_bit_field_builder_region)
-=======
-from spynnaker.pyNN.utilities import bit_field_utilities
 from spynnaker.pyNN.models.neuron.synapse_dynamics import (
     AbstractSynapseDynamicsStructural)
->>>>>>> 4c7c7e76
 
 
 class SplitterAbstractPopulationVertexSlice(
@@ -155,7 +151,7 @@
         s_dynamics = self._governed_app_vertex.synapse_manager.synapse_dynamics
         if isinstance(s_dynamics, AbstractSynapseDynamicsStructural):
             max_rewires_per_ts = s_dynamics.get_max_rewires_per_ts()
-            self._governed_app_vertex.neuron_recorder.set_max_rewires_per_ts(
+            self._governed_app_vertex.synapse_recorder.set_max_rewires_per_ts(
                 max_rewires_per_ts)
 
         return (
