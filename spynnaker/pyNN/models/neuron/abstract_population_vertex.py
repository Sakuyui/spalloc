--- conflicted
+++ resolved
@@ -100,7 +100,6 @@
     # 8 elements before the start of global parameters
     BYTES_TILL_START_OF_GLOBAL_PARAMETERS = 32
 
-<<<<<<< HEAD
     # number of elements
     ELEMENTS_USED_IN_EACH_BIT_FIELD = 3  # n words, key, pointer to bitfield
 
@@ -114,10 +113,9 @@
 
     # the number of bits in a word (WHY IS THIS NOT A CONSTANT SOMEWHERE!)
     BIT_IN_A_WORD = 32.0
-=======
+
     # The Buffer traffic type
     TRAFFIC_IDENTIFIER = "BufferTraffic"
->>>>>>> 912e88ce
 
     _n_vertices = 0
 
