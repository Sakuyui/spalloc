/*! \file
 *
 *  \brief This file contains the main functions for a poisson spike generator.
 *
 *
 */

#include <common/maths-util.h>

#include <data_specification.h>
#include <recording.h>
#include <debug.h>
#include <random.h>
#include <simulation.h>
#include <spin1_api.h>
#include <bit_field.h>

// Declare spin1_wfi
extern void spin1_wfi();

// Spin1 API ticks - to know when the timer wraps
extern uint ticks;

//! data structure for poisson sources
typedef struct spike_source_t {
    uint32_t start_ticks;
    uint32_t end_ticks;
    uint32_t next_ticks;
    uint32_t is_fast_source;

    UFRACT exp_minus_lambda;
    REAL mean_isi_ticks;
    REAL time_to_spike_ticks;
} spike_source_t;

//! \brief data structure for recording spikes
typedef struct timed_out_spikes{
    uint32_t time;
    uint32_t n_buffers;
    uint32_t out_spikes[];
} timed_out_spikes;

//! spike source array region IDs in human readable form
typedef enum region {
    SYSTEM, POISSON_PARAMS, RATES,
    SPIKE_HISTORY_REGION,
    PROVENANCE_REGION
} region;

#define NUMBER_OF_REGIONS_TO_RECORD 1
#define BYTE_TO_WORD_CONVERTER 4

typedef enum callback_priorities{
    MULTICAST = -1, SDP = 0, TIMER = 2, DMA = 1
} callback_priorities;

//! Parameters of the SpikeSourcePoisson
struct global_parameters {

    //! True if there is a key to transmit, False otherwise
    uint32_t has_key;

    //! The base key to send with (neuron ID to be added to it), or 0 if no key
    uint32_t key;

    //! The mask to work out the neuron ID when setting the rate
    uint32_t set_rate_neuron_id_mask;

    //! The offset of the timer ticks to desynchronize sources
    uint32_t timer_offset;

    //! The expected time to wait between spikes
    uint32_t time_between_spikes;

    //! The time between ticks in seconds for setting the rate
    UFRACT seconds_per_tick;

    //! The number of ticks per second for setting the rate
    REAL ticks_per_second;

    //! The border rate between slow and fast sources
    REAL slow_rate_per_tick_cutoff;

    //! The ID of the first source relative to the population as a whole
    uint32_t first_source_id;

    //! The number of sources in this sub-population
    uint32_t n_spike_sources;

    //! The seed for the Poisson generation process
    mars_kiss64_seed_t spike_source_seed;
};

//! The global_parameters for the sub-population
static struct global_parameters global_parameters;

//! global variable which contains all the data for neuron current rates
static spike_source_t *poisson_parameters = NULL;

<<<<<<< HEAD
//! global variable which contains all the data for neuron future rates
static spike_source_t **future_parameters = NULL;

//! global variable which indicates which parameters are next
static uint32_t *next_parameters_index = NULL;

//! global variable that indicates that a rate has been changed manually
static bool *rate_changed = NULL;

//! The number of clock ticks between sending each spike
static uint32_t time_between_spikes;

=======
>>>>>>> 529d5e3f
//! The expected current clock tick of timer_1
static uint32_t expected_time;

//! keeps track of which types of recording should be done to this model.
static uint32_t recording_flags = 0;

//! the time interval parameter TODO this variable could be removed and use the
//! timer tick callback timer value.
static uint32_t time;

//! the number of timer ticks that this model should run for before exiting.
static uint32_t simulation_ticks = 0;

//! the int that represents the bool for if the run is infinite or not.
static uint32_t infinite_run;

//! The recorded spikes
static timed_out_spikes *spikes = NULL;

//! The number of recording spike buffers that have been allocated
static uint32_t n_spike_buffers_allocated;

//! The number of words needed for 1 bit per source
static uint32_t n_spike_buffer_words;

//! The size of each spike buffer in bytes
static uint32_t spike_buffer_size;

//! True if DMA recording is currently in progress
static bool recording_in_progress = false;

//! The timer period
static uint32_t timer_period;

//! \brief ??????????????
//! \param[in] n ?????????????????
//! \return bit field of the ???????????????
static inline bit_field_t _out_spikes(uint32_t n) {
    return &(spikes->out_spikes[n * n_spike_buffer_words]);
}

//! \brief ??????????????
//! \return None
static inline void _reset_spikes() {
    spikes->n_buffers = 0;
    for (uint32_t n = n_spike_buffers_allocated; n > 0; n--) {
        clear_bit_field(_out_spikes(n - 1), n_spike_buffer_words);
    }
}

//! \brief deduces the time in timer ticks until the next spike is to occur
//!        given the mean inter-spike interval
//! \param[in] mean_inter_spike_interval_in_ticks The mean number of ticks
//!            before a spike is expected to occur in a slow process.
//! \return a real which represents time in timer ticks until the next spike is
//!         to occur
static inline REAL slow_spike_source_get_time_to_spike(
        REAL mean_inter_spike_interval_in_ticks) {
    return exponential_dist_variate(
            mars_kiss64_seed, global_parameters.spike_source_seed)
        * mean_inter_spike_interval_in_ticks;
}

//! \brief Determines how many spikes to transmit this timer tick.
//! \param[in] exp_minus_lambda The amount of spikes expected to be produced
//!            this timer interval (timer tick in real time)
//! \return a uint32_t which represents the number of spikes to transmit
//!         this timer tick
static inline uint32_t fast_spike_source_get_num_spikes(
        UFRACT exp_minus_lambda) {
    if (bitsulr(exp_minus_lambda) == bitsulr(UFRACT_CONST(0.0))) {
        return 0;
    }
    else {
        return poisson_dist_variate_exp_minus_lambda(
            mars_kiss64_seed,
            global_parameters.spike_source_seed, exp_minus_lambda);
    }
}

void print_spike_source(index_t s) {
    log_info("atom %d", s);
    log_info("scaled_start = %u", poisson_parameters[s].start_ticks);
    log_info("scaled end = %u", poisson_parameters[s].end_ticks);
    log_info("scaled next = %u", poisson_parameters[s].next_ticks);
    log_info("is_fast_source = %d", poisson_parameters[s].is_fast_source);
    log_info(
        "exp_minus_lamda = %k",
        (REAL)(poisson_parameters[s].exp_minus_lambda));
    log_info("isi_val = %k", poisson_parameters[s].mean_isi_ticks);
    log_info(
        "time_to_spike = %k", poisson_parameters[s].time_to_spike_ticks);
}

void print_spike_sources(){
    for (index_t s = 0; s < global_parameters.n_spike_sources; s++) {
        print_spike_source(s);
    }
}

void set_spike_source_rate(uint32_t id, REAL rate) {
    if ((id >= global_parameters.first_source_id) &&
            ((id - global_parameters.first_source_id) <
             global_parameters.n_spike_sources)) {
        rate_changed[id] = true;
        uint32_t sub_id = id - global_parameters.first_source_id;
        log_debug("Setting rate of %u (%u) to %kHz", id, sub_id, rate);
        if (rate > global_parameters.slow_rate_per_tick_cutoff) {
            poisson_parameters[sub_id].is_fast_source = true;
            REAL rate_per_tick = rate * global_parameters.seconds_per_tick;
            poisson_parameters[sub_id].exp_minus_lambda =
                (UFRACT) EXP(-rate_per_tick);
        } else {
            poisson_parameters[sub_id].is_fast_source = false;
            poisson_parameters[sub_id].mean_isi_ticks =
                rate * global_parameters.ticks_per_second;
        }
    }
}

//! \brief entry method for reading the global parameters stored in Poisson
//!        parameter region
//! \param[in] address the absolute SDRAm memory address to which the
//!            Poisson parameter region starts.
//! \return a boolean which is True if the parameters were read successfully or
//!         False otherwise
bool read_global_parameters(address_t address) {

    log_info("read global_parameters: starting");

    spin1_memcpy(&global_parameters, address, sizeof(global_parameters));

    log_info(
        "\t key = %08x, set rate mask = %08x, timer offset = %u",
        global_parameters.key, global_parameters.set_rate_neuron_id_mask,
        global_parameters.timer_offset);

    log_info("\t seed = %u %u %u %u", global_parameters.spike_source_seed[0],
        global_parameters.spike_source_seed[1],
        global_parameters.spike_source_seed[2],
        global_parameters.spike_source_seed[3]);

    validate_mars_kiss64_seed(global_parameters.spike_source_seed);

    log_info(
        "\t spike sources = %u, starting at %u",
        global_parameters.n_spike_sources, global_parameters.first_source_id);
    log_info(
        "seconds_per_tick = %k\n",
        (REAL)(global_parameters.seconds_per_tick));
    log_info("ticks_per_second = %k\n", global_parameters.ticks_per_second);
    log_info(
        "slow_rate_per_tick_cutoff = %k\n",
        global_parameters.slow_rate_per_tick_cutoff);

    log_info("read_global_parameters: completed successfully");
    return true;
}

static void read_next_rates(uint32_t index) {
    log_debug(
        "Reading next data for source %d at time %d of %d bytes from 0x%08x",
        index, time, sizeof(spike_source_t),
        &future_parameters[index][next_parameters_index[index]]);
    if (next_parameters_index[index] > 0 && rate_changed[index]) {
        spin1_memcpy(
            &future_parameters[index][next_parameters_index[index] - 1],
            &poisson_parameters[index], sizeof(spike_source_t));
    }
    rate_changed[index] = false;
    spin1_memcpy(&poisson_parameters[index],
        &future_parameters[index][next_parameters_index[index]],
        sizeof(spike_source_t));
    next_parameters_index[index] += 1;
    if (!poisson_parameters[index].is_fast_source) {
        poisson_parameters[index].time_to_spike_ticks =
            slow_spike_source_get_time_to_spike(
                poisson_parameters[index].mean_isi_ticks);
    }
    // print_spike_source(index);
}

//! \brief method for reading the rates of the Poisson
//! \param[in] address the absolute SDRAM memory address to which the
//!            rate region starts.
//! \return a boolean which is True if the rates were read successfully or
//!         False otherwise
static bool read_rates(address_t address) {
    log_info("Reading rates from 0x%08x", address);

    // Allocate DTCM for array of spike sources and copy block of data
    if (global_parameters.n_spike_sources > 0) {

        // the first time around, the array is set to NULL, afterwards,
        // assuming all goes well, there's an address here.
        if (poisson_parameters == NULL){
            poisson_parameters = (spike_source_t*) spin1_malloc(
                global_parameters.n_spike_sources * sizeof(spike_source_t));
        }

        // if failed to allocate memory, report and fail.
        if (poisson_parameters == NULL) {
            log_error("Failed to allocate poisson_parameters");
            return false;
        }

        if (next_parameters_index == NULL) {
            next_parameters_index = (uint32_t *) spin1_malloc(
                global_parameters.n_spike_sources * sizeof(uint32_t));
            if (next_parameters_index == NULL) {
                log_error("Failed to allocate next_parameters_index");
                return false;
            }
        }

        if (rate_changed == NULL) {
            rate_changed = (bool *) spin1_malloc(
                global_parameters.n_spike_sources * sizeof(bool));
            if (rate_changed == NULL) {
                log_error("Failed to allocate rate_changed");
                return false;
            }
        }

        if (future_parameters == NULL) {
            future_parameters = (spike_source_t**) spin1_malloc(
                global_parameters.n_spike_sources * sizeof(spike_source_t *));
            if (future_parameters == NULL) {
                log_error("Failed to allocate future_parameters");
                return false;
            }
        }

        // For each neuron read the number of entries and then store the
        // pointer to the list of parameters
        uint32_t pos = 0;
        for (uint32_t i = 0; i < global_parameters.n_spike_sources; i++) {
            uint32_t n_items = address[pos++];
            log_info("%d Parameters for %d start at %d", n_items, i, pos);
            future_parameters[i] = (spike_source_t *) &address[pos];
            pos += (sizeof(spike_source_t) >> 2) * n_items;

            // Skip over the rates until the current time step
            rate_changed[i] = false;
            next_parameters_index[i] = 0;
            while (future_parameters[next_parameters_index[i]]->next_ticks
                    < time) {
                next_parameters_index[i] += 1;
            }

            // Deal with the current rates
            read_next_rates(i);
        }
    }
    log_info("read_poisson_parameters: completed successfully");
    return true;
}

//! \brief Initialises the recording parts of the model
//! \return True if recording initialisation is successful, false otherwise
static bool initialise_recording(){

    // Get the address this core's DTCM data starts at from SRAM
    data_specification_metadata_t *ds_regions =
            data_specification_get_data_address();

    // Get the system region
    address_t recording_region = data_specification_get_region(
            SPIKE_HISTORY_REGION, ds_regions);

    bool success = recording_initialize(recording_region, &recording_flags);
    log_info("Recording flags = 0x%08x", recording_flags);

    return success;
}

//! Initialises the model by reading in the regions and checking recording
//! data.
//! \param[out] timer_period a pointer for the memory address where the timer
//!            period should be stored during the function.
//! \param[out] update_sdp_port The SDP port on which to listen for rate
//!             updates
//! \return boolean of True if it successfully read all the regions and set up
//!         all its internal data structures. Otherwise returns False
static bool initialize() {
    log_info("Initialise: started");

    // Get the address this core's DTCM data starts at from SRAM
    data_specification_metadata_t *ds_regions =
            data_specification_get_data_address();

    // Read the header
    if (!data_specification_read_header(ds_regions)) {
        return false;
    }

    // Get the timing details and set up the simulation interface
    if (!simulation_initialise(
            data_specification_get_region(SYSTEM, ds_regions),
            APPLICATION_NAME_HASH, &timer_period, &simulation_ticks,
            &infinite_run, SDP, DMA)) {
        return false;
    }
    simulation_set_provenance_data_address(
            data_specification_get_region(PROVENANCE_REGION, ds_regions));

    // setup recording region
    if (!initialise_recording()){
        return false;
    }

    // Setup regions that specify spike source array data
    if (!read_global_parameters(
            data_specification_get_region(POISSON_PARAMS, ds_regions))) {
        return false;
    }

<<<<<<< HEAD
    if (!read_rates(
            data_specification_get_region(RATES, address))) {
=======
    if (!read_poisson_parameters(
            data_specification_get_region(POISSON_PARAMS, ds_regions))) {
>>>>>>> 529d5e3f
        return false;
    }

    // print spike sources for debug purposes
    // print_spike_sources();

    // Set up recording buffer
    n_spike_buffers_allocated = 0;
    n_spike_buffer_words = get_bit_field_size(
        global_parameters.n_spike_sources);
    spike_buffer_size = n_spike_buffer_words * sizeof(uint32_t);

    log_info("Initialise: completed successfully");

    return true;
}

//! \brief runs any functions needed at resume time.
//! \return None
void resume_callback() {
    recording_reset();

    data_specification_metadata_t *ds_regions =
            data_specification_get_data_address();

<<<<<<< HEAD
    // Setup regions that specify spike source array data
    if (!read_global_parameters(
            data_specification_get_region(POISSON_PARAMS, address))) {
=======
    if (!read_poisson_parameters(
            data_specification_get_region(POISSON_PARAMS, ds_regions))){
>>>>>>> 529d5e3f
        log_error("failed to reread the Poisson parameters from SDRAM");
        rt_error(RTE_SWERR);
    }

    if (!read_rates(
            data_specification_get_region(RATES, address))){
        log_error("failed to reread the Poisson rates from SDRAM");
        rt_error(RTE_SWERR);
    }

    // Loop through slow spike sources and initialise 1st time to spike
    for (index_t s = 0; s < global_parameters.n_spike_sources; s++) {
        if (!poisson_parameters[s].is_fast_source &&
                poisson_parameters[s].time_to_spike_ticks == 0) {
            poisson_parameters[s].time_to_spike_ticks =
                slow_spike_source_get_time_to_spike(
                    poisson_parameters[s].mean_isi_ticks);
        }
    }

    log_info("Successfully resumed Poisson spike source at time: %u", time);

    // print spike sources for debug purposes
    // print_spike_sources();
}

//! \brief stores the Poisson parameters back into SDRAM for reading by the
//! host when needed
//! \return None
bool store_poisson_parameters() {
    log_info("stored_parameters: starting");

    // Get the address this core's DTCM data starts at from SRAM
<<<<<<< HEAD
    address_t address = data_specification_get_data_address();

    // Copy the global_parameters back to SDRAM
    address_t params_address = data_specification_get_region(
        POISSON_PARAMS, address);
    spin1_memcpy(params_address, &global_parameters, sizeof(global_parameters));

    // store spike source parameters into array into SDRAM for reading by
    // the host
    for (uint32_t i = 0; i < global_parameters.n_spike_sources; i++) {
        if (next_parameters_index[i] > 0 && rate_changed[i]) {
            spin1_memcpy(&future_parameters[next_parameters_index[i] - 1],
                &poisson_parameters[i], sizeof(spike_source_t));
        }
=======
    data_specification_metadata_t *ds_regions =
            data_specification_get_data_address();
    address_t param_store =
            data_specification_get_region(POISSON_PARAMS, ds_regions);

    // Copy the global_parameters back to SDRAM
    spin1_memcpy(param_store, &global_parameters, sizeof(global_parameters));

    // store spike source parameters into array into SDRAM for reading by
    // the host
    if (global_parameters.n_spike_sources > 0) {
        uint32_t spikes_offset =
                sizeof(global_parameters) / BYTE_TO_WORD_CONVERTER;
        spin1_memcpy(
                &param_store[spikes_offset], poisson_parameters,
                global_parameters.n_spike_sources * sizeof(spike_source_t));
>>>>>>> 529d5e3f
    }

    log_info("stored_parameters : completed successfully");
    return true;
}

//! \brief handles spreading of Poisson spikes for even packet reception at
//! destination
//! \param[in] spike_key: the key to transmit
//! \return None
void _send_spike(uint spike_key, uint timer_count) {

    // Wait until the expected time to send
    while ((ticks == timer_count) && (tc[T1_COUNT] > expected_time)) {

        // Do Nothing
    }
    expected_time -= global_parameters.time_between_spikes;

    // Send the spike
    log_debug("Sending spike packet %x at %d\n", spike_key, time);
    while (!spin1_send_mc_packet(spike_key, 0, NO_PAYLOAD)) {
        spin1_delay_us(1);
    }
}

//! \brief records spikes as needed
//! \param[in] neuron_id: the neurons to store spikes from
//! \param[in] n_spikes: the number of times this neuron has spiked
//!
static inline void _mark_spike(uint32_t neuron_id, uint32_t n_spikes) {
    if (recording_flags > 0) {
        if (n_spike_buffers_allocated < n_spikes) {
            uint32_t new_size = 8 + (n_spikes * spike_buffer_size);
            timed_out_spikes *new_spikes = (timed_out_spikes *) spin1_malloc(
                new_size);
            if (new_spikes == NULL) {
                log_error("Cannot reallocate spike buffer");
                rt_error(RTE_SWERR);
            }
            uint32_t *data = (uint32_t *) new_spikes;
            for (uint32_t n = new_size >> 2; n > 0; n--) {
                data[n - 1] = 0;
            }
            if (spikes != NULL) {
                uint32_t old_size =
                    8 + (n_spike_buffers_allocated * spike_buffer_size);
                spin1_memcpy(new_spikes, spikes, old_size);
                sark_free(spikes);
            }
            spikes = new_spikes;
            n_spike_buffers_allocated = n_spikes;
        }
        if (spikes->n_buffers < n_spikes) {
            spikes->n_buffers = n_spikes;
        }
        for (uint32_t n = n_spikes; n > 0; n--) {
            bit_field_set(_out_spikes(n - 1), neuron_id);
        }
    }
}

void recording_complete_callback() {
    recording_in_progress = false;
}

//! \brief writing spikes to SDRAM
//! \param[in] time: the time to which these spikes are being recorded
static inline void _record_spikes(uint32_t time) {
    while (recording_in_progress) {
        spin1_wfi();
    }
    if ((spikes != NULL) && (spikes->n_buffers > 0)) {
        recording_in_progress = true;
        spikes->time = time;
        recording_record_and_notify(
            0, spikes, 8 + (spikes->n_buffers * spike_buffer_size),
            recording_complete_callback);
        _reset_spikes();
    }
}

//! \brief Timer interrupt callback
//! \param[in] timer_count the number of times this call back has been
//!            executed since start of simulation
//! \param[in] unused for consistency sake of the API always returning two
//!            parameters, this parameter has no semantics currently and thus
//!            is set to 0
//! \return None
void timer_callback(uint timer_count, uint unused) {
    use(unused);
    time++;

    log_debug("Timer tick %u", time);

    // If a fixed number of simulation ticks are specified and these have passed
    if (infinite_run != TRUE && time >= simulation_ticks) {

        // go into pause and resume state to avoid another tick
        simulation_handle_pause_resume(resume_callback);

        // rewrite poisson params to SDRAM for reading out if needed
        if (!store_poisson_parameters()){
            log_error("Failed to write poisson parameters to SDRAM");
            rt_error(RTE_SWERR);
        }

        // Finalise any recordings that are in progress, writing back the final
        // amounts of samples recorded to SDRAM
        if (recording_flags > 0) {
            recording_finalise();
        }

        // Subtract 1 from the time so this tick gets done again on the next
        // run
        time -= 1;
        simulation_ready_to_read();
        return;
    }

    // Set the next expected time to wait for between spike sending
    expected_time = sv->cpu_clk * timer_period;

    // Loop through spike sources
    for (index_t s = 0; s < global_parameters.n_spike_sources; s++) {

        // If this spike source is active this tick
        spike_source_t *spike_source = &poisson_parameters[s];

        // handle fast spike sources
        if (spike_source->is_fast_source) {
            if (time >= spike_source->start_ticks
                    && time < spike_source->end_ticks) {

                // Get number of spikes to send this tick
                uint32_t num_spikes = fast_spike_source_get_num_spikes(
                    spike_source->exp_minus_lambda);
                log_debug("Generating %d spikes", num_spikes);

                // If there are any
                if (num_spikes > 0) {

                    // Write spike to out spikes
                    _mark_spike(s, num_spikes);

                    // if no key has been given, do not send spike to fabric.
                    if (global_parameters.has_key){

                        // Send spikes
                        const uint32_t spike_key = global_parameters.key | s;
                        for (uint32_t index = 0; index < num_spikes; index++) {
                            _send_spike(spike_key, timer_count);
                        }
                    }
                }
            }
        } else {

            // handle slow sources
            if ((time >= spike_source->start_ticks)
                    && (time < spike_source->end_ticks)
                    && (spike_source->mean_isi_ticks != 0)) {

                // If this spike source should spike now
                if (REAL_COMPARE(
                        spike_source->time_to_spike_ticks, <=,
                        REAL_CONST(0.0))) {

                    // Write spike to out spikes
                    _mark_spike(s, 1);

                    // if no key has been given, do not send spike to fabric.
                    if (global_parameters.has_key) {

                        // Send package
                        _send_spike(global_parameters.key | s, timer_count);
                    }

                    // Update time to spike
                    spike_source->time_to_spike_ticks +=
                        slow_spike_source_get_time_to_spike(
                            spike_source->mean_isi_ticks);
                }

                // Subtract tick
                spike_source->time_to_spike_ticks -= REAL_CONST(1.0);

            }
        }

        if ((time + 1) >= spike_source->next_ticks) {
            read_next_rates(s);
        }
    }

    // Record output spikes if required
    if (recording_flags > 0) {
        _record_spikes(time);
        recording_do_timestep_update(time);
    }
}

void sdp_packet_callback(uint mailbox, uint port) {
    use(port);
    sdp_msg_t *msg = (sdp_msg_t *) mailbox;
    uint32_t *data = (uint32_t *) &(msg->cmd_rc);

    uint32_t n_items = data[0];
    data = &(data[1]);
    for (uint32_t item = 0; item < n_items; item++) {
        uint32_t id = data[(item * 2)];
        REAL rate = kbits(data[(item * 2) + 1]);
        set_spike_source_rate(id, rate);
    }
    spin1_msg_free(msg);
}

void multicast_packet_callback(uint key, uint payload) {
    uint32_t id = key & global_parameters.set_rate_neuron_id_mask;
    REAL rate = kbits(payload);
    set_spike_source_rate(id, rate);
}

//! The entry point for this model
void c_main(void) {

    // Load DTCM data
    if (!initialize()) {
        log_error("Error in initialisation - exiting!");
        rt_error(RTE_SWERR);
    }

    // Start the time at "-1" so that the first tick will be 0
    time = UINT32_MAX;

    // Set timer tick (in microseconds)
    spin1_set_timer_tick_and_phase(
        timer_period, global_parameters.timer_offset);

    // Register callback
    spin1_callback_on(TIMER_TICK, timer_callback, TIMER);
    spin1_callback_on(
        MCPL_PACKET_RECEIVED, multicast_packet_callback, MULTICAST);

    simulation_run();
}<|MERGE_RESOLUTION|>--- conflicted
+++ resolved
@@ -97,7 +97,6 @@
 //! global variable which contains all the data for neuron current rates
 static spike_source_t *poisson_parameters = NULL;
 
-<<<<<<< HEAD
 //! global variable which contains all the data for neuron future rates
 static spike_source_t **future_parameters = NULL;
 
@@ -107,11 +106,6 @@
 //! global variable that indicates that a rate has been changed manually
 static bool *rate_changed = NULL;
 
-//! The number of clock ticks between sending each spike
-static uint32_t time_between_spikes;
-
-=======
->>>>>>> 529d5e3f
 //! The expected current clock tick of timer_1
 static uint32_t expected_time;
 
@@ -429,13 +423,8 @@
         return false;
     }
 
-<<<<<<< HEAD
     if (!read_rates(
-            data_specification_get_region(RATES, address))) {
-=======
-    if (!read_poisson_parameters(
-            data_specification_get_region(POISSON_PARAMS, ds_regions))) {
->>>>>>> 529d5e3f
+            data_specification_get_region(RATES, ds_regions))) {
         return false;
     }
 
@@ -461,20 +450,15 @@
     data_specification_metadata_t *ds_regions =
             data_specification_get_data_address();
 
-<<<<<<< HEAD
     // Setup regions that specify spike source array data
     if (!read_global_parameters(
-            data_specification_get_region(POISSON_PARAMS, address))) {
-=======
-    if (!read_poisson_parameters(
-            data_specification_get_region(POISSON_PARAMS, ds_regions))){
->>>>>>> 529d5e3f
+            data_specification_get_region(POISSON_PARAMS, ds_regions))) {
         log_error("failed to reread the Poisson parameters from SDRAM");
         rt_error(RTE_SWERR);
     }
 
     if (!read_rates(
-            data_specification_get_region(RATES, address))){
+            data_specification_get_region(RATES, ds_regions))){
         log_error("failed to reread the Poisson rates from SDRAM");
         rt_error(RTE_SWERR);
     }
@@ -502,13 +486,13 @@
     log_info("stored_parameters: starting");
 
     // Get the address this core's DTCM data starts at from SRAM
-<<<<<<< HEAD
-    address_t address = data_specification_get_data_address();
+    ata_specification_metadata_t *ds_regions =
+            data_specification_get_data_address();
+    address_t params_store = data_specification_get_region(
+        POISSON_PARAMS, ds_regions);
 
     // Copy the global_parameters back to SDRAM
-    address_t params_address = data_specification_get_region(
-        POISSON_PARAMS, address);
-    spin1_memcpy(params_address, &global_parameters, sizeof(global_parameters));
+    spin1_memcpy(params_store, &global_parameters, sizeof(global_parameters));
 
     // store spike source parameters into array into SDRAM for reading by
     // the host
@@ -517,24 +501,6 @@
             spin1_memcpy(&future_parameters[next_parameters_index[i] - 1],
                 &poisson_parameters[i], sizeof(spike_source_t));
         }
-=======
-    data_specification_metadata_t *ds_regions =
-            data_specification_get_data_address();
-    address_t param_store =
-            data_specification_get_region(POISSON_PARAMS, ds_regions);
-
-    // Copy the global_parameters back to SDRAM
-    spin1_memcpy(param_store, &global_parameters, sizeof(global_parameters));
-
-    // store spike source parameters into array into SDRAM for reading by
-    // the host
-    if (global_parameters.n_spike_sources > 0) {
-        uint32_t spikes_offset =
-                sizeof(global_parameters) / BYTE_TO_WORD_CONVERTER;
-        spin1_memcpy(
-                &param_store[spikes_offset], poisson_parameters,
-                global_parameters.n_spike_sources * sizeof(spike_source_t));
->>>>>>> 529d5e3f
     }
 
     log_info("stored_parameters : completed successfully");
