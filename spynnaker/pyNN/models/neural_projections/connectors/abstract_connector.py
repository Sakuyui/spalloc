# Copyright (c) 2017-2019 The University of Manchester
#
# This program is free software: you can redistribute it and/or modify
# it under the terms of the GNU General Public License as published by
# the Free Software Foundation, either version 3 of the License, or
# (at your option) any later version.
#
# This program is distributed in the hope that it will be useful,
# but WITHOUT ANY WARRANTY; without even the implied warranty of
# MERCHANTABILITY or FITNESS FOR A PARTICULAR PURPOSE.  See the
# GNU General Public License for more details.
#
# You should have received a copy of the GNU General Public License
# along with this program.  If not, see <http://www.gnu.org/licenses/>.

import logging
import math
import re
import numpy
from six import string_types, with_metaclass

from spinn_front_end_common.utilities.constants import \
    MICRO_TO_MILLISECOND_CONVERSION
from spinn_utilities.logger_utils import warn_once
from spinn_utilities.safe_eval import SafeEval
from spinn_front_end_common.utilities.utility_objs import ProvenanceDataItem
from spinn_utilities.abstract_base import AbstractBase, abstractmethod
from spinn_front_end_common.utilities.globals_variables import get_simulator
from spynnaker.pyNN.utilities import utility_calls

# global objects
logger = logging.getLogger(__name__)
_expr_context = SafeEval(
    math, numpy, numpy.arccos, numpy.arcsin, numpy.arctan, numpy.arctan2,
    numpy.ceil, numpy.cos, numpy.cosh, numpy.exp, numpy.fabs, numpy.floor,
    numpy.fmod, numpy.hypot, numpy.ldexp, numpy.log, numpy.log10, numpy.modf,
    numpy.power, numpy.sin, numpy.sinh, numpy.sqrt, numpy.tan, numpy.tanh,
    numpy.maximum, numpy.minimum, e=numpy.e, pi=numpy.pi)


class AbstractConnector(with_metaclass(AbstractBase, object)):
    """ Abstract class that all PyNN Connectors extend.
    """

    NUMPY_SYNAPSES_DTYPE = [("source", "uint32"), ("target", "uint16"),
                            ("weight", "float64"), ("delay", "float64"),
                            ("synapse_type", "uint8")]

    __slots__ = [
        "_delays",
        "__min_delay",
        "__pre_population",
        "__post_population",
        "__n_clipped_delays",
        "_n_post_neurons",
        "_n_pre_neurons",
        "_rng",
        "__safe",
        "__space",
        "__verbose",
        "_weights",
        "__param_seeds"]

    def __init__(self, safe=True, callback=None, verbose=False, rng=None):
        if callback is not None:
            warn_once(logger, "sPyNNaker ignores connector callbacks.")
        self.__safe = safe
        self.__space = None
        self.__verbose = verbose

        self.__pre_population = None
        self.__post_population = None
        self._n_pre_neurons = None
        self._n_post_neurons = None
        self._rng = rng

        self.__n_clipped_delays = 0
        self.__min_delay = 0
        self.__param_seeds = dict()

    def set_space(self, space):
        """ Set the space object (allowed after instantiation).

        :param space:
        :return:
        """
        self.__space = space

    def set_projection_information(
            self, pre_population, post_population, rng, machine_time_step):
        self.__pre_population = pre_population
        self.__post_population = post_population
        self._n_pre_neurons = pre_population.size
        self._n_post_neurons = post_population.size
        self._rng = (self._rng or rng or get_simulator().get_pynn_NumpyRNG()())
<<<<<<< HEAD
        self.__min_delay = machine_time_step / MICRO_TO_MILLISECOND_CONVERSION
        self._prepop_is_view = prepop_is_view
        self._postpop_is_view = postpop_is_view
=======
        self.__min_delay = machine_time_step / 1000.0
>>>>>>> cdb41971

    def _check_parameter(self, values, name, allow_lists):
        """ Check that the types of the values is supported.
        """
        if (not numpy.isscalar(values) and
                not (get_simulator().is_a_pynn_random(values)) and
                not hasattr(values, "__getitem__")):
            raise Exception("Parameter {} format unsupported".format(name))
        if not allow_lists and hasattr(values, "__getitem__"):
            raise NotImplementedError(
                "Lists of {} are not supported by the implementation of {} on "
                "this platform".format(name, self.__class__))

    def _check_parameters(self, weights, delays, allow_lists=False):
        """ Check the types of the weights and delays are supported; lists can\
            be disallowed if desired.
        """
        self._check_parameter(weights, "weights", allow_lists)
        self._check_parameter(delays, "delays", allow_lists)

    def _get_delay_maximum(self, delays, n_connections):
        """ Get the maximum delay given a float, RandomDistribution or list of\
            delays.
        """
        if get_simulator().is_a_pynn_random(delays):
            max_estimated_delay = utility_calls.get_maximum_probable_value(
                delays, n_connections)
            high = utility_calls.high(delays)
            if high is None:
                return max_estimated_delay

            # The maximum is the minimum of the possible maximums
            return min(max_estimated_delay, high)
        elif numpy.isscalar(delays):
            return delays
        elif hasattr(delays, "__getitem__"):
            return numpy.max(delays)
        raise Exception("Unrecognised delay format: {:s}".format(
            type(delays)))

    @abstractmethod
    def get_delay_maximum(self, delays):
        """ Get the maximum delay specified by the user in ms, or None if\
            unbounded.
        """

    def get_delay_variance(self, delays):
        """ Get the variance of the delays.
        """
        if get_simulator().is_a_pynn_random(delays):
            return utility_calls.get_variance(delays)
        elif numpy.isscalar(delays):
            return 0.0
        elif hasattr(delays, "__getitem__"):
            return numpy.var(delays)
        raise Exception("Unrecognised delay format")

    def _get_n_connections_from_pre_vertex_with_delay_maximum(
            self, delays, n_total_connections, n_connections,
            min_delay, max_delay):
        """ Get the expected number of delays that will fall within min_delay\
            and max_delay given given a float, RandomDistribution or list of\
            delays.
        """
        # pylint: disable=too-many-arguments
        if get_simulator().is_a_pynn_random(delays):
            prob_in_range = utility_calls.get_probability_within_range(
                delays, min_delay, max_delay)
            return int(math.ceil(utility_calls.get_probable_maximum_selected(
                n_total_connections, n_connections, prob_in_range)))
        elif numpy.isscalar(delays):
            if min_delay <= delays <= max_delay:
                return int(math.ceil(n_connections))
            return 0
        elif hasattr(delays, "__getitem__"):
            n_delayed = sum([len([
                delay for delay in delays
                if min_delay <= delay <= max_delay])])
            if n_delayed == 0:
                return 0
            n_total = len(delays)
            prob_delayed = float(n_delayed) / float(n_total)
            return int(math.ceil(utility_calls.get_probable_maximum_selected(
                n_total_connections, n_connections, prob_delayed)))
        raise Exception("Unrecognised delay format")

    @abstractmethod
    def get_n_connections_from_pre_vertex_maximum(
            self, delays, post_vertex_slice, min_delay=None, max_delay=None):
        """ Get the maximum number of connections between those from any\
            neuron in the pre vertex to the neurons in the\
            post_vertex_slice, for connections with a delay between min_delay\
            and max_delay (inclusive) if both specified\
            (otherwise all connections).
        """
        # pylint: disable=too-many-arguments

    @abstractmethod
    def get_n_connections_to_post_vertex_maximum(self):
        """ Get the maximum number of connections between those to any neuron\
            in the post vertex from neurons in the pre vertex.
        """
        # pylint: disable=too-many-arguments

    def get_weight_mean(self, weights):
        """ Get the mean of the weights.
        """
        if get_simulator().is_a_pynn_random(weights):
            return abs(utility_calls.get_mean(weights))
        elif numpy.isscalar(weights):
            return abs(weights)
        elif hasattr(weights, "__getitem__"):
            return numpy.mean(weights)
        raise Exception("Unrecognised weight format")

    def _get_weight_maximum(self, weights, n_connections):
        """ Get the maximum of the weights.
        """
        if get_simulator().is_a_pynn_random(weights):
            mean_weight = utility_calls.get_mean(weights)
            if mean_weight < 0:
                min_weight = utility_calls.get_minimum_probable_value(
                    weights, n_connections)
                low = utility_calls.low(weights)
                if low is None:
                    return abs(min_weight)
                return abs(max(min_weight, low))
            else:
                max_weight = utility_calls.get_maximum_probable_value(
                    weights, n_connections)
                high = utility_calls.high(weights)
                if high is None:
                    return abs(max_weight)
                return abs(min(max_weight, high))

        elif numpy.isscalar(weights):
            return abs(weights)
        elif hasattr(weights, "__getitem__"):
            return numpy.amax(numpy.abs(weights))
        raise Exception("Unrecognised weight format")

    @abstractmethod
    def get_weight_maximum(self, weights):
        """ Get the maximum of the weights for this connection.
        """
        # pylint: disable=too-many-arguments

    def get_weight_variance(self, weights):
        """ Get the variance of the weights.
        """
        if get_simulator().is_a_pynn_random(weights):
            return utility_calls.get_variance(weights)
        elif numpy.isscalar(weights):
            return 0.0
        elif hasattr(weights, "__getitem__"):
            return numpy.var(weights)
        raise Exception("Unrecognised weight format")

    def _expand_distances(self, d_expression):
        """ Check if a distance expression contains at least one term `d[x]`.\
            If yes, then the distances are expanded to distances in the\
            separate coordinates rather than the overall distance over all\
            coordinates, and we assume the user has specified an expression\
            such as `d[0] + d[2]`.
        """
        regexpr = re.compile(r'.*d\[\d*\].*')
        return regexpr.match(d_expression)

    def _generate_random_values(
            self, values, n_connections, pre_vertex_slice, post_vertex_slice):
        key = (id(pre_vertex_slice), id(post_vertex_slice), id(values))
        seed = self.__param_seeds.get(key, None)
        if seed is None:
            seed = int(values.rng.next() * 0x7FFFFFFF)
            self.__param_seeds[key] = seed
        new_rng = get_simulator().get_pynn_NumpyRNG()(seed)
        copy_rd = get_simulator().get_random_distribution()(
            values.name, parameters_pos=None, rng=new_rng,
            **values.parameters)
        if n_connections == 1:
            return numpy.array([copy_rd.next(1)], dtype="float64")
        return copy_rd.next(n_connections)

    def _generate_values(self, values, n_connections, connection_slices,
                         pre_slice, post_slice):
        if get_simulator().is_a_pynn_random(values):
            return self._generate_random_values(
                values, n_connections, pre_slice, post_slice)
        elif numpy.isscalar(values):
            return numpy.repeat([values], n_connections).astype("float64")
        elif hasattr(values, "__getitem__"):
            return numpy.concatenate([
                values[connection_slice]
                for connection_slice in connection_slices]).astype("float64")
        elif isinstance(values, string_types) or callable(values):
            if self.__space is None:
                raise Exception(
                    "No space object specified in projection {}-{}".format(
                        self.__pre_population, self.__post_population))

            expand_distances = True
            if isinstance(values, string_types):
                expand_distances = self._expand_distances(values)

            d = self.__space.distances(
                self.__pre_population.positions,
                self.__post_population.positions,
                expand_distances)

            if isinstance(values, string_types):
                return _expr_context.eval(values)
            return values(d)
        raise Exception("what on earth are you giving me?")

    def _generate_weights(self, values, n_connections, connection_slices,
                          pre_slice, post_slice):
        """ Generate weight values.
        """
        weights = self._generate_values(
            values, n_connections, connection_slices, pre_slice, post_slice)
        if self.__safe:
            if not weights.size:
                warn_once(logger, "No connection in " + str(self))
            elif numpy.amin(weights) < 0 < numpy.amax(weights):
                raise Exception(
                    "Weights must be either all positive or all negative"
                    " in projection {}->{}".format(
                        self.__pre_population.label,
                        self.__post_population.label))
        return numpy.abs(weights)

    def _clip_delays(self, delays):
        """ Clip delay values, keeping track of how many have been clipped.
        """

        # count values that could be clipped
        self.__n_clipped_delays = numpy.sum(delays < self.__min_delay)

        # clip values
        if numpy.isscalar(delays):
            if delays < self.__min_delay:
                delays = self.__min_delay
        else:
            if delays.size:
                delays[delays < self.__min_delay] = self.__min_delay
        return delays

    def _generate_delays(self, values, n_connections, connection_slices,
                         pre_slice, post_slice):
        """ Generate valid delay values.
        """

        delays = self._generate_values(
            values, n_connections, connection_slices, pre_slice, post_slice)

        return self._clip_delays(delays)

    @abstractmethod
    def create_synaptic_block(
            self, weights, delays, pre_slices, pre_slice_index, post_slices,
            post_slice_index, pre_vertex_slice, post_vertex_slice,
            synapse_type):
        """ Create a synaptic block from the data.
        """
        # pylint: disable=too-many-arguments

    def get_provenance_data(self):
        name = "{}_{}_{}".format(
            self.__pre_population.label, self.__post_population.label,
            self.__class__.__name__)
        return [ProvenanceDataItem(
            [name, "Times_synaptic_delays_got_clipped"],
            self.__n_clipped_delays,
            report=self.__n_clipped_delays > 0,
            message=(
                "The delays in the connector {} from {} to {} was clipped "
                "to {} a total of {} times.  This can be avoided by reducing "
                "the timestep or increasing the minimum delay to one "
                "timestep".format(
                    self.__class__.__name__, self.__pre_population.label,
                    self.__post_population.label, self.__min_delay,
                    self.__n_clipped_delays)))]

    @property
    def safe(self):
        return self.__safe

    @safe.setter
    def safe(self, new_value):
        self.__safe = new_value

    @property
    def space(self):
        return self.__space

    @space.setter
    def space(self, new_value):
        self.__space = new_value

    @property
    def verbose(self):
        return self.__verbose

    @verbose.setter
    def verbose(self, new_value):
        self.__verbose = new_value

    @property
    def pre_population(self):
        return self.__pre_population

    @property
    def post_population(self):
        return self.__post_population<|MERGE_RESOLUTION|>--- conflicted
+++ resolved
@@ -93,13 +93,7 @@
         self._n_pre_neurons = pre_population.size
         self._n_post_neurons = post_population.size
         self._rng = (self._rng or rng or get_simulator().get_pynn_NumpyRNG()())
-<<<<<<< HEAD
         self.__min_delay = machine_time_step / MICRO_TO_MILLISECOND_CONVERSION
-        self._prepop_is_view = prepop_is_view
-        self._postpop_is_view = postpop_is_view
-=======
-        self.__min_delay = machine_time_step / 1000.0
->>>>>>> cdb41971
 
     def _check_parameter(self, values, name, allow_lists):
         """ Check that the types of the values is supported.
