--- conflicted
+++ resolved
@@ -99,22 +99,6 @@
         self._projections = []
         self.__id_counter = 0
 
-<<<<<<< HEAD
-        # create XML path for where to locate sPyNNaker related functions when
-        # using auto pause and resume
-        extra_algorithm_xml_path = list()
-        extra_algorithm_xml_path.append(os.path.join(
-            os.path.dirname(extra_algorithms.__file__),
-            "algorithms_metadata.xml"))
-        if user_extra_algorithm_xml_path is not None:
-            extra_algorithm_xml_path.extend(user_extra_algorithm_xml_path)
-=======
-        # the number of edges that are associated with commands being sent to
-        # a vertex
-        self.__command_edge_count = 0
-        self.__live_spike_recorder = dict()
->>>>>>> 937cacbe
-
         # timing parameters
         self.__min_delay = None
 
