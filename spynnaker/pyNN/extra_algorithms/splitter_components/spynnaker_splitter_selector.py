--- conflicted
+++ resolved
@@ -20,16 +20,8 @@
     vertex_selector)
 from spynnaker.pyNN.models.abstract_models import (
     AbstractAcceptsIncomingSynapses)
-<<<<<<< HEAD
-from .splitter_abstract_pop_vertex_slice import (
-    SplitterAbstractPopulationVertexSlice)
 from .splitter_abstract_pop_vertex_fixed import (
     SplitterAbstractPopulationVertexFixed)
-from .spynnaker_splitter_slice_legacy import SpynnakerSplitterSliceLegacy
-=======
-from .splitter_abstract_pop_vertex_fixed import (
-    SplitterAbstractPopulationVertexFixed)
->>>>>>> e92a9721
 from .spynnaker_splitter_fixed_legacy import SpynnakerSplitterFixedLegacy
 from .splitter_poisson_delegate import SplitterPoissonDelegate
 from spynnaker.pyNN.models.neuron import AbstractPopulationVertex
@@ -76,28 +68,18 @@
     """
     if app_vertex.splitter is None:
         if isinstance(app_vertex, AbstractPopulationVertex):
-<<<<<<< HEAD
-            if _is_multidimensional(app_vertex) or isinstance(
-                    app_vertex.synapse_dynamics, AbstractLocalOnly):
-                app_vertex.splitter = SplitterAbstractPopulationVertexFixed()
-            else:
-                app_vertex.splitter = SplitterAbstractPopulationVertexSlice()
-=======
             app_vertex.splitter = SplitterAbstractPopulationVertexFixed()
->>>>>>> e92a9721
+            # if _is_multidimensional(app_vertex) or isinstance(
+            #         app_vertex.synapse_dynamics, AbstractLocalOnly):
+            #     app_vertex.splitter = SplitterAbstractPopulationVertexFixed()
+            # else:
+            #     app_vertex.splitter = SplitterAbstractPopulationVertexSlice()
         elif isinstance(app_vertex, ApplicationSpiNNakerLinkVertex):
             app_vertex.splitter = SplitterExternalDevice()
         elif isinstance(app_vertex, ApplicationFPGAVertex):
             app_vertex.splitter = SplitterExternalDevice()
         elif isinstance(app_vertex, SpikeSourceArrayVertex):
-<<<<<<< HEAD
-            if _is_multidimensional(app_vertex):
-                app_vertex.splitter = SpynnakerSplitterFixedLegacy()
-            else:
-                app_vertex.splitter = SpynnakerSplitterSliceLegacy()
-=======
             app_vertex.splitter = SpynnakerSplitterFixedLegacy()
->>>>>>> e92a9721
         elif isinstance(app_vertex, SpikeSourcePoissonVertex):
             if _is_multidimensional(app_vertex):
                 app_vertex.splitter = SpynnakerSplitterFixedLegacy()
