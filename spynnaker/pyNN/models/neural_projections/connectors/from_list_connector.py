import logging
import numpy
from spinn_utilities.overrides import overrides
from spinn_front_end_common.utilities import globals_variables
from .abstract_connector import AbstractConnector
from spynnaker.pyNN.exceptions import InvalidParameterType

logger = logging.getLogger(__name__)

# Indices of the source and target in the connection list array
_SOURCE = 0
_TARGET = 1
_FIRST_PARAM = 2


class FromListConnector(AbstractConnector):
    """ Make connections according to a list.
    """
    __slots__ = [
        "_conn_list",
        "_column_names",
        "_sources",
        "_targets",
        "_weights",
        "_delays",
        "_extra_parameters",
        "_extra_parameter_names",
        "_split_conn_list",
        "_split_pre_slices",
        "_split_post_slices"]

    def __init__(self, conn_list, safe=True, verbose=False, column_names=None):
        """
        :param: conn_list:
            a list of tuples, one tuple for each connection. Each\
            tuple should contain at least::

                (pre_idx, post_idx)

            where pre_idx is the index (i.e. order in the Population,\
            not the ID) of the presynaptic neuron, and post_idx is\
            the index of the postsynaptic neuron.

            Additional items per synapse are acceptable but all synapses\
            should have the same number of items.
        """
        super(FromListConnector, self).__init__(safe, verbose)

        # Need to set column names first, as setter uses this
        self._column_names = column_names

        # Call the conn_list setter, as this sets the internal values
        self.conn_list = conn_list

        # The connection list split by pre/post vertex slices
        self._split_conn_list = None
        self._split_pre_slices = None
        self._split_post_slices = None

    @overrides(AbstractConnector.get_delay_maximum)
    def get_delay_maximum(self, delays):
        if self._delays is None:
            return numpy.max(delays)
        else:
            return numpy.max(self._delays)

    @overrides(AbstractConnector.get_delay_variance)
    def get_delay_variance(self, delays):
        if self._delays is None:
            return numpy.var(delays)
        else:
            return numpy.var(self._delays)

    def _split_connections(self, pre_slices, post_slices):
        # If there are no connections, return
        if not len(self._sources):
            return False

        # If nothing has changed, use the cache
        if (self._split_pre_slices == pre_slices and
                self._split_post_slices == post_slices):
            return False

        self._split_pre_slices = pre_slices
        self._split_post_slices = post_slices

        # Create bins into which connections are to be grouped
        pre_bins = numpy.concatenate((
            [0], numpy.sort([s.hi_atom + 1 for s in pre_slices])))
        post_bins = numpy.concatenate((
            [0], numpy.sort([s.hi_atom + 1 for s in post_slices])))

        # Find the group of each item in the separate bins
        pre_indices = numpy.searchsorted(
            pre_bins, self._sources, side="right")
        post_indices = numpy.searchsorted(
            post_bins, self._targets, side="right")

        # Join the groups from both axes
        n_bins = (len(pre_bins) + 1, len(post_bins) + 1)
        joined_indices = numpy.ravel_multi_index(
            (pre_indices, post_indices), n_bins)

        # Get a count of the indices in each bin
        index_count = numpy.bincount(
            joined_indices, minlength=numpy.prod(n_bins))

        # Get a sort order on the connections
        sort_indices = numpy.argsort(joined_indices)

        # Split the sort order in to groups of connection indices
        split_indices = numpy.array(numpy.split(
            sort_indices, numpy.cumsum(index_count)))

        # Ignore the outliers
        split_indices = split_indices[:-1].reshape(n_bins)[1:-1, 1:-1]
        split_indices = split_indices.reshape(-1)

        # Get the results indexed by hi_atom in the slices
        pre_post_bins = [(pre - 1, post - 1) for pre in pre_bins[1:]
                         for post in post_bins[1:]]
        self._split_conn_list = {
            (pre_post): indices
            for pre_post, indices in zip(pre_post_bins, split_indices)
        }

        return True

    @overrides(AbstractConnector.get_n_connections_from_pre_vertex_maximum)
    def get_n_connections_from_pre_vertex_maximum(
            self, delays, post_vertex_slice, min_delay=None, max_delay=None):

        mask = None
        if min_delay is None or max_delay is None or self._delays is None:
            mask = ((self._targets >= post_vertex_slice.lo_atom) &
                    (self._targets <= post_vertex_slice.hi_atom))
        elif self._delays is not None:
            mask = ((self._targets >= post_vertex_slice.lo_atom) &
                    (self._targets <= post_vertex_slice.hi_atom) &
                    (self._delays >= min_delay) &
                    (self._delays <= max_delay))
        if mask is None:
            sources = self._sources
        else:
            sources = self._sources[mask]
        if sources.size == 0:
            return 0
        max_targets = numpy.max(numpy.bincount(
            sources.astype('int64', copy=False)))

        # If no delays just return max targets as this is for all delays
        # If there are delays in the list, this was also handled above
        if min_delay is None or max_delay is None or self._delays is not None:
            return max_targets

        # If here, there must be no delays in the list, so use the passed in
        # ones
        return self._get_n_connections_from_pre_vertex_with_delay_maximum(
            delays, self._n_pre_neurons * self._n_post_neurons,
            max_targets, min_delay, max_delay)

    @overrides(AbstractConnector.get_n_connections_to_post_vertex_maximum)
    def get_n_connections_to_post_vertex_maximum(self):
        if not len(self._targets):
            return 0
        # pylint: disable=too-many-arguments
        return numpy.max(numpy.bincount(
            self._targets.astype('int64', copy=False)))

    @overrides(AbstractConnector.get_weight_mean)
    def get_weight_mean(self, weights):
        if self._weights is None:
            return numpy.mean(weights)
        else:
            return numpy.mean(numpy.abs(self._weights))

    @overrides(AbstractConnector.get_weight_maximum)
    def get_weight_maximum(self, weights):
        # pylint: disable=too-many-arguments
        if self._weights is None:
            return numpy.amax(weights)
        else:
            return numpy.amax(numpy.abs(self._weights))

    @overrides(AbstractConnector.get_weight_variance)
    def get_weight_variance(self, weights):
        # pylint: disable=too-many-arguments
        if self._weights is None:
            return numpy.var(weights)
        else:
            return numpy.var(numpy.abs(self._weights))

    @overrides(AbstractConnector.create_synaptic_block)
    def create_synaptic_block(
            self, weights, delays, pre_slices, pre_slice_index, post_slices,
            post_slice_index, pre_vertex_slice, post_vertex_slice,
            synapse_type):
        # pylint: disable=too-many-arguments
        if not len(self._sources):
            return numpy.zeros(0, dtype=self.NUMPY_SYNAPSES_DTYPE)
        self._split_connections(pre_slices, post_slices)
        indices = self._split_conn_list[
            (pre_vertex_slice.hi_atom, post_vertex_slice.hi_atom)]
        block = numpy.zeros(len(indices), dtype=self.NUMPY_SYNAPSES_DTYPE)
        block["source"] = self._sources[indices]
        block["target"] = self._targets[indices]
        # check that conn_list has weights, if not then use the value passed in
        connection_slices = None
        if self._weights is None:
<<<<<<< HEAD
            block["weight"] = self._generate_weights(
                weights, len(indices), None)
=======
            if sources.size:
                # create connection slices for this pre+post based on the mask
                connection_slices = [
                    slice(n, n+1) for n in range(mask.size) if mask[n]]
                block["weight"] = self._generate_weights(
                    weights, sources.size, connection_slices)
            else:
                block["weight"] = 0
>>>>>>> 61fd3036
        else:
            block["weight"] = self._weights[indices]
        # check that conn_list has delays, if not then use the value passed in
        if self._delays is None:
<<<<<<< HEAD
            block["delay"] = self._generate_delays(
                delays, len(indices), None)
=======
            if sources.size:
                # create connection slices for this pre+post based on the mask
                if connection_slices is None:
                    connection_slices = [
                        slice(n, n+1) for n in range(mask.size) if mask[n]]
                block["delay"] = self._generate_delays(
                    delays, sources.size, connection_slices)
            else:
                block["delay"] = 0
>>>>>>> 61fd3036
        else:
            block["delay"] = self._clip_delays(self._delays[indices])
        block["synapse_type"] = synapse_type
        return block

    def __repr__(self):
        return "FromListConnector(n_connections={})".format(
            len(self._sources))

    @property
    def conn_list(self):
        return self._conn_list

    @conn_list.setter
    def conn_list(self, conn_list):
        if conn_list is None or not len(conn_list):
            self._conn_list = numpy.zeros((0, 2), dtype="uint32")
        else:
            self._conn_list = numpy.array(conn_list)

        # If the shape of the conn_list is 2D, numpy has been able to create
        # a 2D array which means every entry has the same number of values.
        # If this was not possible, raise an exception!
        if len(self._conn_list.shape) != 2:
            raise InvalidParameterType(
                "Each tuple in the connection list for the"
                " FromListConnector must have the same number of elements")

        # This tells us how many columns are in the list
        n_columns = self._conn_list.shape[1]
        if n_columns < 2:
            raise InvalidParameterType(
                "Each tuple in the connection list for the"
                " FromListConnector must have at least 2 elements")
        if (self._column_names is not None and
                n_columns != len(self._column_names) + _FIRST_PARAM):
            raise InvalidParameterType(
                "The number of column names must match the number of"
                " additional elements in each tuple in the connection list,"
                " not including the pre_idx or post_idx")

        # Get the column names if not specified
        column_names = self._column_names
        if self._column_names is None:
            if n_columns == 4:
                column_names = ('weight', 'delay')
            elif n_columns == 2:
                column_names = ()
            else:
                raise TypeError(
                    "Need to set 'column_names' for n_columns={}".format(
                        n_columns))

        # Set the source and targets
        self._sources = self._conn_list[:, _SOURCE]
        self._targets = self._conn_list[:, _TARGET]

        # Find any weights
        self._weights = None
        try:
            weight_column = column_names.index('weight') + _FIRST_PARAM
            self._weights = self._conn_list[:, weight_column]
        except ValueError:
            pass

        # Find any delays
        self._delays = None
        try:
            delay_column = column_names.index('delay') + _FIRST_PARAM
            machine_time_step = globals_variables.get_simulator(
                ).machine_time_step
            self._delays = numpy.rint(
                numpy.array(self._conn_list[:, delay_column]) * (
                    1000.0 / machine_time_step)) * (machine_time_step / 1000.0)
        except ValueError:
            pass

        # Find extra columns
        extra_columns = list()
        for i, name in enumerate(column_names):
            if name not in ('weight', 'delay'):
                extra_columns.append(i + _FIRST_PARAM)

        # Check any additional parameters have single values over the whole
        # set of connections (as other things aren't currently supported
        for i in extra_columns:
            # numpy.ptp gives the difference between the maximum and
            # minimum values of an array, so if 0, all values are equal
            if numpy.ptp(self._conn_list[:, i]):
                raise ValueError(
                    "All values in column {} ({}) of a FromListConnector must"
                    " have the same value".format(
                        i, column_names[i - _FIRST_PARAM]))

        # Store the extra data
        self._extra_parameters = None
        self._extra_parameter_names = None
        if extra_columns:
            self._extra_parameters = self._conn_list[:, extra_columns]
            self._extra_parameter_names = [
                column_names[i - _FIRST_PARAM] for i in extra_columns]

    @property
    def column_names(self):
        return self._column_names

    @column_names.setter
    def column_names(self, column_names):
        self._column_names = column_names

    def get_extra_parameters(self):
        """ Getter for the extra parameters.

        :return: The extra parameters
        """
        return self._extra_parameters

    def get_extra_parameter_names(self):
        """ Getter for the names of the extra parameters
        """
        return self._extra_parameter_names<|MERGE_RESOLUTION|>--- conflicted
+++ resolved
@@ -207,37 +207,14 @@
         # check that conn_list has weights, if not then use the value passed in
         connection_slices = None
         if self._weights is None:
-<<<<<<< HEAD
             block["weight"] = self._generate_weights(
                 weights, len(indices), None)
-=======
-            if sources.size:
-                # create connection slices for this pre+post based on the mask
-                connection_slices = [
-                    slice(n, n+1) for n in range(mask.size) if mask[n]]
-                block["weight"] = self._generate_weights(
-                    weights, sources.size, connection_slices)
-            else:
-                block["weight"] = 0
->>>>>>> 61fd3036
         else:
             block["weight"] = self._weights[indices]
         # check that conn_list has delays, if not then use the value passed in
         if self._delays is None:
-<<<<<<< HEAD
             block["delay"] = self._generate_delays(
                 delays, len(indices), None)
-=======
-            if sources.size:
-                # create connection slices for this pre+post based on the mask
-                if connection_slices is None:
-                    connection_slices = [
-                        slice(n, n+1) for n in range(mask.size) if mask[n]]
-                block["delay"] = self._generate_delays(
-                    delays, sources.size, connection_slices)
-            else:
-                block["delay"] = 0
->>>>>>> 61fd3036
         else:
             block["delay"] = self._clip_delays(self._delays[indices])
         block["synapse_type"] = synapse_type
