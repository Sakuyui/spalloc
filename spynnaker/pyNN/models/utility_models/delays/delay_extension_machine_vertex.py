# Copyright (c) 2017-2019 The University of Manchester
#
# This program is free software: you can redistribute it and/or modify
# it under the terms of the GNU General Public License as published by
# the Free Software Foundation, either version 3 of the License, or
# (at your option) any later version.
#
# This program is distributed in the hope that it will be useful,
# but WITHOUT ANY WARRANTY; without even the implied warranty of
# MERCHANTABILITY or FITNESS FOR A PARTICULAR PURPOSE.  See the
# GNU General Public License for more details.
#
# You should have received a copy of the GNU General Public License
# along with this program.  If not, see <http://www.gnu.org/licenses/>.
import math
from enum import Enum

from pacman.executor.injection_decorator import inject_items
from spinn_front_end_common.interface.simulation import simulation_utilities
from spinn_front_end_common.utilities.constants import (
    BITS_PER_WORD, BYTES_PER_WORD, SIMULATION_N_BYTES)
from spinn_utilities.overrides import overrides
from pacman.model.graphs.machine import MachineVertex
from spinn_front_end_common.interface.provenance import (
    ProvidesProvenanceDataFromMachineImpl)
from spinn_front_end_common.abstract_models import (
    AbstractHasAssociatedBinary, AbstractGeneratesDataSpecification)
from spinn_front_end_common.utilities.utility_objs import ProvenanceDataItem
from spinn_front_end_common.utilities.utility_objs import ExecutableType

#  1. has_key 2. key 3. incoming_key 4. incoming_mask 5. n_atoms
#  6. n_delay_stages, 7. the number of delay supported by each delay stage
from spynnaker.pyNN.utilities.constants import SPIKE_PARTITION_ID

_DELAY_PARAM_HEADER_WORDS = 8

_EXPANDER_BASE_PARAMS_SIZE = 3 * BYTES_PER_WORD

DELAY_EXPANDER_APLX = "delay_expander.aplx"


class DelayExtensionMachineVertex(
        MachineVertex, ProvidesProvenanceDataFromMachineImpl,
        AbstractHasAssociatedBinary, AbstractGeneratesDataSpecification):

    __slots__ = [
        "__resources",
        "__drop_late_spikes"]

    class _DELAY_EXTENSION_REGIONS(Enum):
        SYSTEM = 0
        DELAY_PARAMS = 1
        PROVENANCE_REGION = 2
        EXPANDER_REGION = 3
        TDMA_REGION = 4

    class EXTRA_PROVENANCE_DATA_ENTRIES(Enum):
        N_PACKETS_RECEIVED = 0
        N_PACKETS_PROCESSED = 1
        N_PACKETS_ADDED = 2
        N_PACKETS_SENT = 3
        N_BUFFER_OVERFLOWS = 4
        N_DELAYS = 5
        N_TIMES_TDMA_FELL_BEHIND = 6
        N_PACKETS_LOST_DUE_TO_COUNT_SATURATION = 7
        N_PACKETS_WITH_INVALID_NEURON_IDS = 8
        N_PACKETS_DROPPED_DUE_TO_INVALID_KEY = 9
        N_LATE_SPIKES = 10
        MAX_BACKGROUND_QUEUED = 11
        N_BACKGROUND_OVERLOADS = 12

    N_EXTRA_PROVENANCE_DATA_ENTRIES = len(EXTRA_PROVENANCE_DATA_ENTRIES)

    _COUNT_SATURATION_MESSAGE = (
        "The delay extension {} has dropped {} packets because during "
        "certain time steps a neuron was asked to spike more than 256 times. "
        "This causes a saturation on the count tracker which is a uint8. "
        "Reduce the packet rates, or modify the delay extension to have "
        "larger counters.")

    COUNT_SATURATION_NAME = "saturation_count"

    _INVALID_NEURON_IDS_MESSAGE = (
        "The delay extension {} has dropped {} packets because their "
        "neuron id was not valid. This is likely a routing issue. "
        "Please fix and try again")

    INVALID_NEURON_ID_COUNT_NAME = "invalid_neuron_count"

    _PACKETS_DROPPED_FROM_INVALID_KEY_MESSAGE = (
        "The delay extension {} has dropped {} packets due to the packet "
        "key being invalid. This is likely a routing issue. "
        "Please fix and try again")

    INVALID_KEY_COUNT_NAME = "invalid_key_count"

    N_PACKETS_RECEIVED_NAME = "Number_of_packets_received"

    N_PACKETS_PROCESSED_NAME = "Number_of_packets_processed"

    _MISMATCH_PROCESSED_FROM_RECEIVED_MESSAGE = (
        "The delay extension {} on {}, {}, {} only processed {} of {}"
        " received packets.  This could indicate a fault.")

    MISMATCH_ADDED_FROM_PROCESSED_NAME = (
        "Number_of_packets_added_to_delay_slot")

    _MISMATCH_ADDED_FROM_PROCESSED_MESSAGE = (
        "The delay extension {} on {}, {}, {} only added {} of {} processed "
        "packets.  This could indicate a routing or filtering fault")

    N_PACKETS_SENT_NAME = "Number_of_packets_sent"

    INPUT_BUFFER_LOST_NAME = "Times_the_input_buffer_lost_packets"

    _INPUT_BUFFER_LOST_MESSAGE = (
        "The input buffer for {} on {}, {}, {} lost packets on {} "
        "occasions. This is often a sign that the system is running "
        "too quickly for the number of neurons per core.  Please "
        "increase the timer_tic or time_scale_factor or decrease the "
        "number of neurons per core.")

    N_LATE_SPIKES_NAME = "Number_of_late_spikes"
    N_LATE_SPIKES_MESSAGE_DROP = (
        "{} packets from {} on {}, {}, {} were dropped from the input buffer, "
        "because they arrived too late to be processed in a given time step. "
        "Try increasing the time_scale_factor located within the "
        ".spynnaker.cfg file or in the pynn.setup() method.")
    N_LATE_SPIKES_MESSAGE_NO_DROP = (
        "{} packets from {} on {}, {}, {} arrived too late to be processed in"
        " a given time step. "
        "Try increasing the time_scale_factor located within the "
        ".spynnaker.cfg file or in the pynn.setup() method.")

    DELAYED_FOR_TRAFFIC_NAME = "Number_of_times_delayed_to_spread_traffic"
    BACKGROUND_OVERLOADS_NAME = "Times_the_background_queue_overloaded"
    BACKGROUND_MAX_QUEUED_NAME = "Max_backgrounds_queued"

    def __init__(self, resources_required, label, constraints=None,
                 app_vertex=None, vertex_slice=None):
        """
        :param ~pacman.model.resources.ResourceContainer resources_required:
            The resources required by the vertex
        :param str label: The optional name of the vertex
        :param iterable(~pacman.model.constraints.AbstractConstraint) \
                constraints:
            The optional initial constraints of the vertex
        :param ~pacman.model.graphs.application.ApplicationVertex app_vertex:
            The application vertex that caused this machine vertex to be
            created. If None, there is no such application vertex.
        :param ~pacman.model.graphs.common.Slice vertex_slice:
            The slice of the application vertex that this machine vertex
            implements.
        """
        super().__init__(
            label, constraints=constraints, app_vertex=app_vertex,
            vertex_slice=vertex_slice)
        self.__resources = resources_required

    @property
    @overrides(ProvidesProvenanceDataFromMachineImpl._provenance_region_id)
    def _provenance_region_id(self):
        return self._DELAY_EXTENSION_REGIONS.PROVENANCE_REGION.value

    @property
    @overrides(
        ProvidesProvenanceDataFromMachineImpl._n_additional_data_items)
    def _n_additional_data_items(self):
        return self.N_EXTRA_PROVENANCE_DATA_ENTRIES

    @property
    @overrides(MachineVertex.resources_required)
    def resources_required(self):
        return self.__resources

    @overrides(ProvidesProvenanceDataFromMachineImpl.
<<<<<<< HEAD
               _get_extra_provenance_items)
    def _get_extra_provenance_items(
            self, label, location, names, provenance_data):
        (n_received, n_processed, n_added, n_sent, n_overflows, n_delays,
         n_tdma_behind, n_sat, n_bad_neuron, n_bad_keys) = provenance_data

        x, y, p = location
=======
               get_provenance_data_from_machine)
    def get_provenance_data_from_machine(self, transceiver, placement):
        # pylint: disable=too-many-locals
        provenance_data = self._read_provenance_data(transceiver, placement)
        provenance_items = self._read_basic_provenance_items(
            provenance_data, placement)
        provenance_data = self._get_remaining_provenance_data_items(
            provenance_data)

        n_packets_received = provenance_data[
            self.EXTRA_PROVENANCE_DATA_ENTRIES.N_PACKETS_RECEIVED.value]
        n_packets_processed = provenance_data[
            self.EXTRA_PROVENANCE_DATA_ENTRIES.N_PACKETS_PROCESSED.value]
        n_packets_added = provenance_data[
            self.EXTRA_PROVENANCE_DATA_ENTRIES.N_PACKETS_ADDED.value]
        n_packets_sent = provenance_data[
            self.EXTRA_PROVENANCE_DATA_ENTRIES.N_PACKETS_SENT.value]
        n_buffer_overflows = provenance_data[
            self.EXTRA_PROVENANCE_DATA_ENTRIES.N_BUFFER_OVERFLOWS.value]
        n_delays = provenance_data[
            self.EXTRA_PROVENANCE_DATA_ENTRIES.N_DELAYS.value]
        n_times_tdma_fell_behind = provenance_data[
            self.EXTRA_PROVENANCE_DATA_ENTRIES.N_TIMES_TDMA_FELL_BEHIND.value]
        n_saturation = provenance_data[
            self.EXTRA_PROVENANCE_DATA_ENTRIES.
            N_PACKETS_LOST_DUE_TO_COUNT_SATURATION.value]
        n_packets_invalid_neuron = provenance_data[
            self.EXTRA_PROVENANCE_DATA_ENTRIES.
            N_PACKETS_WITH_INVALID_NEURON_IDS.value]
        n_packets_invalid_keys = provenance_data[
            self.EXTRA_PROVENANCE_DATA_ENTRIES.
            N_PACKETS_DROPPED_DUE_TO_INVALID_KEY.value]
        n_late_packets = provenance_data[
            self.EXTRA_PROVENANCE_DATA_ENTRIES.N_LATE_SPIKES.value]
        max_background_queued = provenance_data[
            self.EXTRA_PROVENANCE_DATA_ENTRIES.MAX_BACKGROUND_QUEUED.value]
        n_background_overloads = provenance_data[
            self.EXTRA_PROVENANCE_DATA_ENTRIES.N_BACKGROUND_OVERLOADS.value]

        label, x, y, p, names = self._get_placement_details(placement)
>>>>>>> 9673831c

        # translate into provenance data items
        yield ProvenanceDataItem(
            self._add_name(names, self.COUNT_SATURATION_NAME),
            n_sat, report=(n_sat != 0),
            message=self._COUNT_SATURATION_MESSAGE.format(
                label, n_sat))
        yield ProvenanceDataItem(
            self._add_name(names, self.INVALID_NEURON_ID_COUNT_NAME),
            n_bad_neuron, report=(n_bad_neuron != 0),
            message=self._INVALID_NEURON_IDS_MESSAGE.format(
                label, n_bad_neuron))
        yield ProvenanceDataItem(
            self._add_name(names, self.INVALID_KEY_COUNT_NAME),
            n_bad_keys, report=(n_bad_keys != 0),
            message=self._PACKETS_DROPPED_FROM_INVALID_KEY_MESSAGE.format(
                label, n_bad_keys))
        yield ProvenanceDataItem(
            self._add_name(names, self.N_PACKETS_RECEIVED_NAME), n_received)
        yield ProvenanceDataItem(
            self._add_name(names, self.N_PACKETS_PROCESSED_NAME),
            n_processed, report=(n_received != n_processed),
            message=self._MISMATCH_PROCESSED_FROM_RECEIVED_MESSAGE.format(
                label, x, y, p, n_processed, n_received))
        yield ProvenanceDataItem(
            self._add_name(names, self.MISMATCH_ADDED_FROM_PROCESSED_NAME),
            n_added, report=(n_added != n_processed),
            message=self._MISMATCH_ADDED_FROM_PROCESSED_MESSAGE.format(
                label, x, y, p, n_added, n_processed))
        yield ProvenanceDataItem(
            self._add_name(names, self.N_PACKETS_SENT_NAME), n_sent)
        yield ProvenanceDataItem(
            self._add_name(names, self.INPUT_BUFFER_LOST_NAME),
<<<<<<< HEAD
            n_overflows, report=(n_overflows > 0),
            message=self._INPUT_BUFFER_LOST_MESSAGE.format(
                label, x, y, p, n_overflows))
        yield ProvenanceDataItem(
            self._add_name(names, self.DELAYED_FOR_TRAFFIC_NAME), n_delays)
        yield self._app_vertex.get_tdma_provenance_item(
            names, x, y, p, n_tdma_behind)
=======
            n_buffer_overflows,
            report=n_buffer_overflows > 0,
            message=self.INPUT_BUFFER_LOST_ERROR_MESSAGE.format(
                label, x, y, p, n_buffer_overflows)))
        provenance_items.append(ProvenanceDataItem(
            self._add_name(names, self.DELAYED_FOR_TRAFFIC_NAME), n_delays))
        provenance_items.append(
            self._app_vertex.get_tdma_provenance_item(
                names, x, y, p, n_times_tdma_fell_behind))
        late_message = (
            self.N_LATE_SPIKES_MESSAGE_DROP
            if self._app_vertex.drop_late_spikes
            else self.N_LATE_SPIKES_MESSAGE_NO_DROP)
        provenance_items.append(ProvenanceDataItem(
            self._add_name(names, self.N_LATE_SPIKES_NAME),
            n_late_packets, report=n_late_packets > 0,
            message=late_message.format(n_late_packets, label, x, y, p)))
        provenance_items.append(ProvenanceDataItem(
            self._add_name(names, self.BACKGROUND_MAX_QUEUED_NAME),
            max_background_queued, report=max_background_queued > 1,
            message=(
                "A maximum of {} background tasks were queued on {} on"
                " {}, {}, {}.  Try increasing the time_scale_factor located"
                " within the .spynnaker.cfg file or in the pynn.setup()"
                " method.".format(max_background_queued, label, x, y, p))))
        provenance_items.append(ProvenanceDataItem(
            self._add_name(names, self.BACKGROUND_OVERLOADS_NAME),
            n_background_overloads, report=n_background_overloads > 0,
            message=(
                "On {} on {}, {}, {}, the background queue overloaded {}"
                " times.  Try increasing the time_scale_factor located within"
                " the .spynnaker.cfg file or in the pynn.setup() method."
                .format(label, x, y, p, n_background_overloads))))
        return provenance_items
>>>>>>> 9673831c

    @overrides(MachineVertex.get_n_keys_for_partition)
    def get_n_keys_for_partition(self, _partition):
        return self._vertex_slice.n_atoms * self.app_vertex.n_delay_stages

    @overrides(AbstractHasAssociatedBinary.get_binary_file_name)
    def get_binary_file_name(self):
        return "delay_extension.aplx"

    @overrides(AbstractHasAssociatedBinary.get_binary_start_type)
    def get_binary_start_type(self):
        return ExecutableType.USES_SIMULATION_INTERFACE

    @inject_items({
        "machine_graph": "MemoryMachineGraph",
        "routing_infos": "MemoryRoutingInfos",
        "machine_time_step": "MachineTimeStep",
        "time_scale_factor": "TimeScaleFactor"})
    @overrides(
        AbstractGeneratesDataSpecification.generate_data_specification,
        additional_arguments={
            "machine_graph", "routing_infos", "machine_time_step",
            "time_scale_factor"})
    def generate_data_specification(
            self, spec, placement, machine_graph, routing_infos,
            machine_time_step, time_scale_factor):
        """
        :param ~pacman.model.graphs.machine.MachineGraph machine_graph:
        :param ~pacman.model.routing_info.RoutingInfo routing_infos:
        :param int machine_time_step: machine time step of the sim.
        :param int time_scale_factor: the time scale factor of the sim.
        """
        # pylint: disable=arguments-differ

        vertex = placement.vertex

        # Reserve memory:
        spec.comment("\nReserving memory space for data regions:\n\n")

        # ###################################################################
        # Reserve SDRAM space for memory areas:
        n_words_per_stage = int(
            math.ceil(self._vertex_slice.n_atoms / BITS_PER_WORD))
        delay_params_sz = BYTES_PER_WORD * (
            _DELAY_PARAM_HEADER_WORDS +
            (self._app_vertex.n_delay_stages * n_words_per_stage))

        spec.reserve_memory_region(
            region=self._DELAY_EXTENSION_REGIONS.SYSTEM.value,
            size=SIMULATION_N_BYTES, label='setup')

        spec.reserve_memory_region(
            region=self._DELAY_EXTENSION_REGIONS.DELAY_PARAMS.value,
            size=delay_params_sz, label='delay_params')

        spec.reserve_memory_region(
            region=self._DELAY_EXTENSION_REGIONS.TDMA_REGION.value,
            size=self._app_vertex.tdma_sdram_size_in_bytes, label="tdma data")

        # reserve region for provenance
        self.reserve_provenance_data_region(spec)

        self._write_setup_info(
            spec, machine_time_step, time_scale_factor,
            vertex.get_binary_file_name())

        spec.comment("\n*** Spec for Delay Extension Instance ***\n\n")

        key = routing_infos.get_first_key_from_pre_vertex(
            vertex, SPIKE_PARTITION_ID)

        incoming_key = 0
        incoming_mask = 0
        incoming_edges = machine_graph.get_edges_ending_at_vertex(
            vertex)

        for incoming_edge in incoming_edges:
            incoming_slice = incoming_edge.pre_vertex.vertex_slice
            if (incoming_slice.lo_atom == self._vertex_slice.lo_atom and
                    incoming_slice.hi_atom == self._vertex_slice.hi_atom):
                r_info = routing_infos.get_routing_info_for_edge(incoming_edge)
                incoming_key = r_info.first_key
                incoming_mask = r_info.first_mask

        self.write_delay_parameters(
            spec, self._vertex_slice, key, incoming_key, incoming_mask)

        generator_data = self._app_vertex.delay_generator_data(
            self._vertex_slice)
        if generator_data is not None:
            expander_size = sum(data.size for data in generator_data)
            expander_size += _EXPANDER_BASE_PARAMS_SIZE
            spec.reserve_memory_region(
                region=self._DELAY_EXTENSION_REGIONS.EXPANDER_REGION.value,
                size=expander_size, label='delay_expander')
            spec.switch_write_focus(
                self._DELAY_EXTENSION_REGIONS.EXPANDER_REGION.value)
            spec.write_value(len(generator_data))
            spec.write_value(self._vertex_slice.lo_atom)
            spec.write_value(self._vertex_slice.n_atoms)
            for data in generator_data:
                spec.write_array(data.gen_data)

        # add tdma data
        spec.switch_write_focus(
            self._DELAY_EXTENSION_REGIONS.TDMA_REGION.value)
        spec.write_array(
            self._app_vertex.generate_tdma_data_specification_data(
                self._app_vertex.vertex_slices.index(self._vertex_slice)))

        # End-of-Spec:
        spec.end_specification()

    def _write_setup_info(
            self, spec, machine_time_step, time_scale_factor, binary_name):
        """
        :param ~data_specification.DataSpecificationGenerator spec:
        :param int machine_time_step:v the machine time step
        :param int time_scale_factor: the time scale factor
        :param str binary_name: the binary name
        """
        # Write this to the system region (to be picked up by the simulation):
        spec.switch_write_focus(self._DELAY_EXTENSION_REGIONS.SYSTEM.value)
        spec.write_array(simulation_utilities.get_simulation_header_array(
            binary_name, machine_time_step, time_scale_factor))

    def write_delay_parameters(
            self, spec, vertex_slice, key, incoming_key, incoming_mask):
        """ Generate Delay Parameter data

        :param ~data_specification.DataSpecificationGenerator spec:
        :param ~pacman.model.graphs.common.Slice vertex_slice:
        :param int key:
        :param int incoming_key:
        :param int incoming_mask:
        """
        # pylint: disable=too-many-arguments

        # Write spec with commands to construct required delay region:
        spec.comment("\nWriting Delay Parameters for {} Neurons:\n"
                     .format(vertex_slice.n_atoms))

        # Set the focus to the memory region 2 (delay parameters):
        spec.switch_write_focus(
            self._DELAY_EXTENSION_REGIONS.DELAY_PARAMS.value)

        # Write header info to the memory region:
        # Write Key info for this core and the incoming key and mask:
        if key is None:
            spec.write_value(0)
            spec.write_value(0)
        else:
            spec.write_value(1)
            spec.write_value(data=key)
        spec.write_value(data=incoming_key)
        spec.write_value(data=incoming_mask)

        # Write the number of neurons in the block:
        spec.write_value(data=vertex_slice.n_atoms)

        # Write the number of blocks of delays:
        spec.write_value(data=self._app_vertex.n_delay_stages)

        # write the delay per delay stage
        spec.write_value(data=self._app_vertex.delay_per_stage)

        # write whether to throw away spikes
        spec.write_value(data=int(self._app_vertex.drop_late_spikes))

        # Write the actual delay blocks (create a new one if it doesn't exist)
        spec.write_array(array_values=self._app_vertex.delay_blocks_for(
            self._vertex_slice).delay_block)

    def gen_on_machine(self):
        """ Determine if the given slice needs to be generated on the machine

        :param ~pacman.model.graphs.common.Slice vertex_slice:
        :rtype: bool
        """
        return self.app_vertex.gen_on_machine(self.vertex_slice)<|MERGE_RESOLUTION|>--- conflicted
+++ resolved
@@ -134,7 +134,15 @@
 
     DELAYED_FOR_TRAFFIC_NAME = "Number_of_times_delayed_to_spread_traffic"
     BACKGROUND_OVERLOADS_NAME = "Times_the_background_queue_overloaded"
+    _BACKGROUND_OVERLOADS_MESSAGE = (
+        "On {} on {}, {}, {}, the background queue overloaded {} times.  "
+        "Try increasing the time_scale_factor located within the "
+        ".spynnaker.cfg file or in the pynn.setup() method.")
     BACKGROUND_MAX_QUEUED_NAME = "Max_backgrounds_queued"
+    _BACKGROUND_MAX_QUEUED_MESSAGE = (
+        "A maximum of {} background tasks were queued on {} on {}, {}, {}.  "
+        "Try increasing the time_scale_factor located within the "
+        ".spynnaker.cfg file or in the pynn.setup() method.")
 
     def __init__(self, resources_required, label, constraints=None,
                  app_vertex=None, vertex_slice=None):
@@ -174,56 +182,14 @@
         return self.__resources
 
     @overrides(ProvidesProvenanceDataFromMachineImpl.
-<<<<<<< HEAD
                _get_extra_provenance_items)
     def _get_extra_provenance_items(
             self, label, location, names, provenance_data):
         (n_received, n_processed, n_added, n_sent, n_overflows, n_delays,
-         n_tdma_behind, n_sat, n_bad_neuron, n_bad_keys) = provenance_data
+         n_tdma_behind, n_sat, n_bad_neuron, n_bad_keys, n_late_spikes,
+         max_bg, n_bg_overloads) = provenance_data
 
         x, y, p = location
-=======
-               get_provenance_data_from_machine)
-    def get_provenance_data_from_machine(self, transceiver, placement):
-        # pylint: disable=too-many-locals
-        provenance_data = self._read_provenance_data(transceiver, placement)
-        provenance_items = self._read_basic_provenance_items(
-            provenance_data, placement)
-        provenance_data = self._get_remaining_provenance_data_items(
-            provenance_data)
-
-        n_packets_received = provenance_data[
-            self.EXTRA_PROVENANCE_DATA_ENTRIES.N_PACKETS_RECEIVED.value]
-        n_packets_processed = provenance_data[
-            self.EXTRA_PROVENANCE_DATA_ENTRIES.N_PACKETS_PROCESSED.value]
-        n_packets_added = provenance_data[
-            self.EXTRA_PROVENANCE_DATA_ENTRIES.N_PACKETS_ADDED.value]
-        n_packets_sent = provenance_data[
-            self.EXTRA_PROVENANCE_DATA_ENTRIES.N_PACKETS_SENT.value]
-        n_buffer_overflows = provenance_data[
-            self.EXTRA_PROVENANCE_DATA_ENTRIES.N_BUFFER_OVERFLOWS.value]
-        n_delays = provenance_data[
-            self.EXTRA_PROVENANCE_DATA_ENTRIES.N_DELAYS.value]
-        n_times_tdma_fell_behind = provenance_data[
-            self.EXTRA_PROVENANCE_DATA_ENTRIES.N_TIMES_TDMA_FELL_BEHIND.value]
-        n_saturation = provenance_data[
-            self.EXTRA_PROVENANCE_DATA_ENTRIES.
-            N_PACKETS_LOST_DUE_TO_COUNT_SATURATION.value]
-        n_packets_invalid_neuron = provenance_data[
-            self.EXTRA_PROVENANCE_DATA_ENTRIES.
-            N_PACKETS_WITH_INVALID_NEURON_IDS.value]
-        n_packets_invalid_keys = provenance_data[
-            self.EXTRA_PROVENANCE_DATA_ENTRIES.
-            N_PACKETS_DROPPED_DUE_TO_INVALID_KEY.value]
-        n_late_packets = provenance_data[
-            self.EXTRA_PROVENANCE_DATA_ENTRIES.N_LATE_SPIKES.value]
-        max_background_queued = provenance_data[
-            self.EXTRA_PROVENANCE_DATA_ENTRIES.MAX_BACKGROUND_QUEUED.value]
-        n_background_overloads = provenance_data[
-            self.EXTRA_PROVENANCE_DATA_ENTRIES.N_BACKGROUND_OVERLOADS.value]
-
-        label, x, y, p, names = self._get_placement_details(placement)
->>>>>>> 9673831c
 
         # translate into provenance data items
         yield ProvenanceDataItem(
@@ -257,7 +223,6 @@
             self._add_name(names, self.N_PACKETS_SENT_NAME), n_sent)
         yield ProvenanceDataItem(
             self._add_name(names, self.INPUT_BUFFER_LOST_NAME),
-<<<<<<< HEAD
             n_overflows, report=(n_overflows > 0),
             message=self._INPUT_BUFFER_LOST_MESSAGE.format(
                 label, x, y, p, n_overflows))
@@ -265,42 +230,26 @@
             self._add_name(names, self.DELAYED_FOR_TRAFFIC_NAME), n_delays)
         yield self._app_vertex.get_tdma_provenance_item(
             names, x, y, p, n_tdma_behind)
-=======
-            n_buffer_overflows,
-            report=n_buffer_overflows > 0,
-            message=self.INPUT_BUFFER_LOST_ERROR_MESSAGE.format(
-                label, x, y, p, n_buffer_overflows)))
-        provenance_items.append(ProvenanceDataItem(
-            self._add_name(names, self.DELAYED_FOR_TRAFFIC_NAME), n_delays))
-        provenance_items.append(
-            self._app_vertex.get_tdma_provenance_item(
-                names, x, y, p, n_times_tdma_fell_behind))
+
         late_message = (
             self.N_LATE_SPIKES_MESSAGE_DROP
             if self._app_vertex.drop_late_spikes
             else self.N_LATE_SPIKES_MESSAGE_NO_DROP)
-        provenance_items.append(ProvenanceDataItem(
+        yield ProvenanceDataItem(
             self._add_name(names, self.N_LATE_SPIKES_NAME),
-            n_late_packets, report=n_late_packets > 0,
-            message=late_message.format(n_late_packets, label, x, y, p)))
-        provenance_items.append(ProvenanceDataItem(
+            n_late_spikes, report=(n_late_spikes > 0),
+            message=late_message.format(n_late_spikes, label, x, y, p))
+
+        yield ProvenanceDataItem(
             self._add_name(names, self.BACKGROUND_MAX_QUEUED_NAME),
-            max_background_queued, report=max_background_queued > 1,
-            message=(
-                "A maximum of {} background tasks were queued on {} on"
-                " {}, {}, {}.  Try increasing the time_scale_factor located"
-                " within the .spynnaker.cfg file or in the pynn.setup()"
-                " method.".format(max_background_queued, label, x, y, p))))
-        provenance_items.append(ProvenanceDataItem(
+            max_bg, report=(max_bg > 1),
+            message=self._BACKGROUND_MAX_QUEUED_MESSAGE.format(
+                max_bg, label, x, y, p))
+        yield ProvenanceDataItem(
             self._add_name(names, self.BACKGROUND_OVERLOADS_NAME),
-            n_background_overloads, report=n_background_overloads > 0,
-            message=(
-                "On {} on {}, {}, {}, the background queue overloaded {}"
-                " times.  Try increasing the time_scale_factor located within"
-                " the .spynnaker.cfg file or in the pynn.setup() method."
-                .format(label, x, y, p, n_background_overloads))))
-        return provenance_items
->>>>>>> 9673831c
+            n_bg_overloads, report=(n_bg_overloads > 0),
+            message=self._BACKGROUND_OVERLOADS_MESSAGE.format(
+                label, x, y, p, n_bg_overloads))
 
     @overrides(MachineVertex.get_n_keys_for_partition)
     def get_n_keys_for_partition(self, _partition):
