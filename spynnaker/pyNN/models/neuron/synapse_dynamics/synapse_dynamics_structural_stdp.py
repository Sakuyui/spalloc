# Copyright (c) 2017-2019 The University of Manchester
#
# This program is free software: you can redistribute it and/or modify
# it under the terms of the GNU General Public License as published by
# the Free Software Foundation, either version 3 of the License, or
# (at your option) any later version.
#
# This program is distributed in the hope that it will be useful,
# but WITHOUT ANY WARRANTY; without even the implied warranty of
# MERCHANTABILITY or FITNESS FOR A PARTICULAR PURPOSE.  See the
# GNU General Public License for more details.
#
# You should have received a copy of the GNU General Public License
# along with this program.  If not, see <http://www.gnu.org/licenses/>.

import numpy
from pyNN.standardmodels.synapses import StaticSynapse
from spinn_utilities.overrides import overrides
from spynnaker.pyNN.exceptions import SynapticConfigurationException
from spynnaker.pyNN.utilities.utility_calls import create_mars_kiss_seeds
from .abstract_synapse_dynamics_structural import (
    AbstractSynapseDynamicsStructural)
from .synapse_dynamics_stdp import SynapseDynamicsSTDP
from .synapse_dynamics_structural_common import (
    DEFAULT_F_REW, DEFAULT_INITIAL_WEIGHT, DEFAULT_INITIAL_DELAY,
    DEFAULT_S_MAX, SynapseDynamicsStructuralCommon)
from .synapse_dynamics_neuromodulation import SynapseDynamicsNeuromodulation
from spynnaker.pyNN.utilities.constants import SPIKE_PARTITION_ID


class SynapseDynamicsStructuralSTDP(
        SynapseDynamicsSTDP, SynapseDynamicsStructuralCommon):
    """ Class that enables synaptic rewiring in the presence of STDP.

        It acts as a wrapper around SynapseDynamicsSTDP, meaning rewiring can\
        operate in parallel with STDP synapses.

        Written by Petrut Bogdan.
    """
    __slots__ = [
        # Frequency of rewiring (Hz)
        "__f_rew",
        # Initial weight assigned to a newly formed connection
        "__initial_weight",
        # Delay assigned to a newly formed connection
        "__initial_delay",
        # Maximum fan-in per target layer neuron
        "__s_max",
        # The seed
        "__seed",
        # Holds initial connectivity as defined via connector
        "__connections",
        # The actual type of weights: static through the simulation or those
        # that can be change through STDP
        "__weight_dynamics",
        # Shared RNG seed to be written on all cores
        "__seeds",
        # The RNG used with the seed that is passed in
        "__rng",
        # The partner selection rule
        "__partner_selection",
        # The formation rule
        "__formation",
        # The elimination rule
        "__elimination"
    ]

    def __init__(
            self, partner_selection, formation, elimination,
            timing_dependence=None, weight_dependence=None,
            voltage_dependence=None, dendritic_delay_fraction=1.0,
            f_rew=DEFAULT_F_REW, initial_weight=DEFAULT_INITIAL_WEIGHT,
            initial_delay=DEFAULT_INITIAL_DELAY, s_max=DEFAULT_S_MAX,
            with_replacement=True, seed=None,
            weight=StaticSynapse.default_parameters['weight'], delay=None,
            backprop_delay=True):
        """
        :param AbstractPartnerSelection partner_selection:
            The partner selection rule
        :param AbstractFormation formation: The formation rule
        :param AbstractElimination elimination: The elimination rule
        :param AbstractTimingDependence timing_dependence:
            The STDP timing dependence rule
        :param AbstractWeightDependence weight_dependence:
            The STDP weight dependence rule
        :param None voltage_dependence:
            The STDP voltage dependence (unsupported)
        :param float dendritic_delay_fraction:
            The STDP dendritic delay fraction
        :param float f_rew:
            How many rewiring attempts will be done per second.
        :param float initial_weight:
            Weight assigned to a newly formed connection
        :param initial_delay:
            Delay assigned to a newly formed connection; a single value means
            a fixed delay value, or a tuple of two values means the delay will
            be chosen at random from a uniform distribution between the given
            values
        :type initial_delay: float or tuple(float, float)
        :param int s_max: Maximum fan-in per target layer neuron
        :param bool with_replacement:
            If set to True (default), a new synapse can be formed in a
            location where a connection already exists; if False, then it must
            form where no connection already exists
        :param seed: seed for the random number generators
        :type seed: int or None
        :param float weight: The weight of connections formed by the connector
        :param delay: The delay of connections formed by the connector
            Use ``None`` to get the simulator default minimum delay.
        :type delay: float or None
        :param bool backprop_delay: Whether back-propagated delays are used
        """
        super().__init__(
            timing_dependence, weight_dependence, voltage_dependence,
            dendritic_delay_fraction, weight, delay, pad_to_length=s_max,
            backprop_delay=backprop_delay)
        self.__partner_selection = partner_selection
        self.__formation = formation
        self.__elimination = elimination
        self.__f_rew = float(f_rew)
        self.__initial_weight = initial_weight
        self.__initial_delay = initial_delay
        self.__s_max = s_max
        self.__with_replacement = with_replacement
        self.__seed = seed
        self.__connections = dict()

        self.__rng = numpy.random.RandomState(seed)
        self.__seeds = dict()

    @overrides(SynapseDynamicsSTDP.merge)
    def merge(self, synapse_dynamics):
        # If dynamics is Neuromodulation, merge with other neuromodulation,
        # and then return ourselves, as neuromodulation can't be used by
        # itself
        if isinstance(synapse_dynamics, SynapseDynamicsNeuromodulation):
            super().merge_neuromodulation(synapse_dynamics)
            return self
        # If other is structural, check structural matches
        if isinstance(synapse_dynamics, AbstractSynapseDynamicsStructural):
            if not SynapseDynamicsStructuralCommon.is_same_as(
                    self, synapse_dynamics):
                raise SynapticConfigurationException(
                    "Synapse dynamics must match exactly when using multiple"
                    " edges to the same population")
        # If other is STDP, check STDP matches
        if isinstance(synapse_dynamics, SynapseDynamicsSTDP):
            if not SynapseDynamicsSTDP.is_same_as(self, synapse_dynamics):
                raise SynapticConfigurationException(
                    "Synapse dynamics must match exactly when using multiple"
                    " edges to the same population")

        # If everything matches, return ourselves as supreme!
        return self

    def set_projection_parameter(self, param, value):
        """
        :param str param:
        :param value:
       """
        for item in (self.partner_selection, self.__formation,
                     self.__elimination):
            if hasattr(item, param):
                setattr(item, param, value)
                break
        else:
            raise Exception("Unknown parameter {}".format(param))

    @overrides(SynapseDynamicsSTDP.is_same_as)
    def is_same_as(self, synapse_dynamics):
        if (isinstance(synapse_dynamics, SynapseDynamicsSTDP) and
                not super().is_same_as(synapse_dynamics)):
            return False
        return SynapseDynamicsStructuralCommon.is_same_as(
            self, synapse_dynamics)

    @overrides(SynapseDynamicsSTDP.get_vertex_executable_suffix)
    def get_vertex_executable_suffix(self):
        return (super().get_vertex_executable_suffix() +
                SynapseDynamicsStructuralCommon.get_vertex_executable_suffix(
                    self))

    @overrides(AbstractSynapseDynamicsStructural.set_connections)
    def set_connections(
            self, connections, post_vertex_slice, app_edge, synapse_info):
        if not isinstance(synapse_info.synapse_dynamics,
                          AbstractSynapseDynamicsStructural):
            return
        collector = self.__connections.setdefault(
            (app_edge.post_vertex, post_vertex_slice.lo_atom), [])
        collector.append((connections, app_edge, synapse_info))

    @overrides(SynapseDynamicsSTDP.get_parameter_names)
    def get_parameter_names(self):
        names = super().get_parameter_names()
        names.extend(SynapseDynamicsStructuralCommon.get_parameter_names(self))
        return names

    @property
    @overrides(AbstractSynapseDynamicsStructural.f_rew)
    def f_rew(self):
        return self.__f_rew

    @property
    @overrides(AbstractSynapseDynamicsStructural.s_max)
    def s_max(self):
        return self.__s_max

    @property
    @overrides(AbstractSynapseDynamicsStructural.with_replacement)
    def with_replacement(self):
        return self.__with_replacement

    @property
    @overrides(AbstractSynapseDynamicsStructural.seed)
    def seed(self):
        return self.__seed

    @property
    @overrides(AbstractSynapseDynamicsStructural.initial_weight)
    def initial_weight(self):
        return self.__initial_weight

    @property
    @overrides(AbstractSynapseDynamicsStructural.initial_delay)
    def initial_delay(self):
        return self.__initial_delay

    @property
    @overrides(AbstractSynapseDynamicsStructural.partner_selection)
    def partner_selection(self):
        return self.__partner_selection

    @property
    @overrides(AbstractSynapseDynamicsStructural.formation)
    def formation(self):
        return self.__formation

    @property
    @overrides(AbstractSynapseDynamicsStructural.elimination)
    def elimination(self):
        return self.__elimination

    @property
    @overrides(SynapseDynamicsStructuralCommon.connections)
    def connections(self):
        return self.__connections

    @overrides(SynapseDynamicsSTDP.get_weight_mean)
    def get_weight_mean(self, connector, synapse_info):
        return self.get_weight_maximum(connector, synapse_info)

    @overrides(SynapseDynamicsSTDP.get_weight_maximum)
    def get_weight_maximum(self, connector, synapse_info):
        w_max = super().get_weight_maximum(connector, synapse_info)
        return max(w_max, self.__initial_weight)

    @overrides(SynapseDynamicsSTDP.get_delay_maximum)
    def get_delay_maximum(self, connector, synapse_info):
        d_m = super().get_delay_maximum(connector, synapse_info)
        return max(d_m, self.__initial_delay)

    @overrides(SynapseDynamicsSTDP.get_delay_minimum)
    def get_delay_minimum(self, connector, synapse_info):
        d_m = super().get_delay_minimum(connector, synapse_info)
        return min(d_m, self.__initial_delay)

    @overrides(SynapseDynamicsSTDP.get_delay_variance)
    def get_delay_variance(self, connector, delays, synapse_info):
        return 0.0

    @overrides(SynapseDynamicsStructuralCommon.get_seeds)
    def get_seeds(self, app_vertex=None):
        if app_vertex:
            if app_vertex not in self.__seeds.keys():
                self.__seeds[app_vertex] = (
                    create_mars_kiss_seeds(self.__rng))
            return self.__seeds[app_vertex]
        else:
            return create_mars_kiss_seeds(self.__rng)

    @overrides(SynapseDynamicsSTDP.generate_on_machine)
    def generate_on_machine(self):
        # Never generate structural connections on the machine
        return False

<<<<<<< HEAD
    @property
    @overrides(SynapseDynamicsSTDP.is_single_core_capable)
    def is_single_core_capable(self):
        return False
=======
    @overrides(SynapseDynamicsSTDP.get_connected_vertices)
    def get_connected_vertices(self, s_info, source_vertex, target_vertex):
        # Things change, so assume all connected
        return [(m_vertex, [source_vertex])
                for m_vertex in target_vertex.splitter.get_in_coming_vertices(
                    SPIKE_PARTITION_ID)]
>>>>>>> 804cc0dd
<|MERGE_RESOLUTION|>--- conflicted
+++ resolved
@@ -283,17 +283,15 @@
     def generate_on_machine(self):
         # Never generate structural connections on the machine
         return False
-
-<<<<<<< HEAD
-    @property
-    @overrides(SynapseDynamicsSTDP.is_single_core_capable)
-    def is_single_core_capable(self):
-        return False
-=======
+    
     @overrides(SynapseDynamicsSTDP.get_connected_vertices)
     def get_connected_vertices(self, s_info, source_vertex, target_vertex):
         # Things change, so assume all connected
         return [(m_vertex, [source_vertex])
                 for m_vertex in target_vertex.splitter.get_in_coming_vertices(
                     SPIKE_PARTITION_ID)]
->>>>>>> 804cc0dd
+
+    @property
+    @overrides(SynapseDynamicsSTDP.is_single_core_capable)
+    def is_single_core_capable(self):
+        return False