import logging
from enum import Enum
import math

from spynnaker.pyNN.utilities import constants
<<<<<<< HEAD

from spinn_front_end_common.abstract_models.\
    abstract_outgoing_edge_same_contiguous_keys_restrictor import \
    OutgoingEdgeSameContiguousKeysRestrictor
from spinn_front_end_common.abstract_models.\
=======
from spynnaker.pyNN import exceptions
from spynnaker.pyNN.models.neural_projections.\
    delay_partitionable_edge import DelayPartitionableEdge

from spinn_front_end_common.abstract_models.\
>>>>>>> 5b06787c
    abstract_provides_outgoing_edge_constraints import \
    AbstractProvidesOutgoingEdgeConstraints
from spinn_front_end_common.abstract_models\
    .abstract_provides_incoming_edge_constraints \
    import AbstractProvidesIncomingEdgeConstraints
from spynnaker.pyNN.models.utility_models.delay_block import DelayBlock
from spinn_front_end_common.abstract_models.abstract_provides_n_keys_for_edge \
    import AbstractProvidesNKeysForEdge
from spinn_front_end_common.abstract_models.abstract_data_specable_vertex \
    import AbstractDataSpecableVertex

from pacman.model.constraints.partitioner_constraints.\
    partitioner_same_size_as_vertex_constraint \
    import PartitionerSameSizeAsVertexConstraint
from pacman.model.constraints.key_allocator_constraints.\
    key_allocator_fixed_mask_constraint \
    import KeyAllocatorFixedMaskConstraint
from pacman.model.partitionable_graph.abstract_partitionable_vertex \
    import AbstractPartitionableVertex
<<<<<<< HEAD
=======
from pacman.model.constraints.key_allocator_constraints\
    .key_allocator_contiguous_range_constraint \
    import KeyAllocatorContiguousRangeContraint
>>>>>>> 5b06787c

from data_specification.data_specification_generator\
    import DataSpecificationGenerator

logger = logging.getLogger(__name__)

_DELAY_PARAM_HEADER_WORDS = 3


class DelayExtensionVertex(AbstractPartitionableVertex,
                           AbstractDataSpecableVertex,
                           AbstractProvidesIncomingEdgeConstraints,
                           AbstractProvidesOutgoingEdgeConstraints,
                           AbstractProvidesNKeysForEdge):
    """
    Instance of this class provide delays to incoming spikes in multiples
    of the maximum delays of a neuron (typically 16 or 32)
    """
    _DELAY_EXTENSION_REGIONS = Enum(
        value="DELAY_EXTENSION_REGIONS",
        names=[('SYSTEM', 0),
               ('DELAY_PARAMS', 1),
               ('SPIKE_HISTORY', 2)])

    def __init__(self, n_neurons, delay_per_stage, source_vertex,
                 machine_time_step, timescale_factor, constraints=None,
                 label="DelayExtension"):
        """
        Creates a new DelayExtension Object.
        """

        AbstractPartitionableVertex.__init__(self, n_atoms=n_neurons,
                                             constraints=constraints,
                                             label=label,
                                             max_atoms_per_core=256)
        AbstractDataSpecableVertex.__init__(
            self, machine_time_step=machine_time_step,
            timescale_factor=timescale_factor)
        AbstractProvidesIncomingEdgeConstraints.__init__(self)
        AbstractProvidesNKeysForEdge.__init__(self)

        self._source_vertex = source_vertex
<<<<<<< HEAD
        self._n_delay_stages = 0
        self._delay_per_stage = delay_per_stage
        self._outgoing_edge_key_restrictor = \
            OutgoingEdgeSameContiguousKeysRestrictor()
=======
        joint_constrant = PartitionerSameSizeAsVertexConstraint(source_vertex)
        self.add_constraint(joint_constrant)
>>>>>>> 5b06787c

        # Dictionary of vertex_slice -> delay block for data specification
        self._delay_blocks = dict()

        self.add_constraint(
            PartitionerSameSizeAsVertexConstraint(source_vertex))

    def get_incoming_edge_constraints(self, partitioned_edge, graph_mapper):
        return list([KeyAllocatorFixedMaskConstraint(0xFFFFF800)])

    @property
    def model_name(self):
        """
        Return a string representing a label for this class.
        """
        return "DelayExtension"

    @property
    def n_delay_stages(self):
        """ The maximum number of delay stages required by any connection
            out of this delay extension vertex
        """
        return self._n_delay_stages

    @n_delay_stages.setter
    def n_delay_stages(self, n_delay_stages):
        self._n_delay_stages = n_delay_stages

    @property
    def source_vertex(self):
        return self._source_vertex

    def add_delays(self, vertex_slice, source_ids, stages):
        """ Add delayed connections for a given vertex slice
        """
        key = (vertex_slice.lo_atom, vertex_slice.hi_atom)
        if key not in self._delay_blocks:
            self._delay_blocks[key] = DelayBlock(
                self._n_delay_stages, self._delay_per_stage, vertex_slice)
        [self._delay_blocks[key].add_delay(source_id, stage)
            for (source_id, stage) in zip(source_ids, stages)]

    def generate_data_spec(
            self, subvertex, placement, sub_graph, graph, routing_info,
            hostname, graph_mapper, report_folder, ip_tags, reverse_ip_tags,
            write_text_specs, application_run_time_folder):
        """
        Model-specific construction of the data blocks necessary to build a
        single Delay Extension Block on one core.
        """
        data_writer, report_writer = \
            self.get_data_spec_file_writers(
                placement.x, placement.y, placement.p, hostname, report_folder,
                write_text_specs, application_run_time_folder)

        spec = DataSpecificationGenerator(data_writer, report_writer)

        # Reserve memory:
        spec.comment("\nReserving memory space for data regions:\n\n")

        # ###################################################################
        # Reserve SDRAM space for memory areas:
        vertex_slice = graph_mapper.get_subvertex_slice(subvertex)
        n_words_per_stage = int(math.ceil(vertex_slice.n_atoms / 32.0))
        delay_params_sz = 4 * (_DELAY_PARAM_HEADER_WORDS +
                               (self._n_delay_stages * n_words_per_stage))

        spec.reserve_memory_region(
            region=self._DELAY_EXTENSION_REGIONS.SYSTEM.value,
            size=constants.DATA_SPECABLE_BASIC_SETUP_INFO_N_WORDS * 4,
            label='setup')

        spec.reserve_memory_region(
            region=self._DELAY_EXTENSION_REGIONS.DELAY_PARAMS.value,
            size=delay_params_sz, label='delay_params')

        self.write_setup_info(spec, 0)

        spec.comment("\n*** Spec for Delay Extension Instance ***\n\n")

        key = None
        if len(sub_graph.outgoing_subedges_from_subvertex(subvertex)) > 0:
            keys_and_masks = routing_info.get_keys_and_masks_from_subedge(
                sub_graph.outgoing_subedges_from_subvertex(subvertex)[0])

            # NOTE: using the first key assigned as the key.  Should in future
            # get the list of keys and use one per neuron, to allow arbitrary
            # key and mask assignments
            key = keys_and_masks[0].key

        self.write_delay_parameters(spec, vertex_slice, key)
        # End-of-Spec:
        spec.end_specification()
        data_writer.close()

        return [data_writer.filename]

    def write_setup_info(self, spec, spike_history_region_sz):
        """
        """

        # Write this to the system region (to be picked up by the simulation):
        self._write_basic_setup_info(
            spec, self._DELAY_EXTENSION_REGIONS.SYSTEM.value)

    def write_delay_parameters(self, spec, vertex_slice, key):
        """
        Generate Delay Parameter data (region 2):
        """

        # Write spec with commands to construct required delay region:
        spec.comment("\nWriting Delay Parameters for {} Neurons:\n"
                     .format(vertex_slice.n_atoms))

        # Set the focus to the memory region 2 (delay parameters):
        spec.switch_write_focus(
            region=self._DELAY_EXTENSION_REGIONS.DELAY_PARAMS.value)

        # Write header info to the memory region:
        # Write Key info for this core:
        # Every outgoing edge from this vertex should have the same key

        spec.write_value(data=key)

        # Write the number of neurons in the block:
        spec.write_value(data=vertex_slice.n_atoms)

        # Write the number of blocks of delays:
        spec.write_value(data=self._n_delay_stages)

        # Write the actual delay blocks
        spec.write_array(array_values=self._delay_blocks[(
            vertex_slice.lo_atom, vertex_slice.hi_atom)].delay_block)

    # inherited from partitionable vertex
    def get_cpu_usage_for_atoms(self, vertex_slice, graph):
        n_atoms = (vertex_slice.hi_atom - vertex_slice.lo_atom) + 1
        return 128 * n_atoms

    def get_sdram_usage_for_atoms(self, vertex_slice, graph):
        n_words_per_stage = int(math.ceil(vertex_slice.n_atoms / 32.0))
        return ((constants.BLOCK_INDEX_HEADER_WORDS * 4) +
                (_DELAY_PARAM_HEADER_WORDS * 4) +
                (n_words_per_stage * self._n_delay_stages * 4))

    def get_dtcm_usage_for_atoms(self, vertex_slice, graph):
        n_atoms = (vertex_slice.hi_atom - vertex_slice.lo_atom) + 1
        return (44 + (16 * 4)) * n_atoms

    def get_binary_file_name(self):
        return "delay_extension.aplx"

    def is_data_specable(self):
        """
        helper method for isinstance
        :return:
        """
        return True

    def get_n_keys_for_partitioned_edge(self, partitioned_edge, graph_mapper):
        vertex_slice = graph_mapper.get_subvertex_slice(
            partitioned_edge.pre_subvertex)
        return vertex_slice.n_atoms * self._n_delay_stages

    def get_outgoing_edge_constraints(self, partitioned_edge, graph_mapper):
        """
        gets the constraints for edges going out of this vertex
        :param partitioned_edge: the partitioned edge that leaves this vertex
        :param graph_mapper: the graph mapper object
        :return: list of constraints
        """
<<<<<<< HEAD
        return self._outgoing_edge_key_restrictor\
            .get_outgoing_edge_constraints(partitioned_edge, graph_mapper)
=======
        return [KeyAllocatorContiguousRangeContraint()]
>>>>>>> 5b06787c
<|MERGE_RESOLUTION|>--- conflicted
+++ resolved
@@ -3,19 +3,8 @@
 import math
 
 from spynnaker.pyNN.utilities import constants
-<<<<<<< HEAD
 
 from spinn_front_end_common.abstract_models.\
-    abstract_outgoing_edge_same_contiguous_keys_restrictor import \
-    OutgoingEdgeSameContiguousKeysRestrictor
-from spinn_front_end_common.abstract_models.\
-=======
-from spynnaker.pyNN import exceptions
-from spynnaker.pyNN.models.neural_projections.\
-    delay_partitionable_edge import DelayPartitionableEdge
-
-from spinn_front_end_common.abstract_models.\
->>>>>>> 5b06787c
     abstract_provides_outgoing_edge_constraints import \
     AbstractProvidesOutgoingEdgeConstraints
 from spinn_front_end_common.abstract_models\
@@ -35,12 +24,9 @@
     import KeyAllocatorFixedMaskConstraint
 from pacman.model.partitionable_graph.abstract_partitionable_vertex \
     import AbstractPartitionableVertex
-<<<<<<< HEAD
-=======
 from pacman.model.constraints.key_allocator_constraints\
     .key_allocator_contiguous_range_constraint \
     import KeyAllocatorContiguousRangeContraint
->>>>>>> 5b06787c
 
 from data_specification.data_specification_generator\
     import DataSpecificationGenerator
@@ -83,15 +69,8 @@
         AbstractProvidesNKeysForEdge.__init__(self)
 
         self._source_vertex = source_vertex
-<<<<<<< HEAD
         self._n_delay_stages = 0
         self._delay_per_stage = delay_per_stage
-        self._outgoing_edge_key_restrictor = \
-            OutgoingEdgeSameContiguousKeysRestrictor()
-=======
-        joint_constrant = PartitionerSameSizeAsVertexConstraint(source_vertex)
-        self.add_constraint(joint_constrant)
->>>>>>> 5b06787c
 
         # Dictionary of vertex_slice -> delay block for data specification
         self._delay_blocks = dict()
@@ -263,9 +242,4 @@
         :param graph_mapper: the graph mapper object
         :return: list of constraints
         """
-<<<<<<< HEAD
-        return self._outgoing_edge_key_restrictor\
-            .get_outgoing_edge_constraints(partitioned_edge, graph_mapper)
-=======
-        return [KeyAllocatorContiguousRangeContraint()]
->>>>>>> 5b06787c
+        return [KeyAllocatorContiguousRangeContraint()]