# Copyright (c) 2017-2020The University of Manchester
#
# This program is free software: you can redistribute it and/or modify
# it under the terms of the GNU General Public License as published by
# the Free Software Foundation, either version 3 of the License, or
# (at your option) any later version.
#
# This program is distributed in the hope that it will be useful,
# but WITHOUT ANY WARRANTY; without even the implied warranty of
# MERCHANTABILITY or FITNESS FOR A PARTICULAR PURPOSE.  See the
# GNU General Public License for more details.
#
# You should have received a copy of the GNU General Public License
# along with this program.  If not, see <http://www.gnu.org/licenses/>.
from collections import namedtuple

from spinn_utilities.overrides import overrides
from spinn_utilities.abstract_base import abstractproperty

from spinn_front_end_common.utilities.helpful_functions import (
    locate_memory_region_for_placement)
from spinn_front_end_common.abstract_models import (
    AbstractSupportsBitFieldGeneration,
    AbstractSupportsBitFieldRoutingCompression)

from spynnaker.pyNN.models.neuron.synapse_dynamics import (
    AbstractSynapseDynamicsStructural)
from spynnaker.pyNN.utilities.utility_calls import get_n_bits
from spynnaker.pyNN.utilities import bit_field_utilities
from spynnaker.pyNN.models.abstract_models import (
    AbstractSynapseExpandable, HasSynapses)

from .synaptic_matrices import SynapticMatrices
from .population_machine_synapses_provenance import (
    PopulationMachineSynapsesProvenance)

# Identifiers for synapse regions
SYNAPSE_FIELDS = [
    "synapse_params", "direct_matrix", "pop_table", "synaptic_matrix",
    "synapse_dynamics", "structural_dynamics", "bitfield_builder",
    "bitfield_key_map", "bitfield_filter", "connection_builder"]
SynapseRegions = namedtuple(
    "SynapseRegions", SYNAPSE_FIELDS)

SynapseReferences = namedtuple(
    "SynapseReferences",
    ["direct_matrix_ref", "pop_table_ref", "synaptic_matrix_ref",
     "bitfield_filter_ref"])


class PopulationMachineSynapses(
        PopulationMachineSynapsesProvenance,
        AbstractSupportsBitFieldGeneration,
        AbstractSupportsBitFieldRoutingCompression,
        AbstractSynapseExpandable,
        HasSynapses, allow_derivation=True):
    """ Mix-in for machine vertices that contain synapses
    """

    # This MUST stay empty to allow mixing with other things with slots
    __slots__ = []

    @abstractproperty
    def _app_vertex(self):
        """ The application vertex of the machine vertex.

        :note: This is likely to be available via the MachineVertex.

        :rtype: AbstractPopulationVertex
        """

    @abstractproperty
    def _vertex_slice(self):
        """ The slice of the application vertex atoms on this machine vertex.

        :note: This is likely to be available via the MachineVertex.

        :rtype: ~pacman.model.graphs.common.Slice
        """

    @abstractproperty
    def _synaptic_matrices(self):
        """ The object holding synaptic matrices.

        :note: This can be created by calling the _create_synaptic_matrices
               method defined below.

        :rtype: SynapticMatrices
        """

    @abstractproperty
    def _synapse_regions(self):
        """ The identifiers of synaptic regions

        :rtype: .SynapseRegions
        """

    @property
    def _synapse_references(self):
        """ The references to synapse regions.  Override to provide these.

        :rtype: .SynapseRegions
        """
        return SynapseRegions(*[None for _ in range(len(SYNAPSE_FIELDS))])

    def _create_synaptic_matrices(self, allow_direct=True):
        """ Creates the synaptic matrices object.

        :note: This is required because this object cannot have any storage

        :rtype: SynapticMatrices
        """
        return SynapticMatrices(
            self._vertex_slice,
            self._app_vertex.neuron_impl.get_n_synapse_types(),
            self._app_vertex.all_single_syn_size if allow_direct else 0,
            self._synapse_regions.synaptic_matrix,
            self._synapse_regions.direct_matrix,
            self._synapse_regions.pop_table,
            self._synapse_regions.connection_builder,
            self._synapse_references.synaptic_matrix,
            self._synapse_references.direct_matrix,
            self._synapse_references.pop_table,
            self._synapse_references.connection_builder)

<<<<<<< HEAD
    @overrides(AbstractSupportsBitFieldGeneration.bit_field_base_address)
    def bit_field_base_address(self, placement):
=======
    @overrides(AbstractSupportsBitFieldRoutingCompression.
               bit_field_base_address)
    def bit_field_base_address(self, transceiver, placement):
>>>>>>> b0774f22
        return locate_memory_region_for_placement(
            placement=placement, region=self._synapse_regions.bitfield_filter)

<<<<<<< HEAD
    @overrides(AbstractSupportsBitFieldRoutingCompression.
               key_to_atom_map_region_base_address)
    def key_to_atom_map_region_base_address(self, transceiver, placement):
        return locate_memory_region_for_placement(
            placement=placement, region=self._synapse_regions.bitfield_key_map)

=======
>>>>>>> b0774f22
    @overrides(AbstractSupportsBitFieldGeneration.bit_field_builder_region)
    def bit_field_builder_region(self, placement):
        return locate_memory_region_for_placement(
            placement=placement,
            region=self._synapse_regions.bitfield_builder)

    @overrides(AbstractSupportsBitFieldRoutingCompression.
               regeneratable_sdram_blocks_and_sizes)
    def regeneratable_sdram_blocks_and_sizes(self, placement):
        synaptic_matrix_base_address = locate_memory_region_for_placement(
            placement=placement, region=self._synapse_regions.synaptic_matrix)
        return [(
            self._synaptic_matrices.host_generated_block_addr +
            synaptic_matrix_base_address,
            self._synaptic_matrices.on_chip_generated_matrix_size)]

    def _write_synapse_data_spec(
            self, spec, ring_buffer_shifts, weight_scales,
            all_syn_block_sz, structural_sz):
        """ Write the data specification for the synapse data

        :param ~data_specification.DataSpecificationGenerator spec:
            The data specification to write to
        :param list(int) ring_buffer_shifts:
            The shifts to apply to convert ring buffer values to S1615 values
        :param list(int) weight_scales:
            The scaling to apply to weights to store them in the synapses
        :param int all_syn_block_sz: The maximum size of the synapses in bytes
        :param int structural_sz: The size of the structural data
        """
        # Get incoming projections
        incoming = self._app_vertex.incoming_projections

        # Write the synapse parameters
        self._write_synapse_parameters(spec, ring_buffer_shifts)

        # Write the synaptic matrices
        self._synaptic_matrices.write_synaptic_data(
            spec, incoming, all_syn_block_sz, weight_scales)

        # Write any synapse dynamics
        synapse_dynamics = self._app_vertex.synapse_dynamics
        synapse_dynamics_sz = self._app_vertex.get_synapse_dynamics_size(
            self._vertex_slice.n_atoms)
        if synapse_dynamics_sz > 0:
            spec.reserve_memory_region(
                region=self._synapse_regions.synapse_dynamics,
                size=synapse_dynamics_sz, label='synapseDynamicsParams',
                reference=self._synapse_references.synapse_dynamics)
            synapse_dynamics.write_parameters(
                spec, self._synapse_regions.synapse_dynamics,
                self._app_vertex.weight_scale, weight_scales)
        elif self._synapse_references.synapse_dynamics is not None:
            # If there is a reference for this region, we have to create it!
            spec.reserve_memory_region(
                region=self._synapse_regions.synapse_dynamics,
                size=4, label='synapseDynamicsParams',
                reference=self._synapse_references.synapse_dynamics)
        if isinstance(synapse_dynamics, AbstractSynapseDynamicsStructural):
            spec.reserve_memory_region(
                region=self._synapse_regions.structural_dynamics,
                size=structural_sz, label='synapseDynamicsStructuralParams',
                reference=self._synapse_references.structural_dynamics)
            synapse_dynamics.write_structural_parameters(
                spec, self._synapse_regions.structural_dynamics,
                weight_scales, self._app_vertex, self._vertex_slice,
                self._synaptic_matrices)
        elif self._synapse_references.structural_dynamics is not None:
            # If there is a reference for this region, we have to create it!
            spec.reserve_memory_region(
                region=self._synapse_regions.structural_dynamics,
                size=4, label='synapseDynamicsStructuralParams',
                reference=self._synapse_references.structural_dynamics)

        # write up the bitfield builder data
        # reserve bit field region
        bit_field_utilities.reserve_bit_field_regions(
            spec, incoming, self._synapse_regions.bitfield_builder,
            self._synapse_regions.bitfield_filter,
            self._synapse_regions.bitfield_key_map,
            self._synapse_references.bitfield_builder,
            self._synapse_references.bitfield_filter,
            self._synapse_references.bitfield_key_map)
        bit_field_utilities.write_bitfield_init_data(
            spec, incoming, self._vertex_slice,
            self._synapse_regions.bitfield_builder,
            self._synapse_regions.pop_table,
            self._synapse_regions.synaptic_matrix,
            self._synapse_regions.direct_matrix,
            self._synapse_regions.bitfield_filter,
            self._synapse_regions.bitfield_key_map,
            self._synapse_regions.structural_dynamics,
            isinstance(synapse_dynamics, AbstractSynapseDynamicsStructural))

    def _write_synapse_parameters(self, spec, ring_buffer_shifts):
        """ Write the synapse parameters data region

        :param ~data_specification.DataSpecificationGenerator spec:
            The data specification to write to
        :param list(int) ring_buffer_shifts:
            The shifts to apply to convert ring buffer values to S1615 values
        """
        # Reserve space
        spec.reserve_memory_region(
            region=self._synapse_regions.synapse_params,
            size=self._app_vertex.get_synapse_params_size(),
            label='SynapseParams',
            reference=self._synapse_references.synapse_params)

        # Get values
        n_neurons = self._vertex_slice.n_atoms
        # We only count neuron synapse types here, as this is related to
        # the ring buffers
        n_synapse_types = self._app_vertex.neuron_impl.get_n_synapse_types()
        max_delay = self._app_vertex.splitter.max_support_delay()

        # Write synapse parameters
        spec.switch_write_focus(self._synapse_regions.synapse_params)
        spec.write_value(n_neurons)
        spec.write_value(n_synapse_types)
        spec.write_value(get_n_bits(n_neurons))
        spec.write_value(get_n_bits(n_synapse_types))
        spec.write_value(get_n_bits(max_delay))
        spec.write_value(int(self._app_vertex.drop_late_spikes))
        spec.write_value(self._app_vertex.incoming_spike_buffer_size)
        spec.write_array(ring_buffer_shifts)

    @overrides(AbstractSynapseExpandable.gen_on_machine)
    def gen_on_machine(self):
        return self._synaptic_matrices.gen_on_machine

    @overrides(AbstractSynapseExpandable.read_generated_connection_holders)
    def read_generated_connection_holders(self, placement):
        self._synaptic_matrices.read_generated_connection_holders(placement)

    @property
    @overrides(AbstractSynapseExpandable.connection_generator_region)
    def connection_generator_region(self):
        return self._synapse_regions.connection_builder

    def get_connections_from_machine(
            self, placement, app_edge, synapse_info):
        """ Get the connections from the machine for this vertex.

        :param ~pacman.model.placement.Placement placements:
            Where the connection data is on the machine
        :param ProjectionApplicationEdge app_edge:
            The edge for which the data is being read
        :param SynapseInformation synapse_info:
            The specific projection within the edge
        """
        return self._synaptic_matrices.get_connections_from_machine(
            placement, app_edge, synapse_info)

    def clear_connection_cache(self):
        """ Flush the cache of connection information; needed for a second run
        """
        self._synaptic_matrices.clear_connection_cache()

    @property
    @overrides(AbstractSynapseExpandable.max_gen_data)
    def max_gen_data(self):
        return self._synaptic_matrices.max_gen_data<|MERGE_RESOLUTION|>--- conflicted
+++ resolved
@@ -123,26 +123,13 @@
             self._synapse_references.pop_table,
             self._synapse_references.connection_builder)
 
-<<<<<<< HEAD
-    @overrides(AbstractSupportsBitFieldGeneration.bit_field_base_address)
+
+    @overrides(AbstractSupportsBitFieldRoutingCompression.
+           bit_field_base_address)
     def bit_field_base_address(self, placement):
-=======
-    @overrides(AbstractSupportsBitFieldRoutingCompression.
-               bit_field_base_address)
-    def bit_field_base_address(self, transceiver, placement):
->>>>>>> b0774f22
         return locate_memory_region_for_placement(
             placement=placement, region=self._synapse_regions.bitfield_filter)
 
-<<<<<<< HEAD
-    @overrides(AbstractSupportsBitFieldRoutingCompression.
-               key_to_atom_map_region_base_address)
-    def key_to_atom_map_region_base_address(self, transceiver, placement):
-        return locate_memory_region_for_placement(
-            placement=placement, region=self._synapse_regions.bitfield_key_map)
-
-=======
->>>>>>> b0774f22
     @overrides(AbstractSupportsBitFieldGeneration.bit_field_builder_region)
     def bit_field_builder_region(self, placement):
         return locate_memory_region_for_placement(
