# Copyright (c) 2017-2019 The University of Manchester
#
# This program is free software: you can redistribute it and/or modify
# it under the terms of the GNU General Public License as published by
# the Free Software Foundation, either version 3 of the License, or
# (at your option) any later version.
#
# This program is distributed in the hope that it will be useful,
# but WITHOUT ANY WARRANTY; without even the implied warranty of
# MERCHANTABILITY or FITNESS FOR A PARTICULAR PURPOSE.  See the
# GNU General Public License for more details.
#
# You should have received a copy of the GNU General Public License
# along with this program.  If not, see <http://www.gnu.org/licenses/>.

MODELS = IF_curr_exp \
         IF_cond_exp \
         IZK_curr_exp \
         IZK_cond_exp \
         IF_curr_exp_dual \
         IF_curr_exp_stdp_mad_pair_additive \
         IF_curr_exp_stdp_mad_pair_multiplicative \
         IF_cond_exp_stdp_mad_pair_additive \
         external_device_lif_control \
         IF_cond_exp_stoc \
         IF_curr_exp_stdp_mad_recurrent_pre_stochastic_multiplicative \
         IF_curr_exp_stdp_mad_recurrent_dual_fsm_multiplicative \
         IF_curr_exp_stdp_mad_vogels_2011_additive \
         IF_curr_delta \
         IF_curr_exp_ca2_adaptive \
         IF_curr_exp_ca2_adaptive_stdp_mad_pair_additive \
         IF_curr_exp_stdp_mad_nearest_pair_additive \
         IF_curr_exp_stdp_mad_nearest_pair_multiplicative \
         IF_curr_exp_stdp_mad_pfister_triplet_additive \
         IF_cond_exp_stdp_mad_nearest_pair_additive \
<<<<<<< HEAD
	 IF_curr_alpha \
	 IF_curr_alpha_stdp_mad_pair_additive \
         IF_cond_exp_structural \
         IF_curr_exp_stdp_mad_pair_additive_structural \
         IF_curr_exp_structural \
         IF_cond_exp_stdp_mad_pair_additive_structural \
         IF_curr_exp_stdp_izhikevich_neuromodulation \
         IF_curr_exp_sEMD \
         IZK_curr_exp_stdp_izhikevich_neuromodulation \
         IZK_cond_exp_stdp_izhikevich_neuromodulation \
=======
	     IF_curr_alpha \
	     IF_curr_alpha_stdp_mad_pair_additive \
         IF_cond_exp_structural_last_neuron_distance_weight \
         IF_curr_exp_stdp_mad_pair_additive_structural_last_neuron_distance_weight \
         IF_curr_exp_structural_last_neuron_distance_weight \
         IF_curr_exp_structural_random_distance_weight \
         IF_cond_exp_stdp_mad_pair_additive_structural_last_neuron_distance_weight \
         IF_cond_exp_stdp_mad_nearest_pair_additive_structural_last_neuron_distance_weight \
         IF_cond_exp_stdp_mad_pair_additive_structural_random_distance_weight \
         IF_curr_exp_stdp_mad_pair_additive_structural_random_distance_weight \
>>>>>>> cdb41971
         IF_curr_exp_sEMD \
         IZK_curr_exp_stdp_mad_pair_additive \
         IZK_cond_exp_stdp_mad_pair_additive

all:
	for d in $(MODELS); do $(MAKE) -C $$d || exit $$?; done

clean:
	for d in $(MODELS); do $(MAKE) -C $$d clean || exit $$?; done<|MERGE_RESOLUTION|>--- conflicted
+++ resolved
@@ -33,18 +33,6 @@
          IF_curr_exp_stdp_mad_nearest_pair_multiplicative \
          IF_curr_exp_stdp_mad_pfister_triplet_additive \
          IF_cond_exp_stdp_mad_nearest_pair_additive \
-<<<<<<< HEAD
-	 IF_curr_alpha \
-	 IF_curr_alpha_stdp_mad_pair_additive \
-         IF_cond_exp_structural \
-         IF_curr_exp_stdp_mad_pair_additive_structural \
-         IF_curr_exp_structural \
-         IF_cond_exp_stdp_mad_pair_additive_structural \
-         IF_curr_exp_stdp_izhikevich_neuromodulation \
-         IF_curr_exp_sEMD \
-         IZK_curr_exp_stdp_izhikevich_neuromodulation \
-         IZK_cond_exp_stdp_izhikevich_neuromodulation \
-=======
 	     IF_curr_alpha \
 	     IF_curr_alpha_stdp_mad_pair_additive \
          IF_cond_exp_structural_last_neuron_distance_weight \
@@ -55,10 +43,12 @@
          IF_cond_exp_stdp_mad_nearest_pair_additive_structural_last_neuron_distance_weight \
          IF_cond_exp_stdp_mad_pair_additive_structural_random_distance_weight \
          IF_curr_exp_stdp_mad_pair_additive_structural_random_distance_weight \
->>>>>>> cdb41971
          IF_curr_exp_sEMD \
          IZK_curr_exp_stdp_mad_pair_additive \
-         IZK_cond_exp_stdp_mad_pair_additive
+         IZK_cond_exp_stdp_mad_pair_additive \
+         IF_curr_exp_stdp_izhikevich_neuromodulation \
+         IZK_curr_exp_stdp_izhikevich_neuromodulation \
+         IZK_cond_exp_stdp_izhikevich_neuromodulation
 
 all:
 	for d in $(MODELS); do $(MAKE) -C $$d || exit $$?; done
