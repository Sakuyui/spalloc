# Copyright (c) 2017-2019 The University of Manchester
#
# This program is free software: you can redistribute it and/or modify
# it under the terms of the GNU General Public License as published by
# the Free Software Foundation, either version 3 of the License, or
# (at your option) any later version.
#
# This program is distributed in the hope that it will be useful,
# but WITHOUT ANY WARRANTY; without even the implied warranty of
# MERCHANTABILITY or FITNESS FOR A PARTICULAR PURPOSE.  See the
# GNU General Public License for more details.
#
# You should have received a copy of the GNU General Public License
# along with this program.  If not, see <http://www.gnu.org/licenses/>.

import os
import struct
import tempfile
import unittest
import math
import spinn_utilities.conf_loader as conf_loader
from spinn_utilities.overrides import overrides
from spinn_machine import SDRAM
from pacman.model.placements import Placement
from pacman.model.resources import ResourceContainer
from pacman.model.graphs.common import GraphMapper, Slice
from pacman.model.graphs.machine import MachineGraph, SimpleMachineVertex
from pacman.model.routing_info import (
    RoutingInfo, PartitionRoutingInfo, BaseKeyAndMask)
from pacman.model.graphs.application import ApplicationVertex
from spinn_storage_handlers import FileDataWriter, FileDataReader
from data_specification import (
    DataSpecificationGenerator, DataSpecificationExecutor)
from spynnaker.pyNN.models.neuron import SynapticManager
import spynnaker.pyNN.models.neural_projections.connectors.\
    abstract_generate_connector_on_machine as \
    abstract_generate_connector_on_machine
from spynnaker.pyNN.abstract_spinnaker_common import AbstractSpiNNakerCommon
import spynnaker.pyNN.abstract_spinnaker_common as abstract_spinnaker_common
from spynnaker.pyNN.models.neural_projections import (
    ProjectionApplicationEdge, ProjectionMachineEdge, SynapseInformation,
    DelayedApplicationEdge, DelayedMachineEdge)
from spynnaker.pyNN.models.neural_projections.connectors import (
    OneToOneConnector, AllToAllConnector, FromListConnector)
from spynnaker.pyNN.models.neuron.synapse_dynamics import (
    SynapseDynamicsStatic, SynapseDynamicsStructuralSTDP,
    SynapseDynamicsSTDP, SynapseDynamicsStructuralStatic)
from spynnaker.pyNN.models.neuron.plasticity.stdp.timing_dependence import (
    TimingDependenceSpikePair)
from spynnaker.pyNN.models.neuron.plasticity.stdp.weight_dependence import (
    WeightDependenceAdditive, WeightDependenceMultiplicative)
from spynnaker.pyNN.models.neuron.structural_plasticity.synaptogenesis\
    .partner_selection import LastNeuronSelection, RandomSelection
from spynnaker.pyNN.models.neuron.structural_plasticity.synaptogenesis\
    .formation import DistanceDependentFormation
from spynnaker.pyNN.models.neuron.structural_plasticity.synaptogenesis\
    .elimination import RandomByWeightElimination
from spynnaker.pyNN.exceptions import SynapticConfigurationException
from unittests.mocks import MockSimulator


class MockSynapseIO(object):

    def get_block_n_bytes(self, max_row_length, n_rows):
        return 4


class MockMasterPopulationTable(object):

    def __init__(self, key_to_entry_map):
        self._key_to_entry_map = key_to_entry_map

    def extract_synaptic_matrix_data_location(
            self, key, master_pop_table_address, transceiver, x, y):
        return self._key_to_entry_map[key]


class MockTransceiverRawData(object):

    def __init__(self, data_to_read):
        self._data_to_read = data_to_read

    def read_memory(self, x, y, base_address, length):
        return self._data_to_read[base_address:base_address + length]


class SimpleApplicationVertex(ApplicationVertex):

    def __init__(self, n_atoms, label=None):
        super(SimpleApplicationVertex, self).__init__(label=label)
        self._n_atoms = n_atoms

    @property
    @overrides(ApplicationVertex.n_atoms)
    def n_atoms(self):
        return self._n_atoms

    @property
    def size(self):
        return self._n_atoms

    @overrides(ApplicationVertex.create_machine_vertex)
    def create_machine_vertex(
            self, vertex_slice, resources_required, label=None,
            constraints=None):
        return SimpleMachineVertex(resources_required, label, constraints)

    @overrides(ApplicationVertex.get_resources_used_by_atoms)
    def get_resources_used_by_atoms(self, vertex_slice):
        return ResourceContainer()

    def add_delays(self, *args, **kwargs):
        pass


class TestSynapticManager(unittest.TestCase):

    def test_retrieve_synaptic_block(self):
        default_config_paths = os.path.join(
            os.path.dirname(abstract_spinnaker_common.__file__),
            AbstractSpiNNakerCommon.CONFIG_FILE_NAME)

        config = conf_loader.load_config(
            AbstractSpiNNakerCommon.CONFIG_FILE_NAME, default_config_paths)

        key = 0

        synaptic_manager = SynapticManager(
            n_synapse_types=2, ring_buffer_sigma=5.0, spikes_per_second=100.0,
            config=config,
            population_table_type=MockMasterPopulationTable(
                {key: [(1, 0, False)]}),
            synapse_io=MockSynapseIO())

        transceiver = MockTransceiverRawData(bytearray(16))
        placement = Placement(None, 0, 0, 1)

        first_block, row_len_1 = synaptic_manager._retrieve_synaptic_block(
            txrx=transceiver, placement=placement,
            master_pop_table_address=0, indirect_synapses_address=0,
            direct_synapses_address=0, key=key, n_rows=1, index=0,
            using_monitors=False)
        same_block, row_len_1_2 = synaptic_manager._retrieve_synaptic_block(
            txrx=transceiver, placement=placement,
            master_pop_table_address=0, indirect_synapses_address=0,
            direct_synapses_address=0, key=key, n_rows=1, index=0,
            using_monitors=False)
        synaptic_manager.clear_connection_cache()
        different_block, row_len_2 = synaptic_manager._retrieve_synaptic_block(
            txrx=transceiver, placement=placement,
            master_pop_table_address=0, indirect_synapses_address=0,
            direct_synapses_address=0, key=key, n_rows=1, index=0,
            using_monitors=False)

        # Check that the row lengths are all the same
        assert row_len_1 == row_len_1_2
        assert row_len_1 == row_len_2

        # Check that the block retrieved twice without reset is cached
        assert id(first_block) == id(same_block)

        # Check that the block after reset is not a copy
        assert id(first_block) != id(different_block)

    def test_retrieve_direct_block(self):
        default_config_paths = os.path.join(
            os.path.dirname(abstract_spinnaker_common.__file__),
            AbstractSpiNNakerCommon.CONFIG_FILE_NAME)

        config = conf_loader.load_config(
            AbstractSpiNNakerCommon.CONFIG_FILE_NAME, default_config_paths)

        key = 0
        n_rows = 2

        direct_matrix = bytearray(struct.pack("<IIII", 1, 2, 3, 4))
        direct_matrix_1_expanded = bytearray(
            struct.pack("<IIIIIIII", 0, 1, 0, 1, 0, 1, 0, 2))
        direct_matrix_2_expanded = bytearray(
            struct.pack("<IIIIIIII", 0, 1, 0, 3, 0, 1, 0, 4))

        synaptic_manager = SynapticManager(
            n_synapse_types=2, ring_buffer_sigma=5.0, spikes_per_second=100.0,
            config=config,
            population_table_type=MockMasterPopulationTable(
                {key: [(1, 0, True), (1, n_rows * 4, True)]}),
            synapse_io=MockSynapseIO())

        transceiver = MockTransceiverRawData(direct_matrix)
        placement = Placement(None, 0, 0, 1)

        data_1, row_len_1 = synaptic_manager._retrieve_synaptic_block(
            txrx=transceiver, placement=placement,
            master_pop_table_address=0, indirect_synapses_address=0,
            direct_synapses_address=0, key=key, n_rows=n_rows, index=0,
            using_monitors=False)
        data_2, row_len_2 = synaptic_manager._retrieve_synaptic_block(
            txrx=transceiver, placement=placement,
            master_pop_table_address=0, indirect_synapses_address=0,
            direct_synapses_address=0, key=key, n_rows=n_rows, index=1,
            using_monitors=False)

        # Row lengths should be 1
        assert row_len_1 == 1
        assert row_len_2 == 1

        # Check the data retrieved
        assert data_1 == direct_matrix_1_expanded
        assert data_2 == direct_matrix_2_expanded

    def test_write_synaptic_matrix_and_master_population_table(self):
        MockSimulator.setup()
        # Add an sdram so max SDRAM is high enough
        SDRAM(10000)

        default_config_paths = os.path.join(
            os.path.dirname(abstract_spinnaker_common.__file__),
            AbstractSpiNNakerCommon.CONFIG_FILE_NAME)

        config = conf_loader.load_config(
            AbstractSpiNNakerCommon.CONFIG_FILE_NAME, default_config_paths)
        config.set("Simulation", "one_to_one_connection_dtcm_max_bytes", 40)

        machine_time_step = 1000.0

        pre_app_vertex = SimpleApplicationVertex(10, label="pre")
        pre_vertex = SimpleMachineVertex(resources=None, label="pre_m")
        pre_vertex_slice = Slice(0, 9)
        post_app_vertex = SimpleApplicationVertex(10, label="post")
        post_vertex = SimpleMachineVertex(resources=None, label="post_m")
        post_vertex_slice = Slice(0, 9)
        post_slice_index = 0
<<<<<<< HEAD
        delay_app_vertex = SimpleApplicationVertex(10, label="delay")
        delay_vertex = SimpleMachineVertex(resources=None)
=======

>>>>>>> d3f7f3d3
        one_to_one_connector_1 = OneToOneConnector(None)
        direct_synapse_information_1 = SynapseInformation(
            one_to_one_connector_1, pre_app_vertex, post_app_vertex, False,
            False, None, SynapseDynamicsStatic(), 0, 1.5, 1.0)
        one_to_one_connector_1.set_projection_information(
            machine_time_step, direct_synapse_information_1)
        one_to_one_connector_2 = OneToOneConnector(None)
        direct_synapse_information_2 = SynapseInformation(
            one_to_one_connector_2, pre_app_vertex, post_app_vertex, False,
            False, None, SynapseDynamicsStatic(), 1, 2.5, 2.0)
        one_to_one_connector_2.set_projection_information(
<<<<<<< HEAD
            pre_app_vertex, post_app_vertex, None, machine_time_step)
        all_to_all_connector = AllToAllConnector()
        all_to_all_connector.set_projection_information(
            pre_app_vertex, post_app_vertex, None, machine_time_step)
        from_list_list = [(i, i, i, (i * 5) + 1) for i in range(10)]
        from_list_connector = FromListConnector(conn_list=from_list_list)
        n_delay_stages = int(math.ceil(
            max([values[3] for values in from_list_list]) / 16.0))
        direct_synapse_information_1 = SynapseInformation(
            one_to_one_connector_1, SynapseDynamicsStatic(), 0, 1.5, 1.0)
        direct_synapse_information_2 = SynapseInformation(
            one_to_one_connector_2, SynapseDynamicsStatic(), 1, 2.5, 2.0)
        all_to_all_synapse_information = SynapseInformation(
            all_to_all_connector, SynapseDynamicsStatic(), 0, 4.5, 4.0)
        from_list_synapse_information = SynapseInformation(
            from_list_connector, SynapseDynamicsStatic(), 0)
=======
            machine_time_step, direct_synapse_information_2)
        all_to_all_connector = AllToAllConnector(None)
        all_to_all_synapse_information = SynapseInformation(
            all_to_all_connector, pre_app_vertex, post_app_vertex, False,
            False, None, SynapseDynamicsStatic(), 0, 4.5, 4.0)
        all_to_all_connector.set_projection_information(
            machine_time_step, all_to_all_synapse_information)

>>>>>>> d3f7f3d3
        app_edge = ProjectionApplicationEdge(
            pre_app_vertex, post_app_vertex, direct_synapse_information_1)
        app_edge.add_synapse_information(direct_synapse_information_2)
        app_edge.add_synapse_information(all_to_all_synapse_information)
        app_edge.add_synapse_information(from_list_synapse_information)
        delay_app_vertex.n_delay_stages = n_delay_stages
        delay_edge = DelayedApplicationEdge(
            delay_app_vertex, post_app_vertex, direct_synapse_information_1)
        delay_edge.add_synapse_information(direct_synapse_information_2)
        delay_edge.add_synapse_information(all_to_all_synapse_information)
        delay_edge.add_synapse_information(from_list_synapse_information)
        app_edge.delay_edge = delay_edge
        machine_edge = ProjectionMachineEdge(
            app_edge.synapse_information, pre_vertex, post_vertex)
        delay_machine_edge = DelayedMachineEdge(
            delay_edge.synapse_information, delay_vertex, post_vertex)
        partition_name = "TestPartition"

        graph = MachineGraph("Test")
        graph.add_vertex(pre_vertex)
        graph.add_vertex(post_vertex)
        graph.add_vertex(delay_vertex)
        graph.add_edge(machine_edge, partition_name)
        graph.add_edge(delay_machine_edge, partition_name)

        graph_mapper = GraphMapper()
        graph_mapper.add_vertex_mapping(
            pre_vertex, pre_vertex_slice, pre_app_vertex)
        graph_mapper.add_vertex_mapping(
            post_vertex, post_vertex_slice, post_app_vertex)
        graph_mapper.add_vertex_mapping(
            delay_vertex, pre_vertex_slice, delay_app_vertex)
        graph_mapper.add_edge_mapping(machine_edge, app_edge)
        graph_mapper.add_edge_mapping(delay_machine_edge, delay_edge)

        weight_scales = [4096.0, 4096.0]

        routing_info = RoutingInfo()
        key = 0
        routing_info.add_partition_info(PartitionRoutingInfo(
            [BaseKeyAndMask(key, 0xFFFFFFF0)],
            graph.get_outgoing_edge_partition_starting_at_vertex(
                pre_vertex, partition_name)))
        delay_key = 0xF0
        delay_key_and_mask = BaseKeyAndMask(delay_key, 0xFFFFFFF0)
        delay_routing_info = PartitionRoutingInfo(
            [delay_key_and_mask],
            graph.get_outgoing_edge_partition_starting_at_vertex(
                delay_vertex, partition_name))
        routing_info.add_partition_info(delay_routing_info)

        temp_spec = tempfile.mktemp()
        spec_writer = FileDataWriter(temp_spec)
        spec = DataSpecificationGenerator(spec_writer, None)
        master_pop_sz = 1000
        master_pop_region = 0
        all_syn_block_sz = 2000
        synapse_region = 1
        direct_region = 2
        spec.reserve_memory_region(master_pop_region, master_pop_sz)
        spec.reserve_memory_region(synapse_region, all_syn_block_sz)

        synaptic_manager = SynapticManager(
            n_synapse_types=2, ring_buffer_sigma=5.0,
            spikes_per_second=100.0, config=config)
        # UGLY but the mock transceiver NEED generate_on_machine be False
        abstract_generate_connector_on_machine.IS_PYNN_8 = False
        synaptic_manager._delay_key_index[
            pre_app_vertex, pre_vertex_slice.lo_atom,
            pre_vertex_slice.hi_atom] = delay_routing_info
        synaptic_manager._write_synaptic_matrix_and_master_population_table(
            spec, [post_vertex_slice], post_slice_index, post_vertex,
            post_vertex_slice, all_syn_block_sz, weight_scales,
            master_pop_region, synapse_region, direct_region, routing_info,
            graph_mapper, graph, machine_time_step)
        spec.end_specification()
        spec_writer.close()

        spec_reader = FileDataReader(temp_spec)
        executor = DataSpecificationExecutor(
            spec_reader, master_pop_sz + all_syn_block_sz)
        executor.execute()

        master_pop_table = executor.get_region(0)
        synaptic_matrix = executor.get_region(1)
        direct_matrix = executor.get_region(2)

        all_data = bytearray()
        all_data.extend(master_pop_table.region_data[
            :master_pop_table.max_write_pointer])
        all_data.extend(synaptic_matrix.region_data[
            :synaptic_matrix.max_write_pointer])
        all_data.extend(direct_matrix.region_data[
            :direct_matrix.max_write_pointer])
        master_pop_table_address = 0
        synaptic_matrix_address = master_pop_table.max_write_pointer
        direct_synapses_address = (
            synaptic_matrix_address + synaptic_matrix.max_write_pointer)
        direct_synapses_address += 4
        indirect_synapses_address = synaptic_matrix_address
        placement = Placement(None, 0, 0, 1)
        transceiver = MockTransceiverRawData(all_data)

        # Get the master population table details
        items = synaptic_manager._poptable_type\
            .extract_synaptic_matrix_data_location(
                key, master_pop_table_address, transceiver,
                placement.x, placement.y)
        delay_items = synaptic_manager._poptable_type\
            .extract_synaptic_matrix_data_location(
                delay_key, master_pop_table_address, transceiver,
                placement.x, placement.y)

        # The first entry should be direct, but the rest should be indirect;
        # the second is potentially direct, but has been restricted by the
        # restriction on the size of the direct matrix.  All items
        # should be "valid" in that they have row length
        assert len(items) == 4
        assert items[0][2]
        assert not items[1][2]
        assert not items[2][2]
        assert not items[3][2]
        assert items[0][0] > 0
        assert items[1][0] > 0
        assert items[2][0] > 0
        assert items[3][0] > 0
        assert items[0][1] == 0
        assert items[1][1] == 0
        assert items[2][1] > 0
        assert items[3][1] > 0

        # There are 4 delay items even though there is only one delayed entry
        # because invalid entries are added to keep the indices the same
        # between delayed and not delayed items.  The first 3 items should all
        # be invalid in that they have a row length of 0.  The last item should
        # not be single
        assert len(delay_items) == 4
        assert delay_items[0][0] == 0
        assert delay_items[1][0] == 0
        assert delay_items[2][0] == 0
        assert delay_items[3][0] > 0
        assert not delay_items[3][2]

        data_1, row_len_1 = synaptic_manager._retrieve_synaptic_block(
            txrx=transceiver, placement=placement,
            master_pop_table_address=master_pop_table_address,
            indirect_synapses_address=indirect_synapses_address,
            direct_synapses_address=direct_synapses_address, key=key,
            n_rows=pre_vertex_slice.n_atoms, index=0,
            using_monitors=False)
        connections_1 = synaptic_manager._read_synapses(
            direct_synapse_information_1, pre_vertex_slice, post_vertex_slice,
            row_len_1, 0, 2, weight_scales, data_1, None,
            app_edge.n_delay_stages, machine_time_step)

        # The first matrix is a 1-1 matrix, so row length is 1
        assert row_len_1 == 1

        # Check that all the connections have the right weight and delay
        assert len(connections_1) == post_vertex_slice.n_atoms
        assert all([conn["weight"] == 1.5 for conn in connections_1])
        assert all([conn["delay"] == 1.0 for conn in connections_1])

        data_2, row_len_2 = synaptic_manager._retrieve_synaptic_block(
            txrx=transceiver, placement=placement,
            master_pop_table_address=master_pop_table_address,
            indirect_synapses_address=indirect_synapses_address,
            direct_synapses_address=direct_synapses_address, key=key,
            n_rows=pre_vertex_slice.n_atoms, index=1,
            using_monitors=False)
        connections_2 = synaptic_manager._read_synapses(
            direct_synapse_information_2, pre_vertex_slice, post_vertex_slice,
            row_len_2, 0, 2, weight_scales, data_2, None,
            app_edge.n_delay_stages, machine_time_step)

        # The second matrix is a 1-1 matrix, so row length is 1
        assert row_len_2 == 1

        # Check that all the connections have the right weight and delay
        assert len(connections_2) == post_vertex_slice.n_atoms
        assert all([conn["weight"] == 2.5 for conn in connections_2])
        assert all([conn["delay"] == 2.0 for conn in connections_2])

        data_3, row_len_3 = synaptic_manager._retrieve_synaptic_block(
            txrx=transceiver, placement=placement,
            master_pop_table_address=master_pop_table_address,
            indirect_synapses_address=indirect_synapses_address,
            direct_synapses_address=direct_synapses_address, key=key,
            n_rows=pre_vertex_slice.n_atoms, index=2,
            using_monitors=False)
        connections_3 = synaptic_manager._read_synapses(
            all_to_all_synapse_information, pre_vertex_slice,
            post_vertex_slice, row_len_3, 0, 2, weight_scales, data_3, None,
            app_edge.n_delay_stages, machine_time_step)

        # The third matrix is an all-to-all matrix, so length is n_atoms
        assert row_len_3 == post_vertex_slice.n_atoms

        # Check that all the connections have the right weight and delay
        assert len(connections_3) == \
            post_vertex_slice.n_atoms * pre_vertex_slice.n_atoms
        assert all([conn["weight"] == 4.5 for conn in connections_3])
        assert all([conn["delay"] == 4.0 for conn in connections_3])

<<<<<<< HEAD
        data_4, row_len_4 = synaptic_manager._retrieve_synaptic_block(
            transceiver=transceiver, placement=placement,
            master_pop_table_address=master_pop_table_address,
            indirect_synapses_address=indirect_synapses_address,
            direct_synapses_address=direct_synapses_address, key=key,
            n_rows=pre_vertex_slice.n_atoms, index=3,
            using_extra_monitor_cores=False)
        d_data_4, d_row_len_4 = synaptic_manager._retrieve_synaptic_block(
            transceiver=transceiver, placement=placement,
            master_pop_table_address=master_pop_table_address,
            indirect_synapses_address=indirect_synapses_address,
            direct_synapses_address=direct_synapses_address, key=delay_key,
            n_rows=pre_vertex_slice.n_atoms * n_delay_stages, index=3,
            using_extra_monitor_cores=False)
        connections_4 = synaptic_manager._synapse_io.read_synapses(
            from_list_synapse_information, pre_vertex_slice,
            post_vertex_slice, row_len_4, d_row_len_4, 2, weight_scales,
            data_4, d_data_4, app_edge.n_delay_stages, machine_time_step)

        # Check that all the connections have the right weight and delay
        assert len(connections_4) == len(from_list_list)
        list_weights = [values[2] for values in from_list_list]
        list_delays = [values[3] for values in from_list_list]
        assert all(list_weights == connections_4["weight"])
        assert all(list_delays == connections_4["delay"])
=======
    def test_set_synapse_dynamics(self):
        MockSimulator.setup()
        default_config_paths = os.path.join(
            os.path.dirname(abstract_spinnaker_common.__file__),
            AbstractSpiNNakerCommon.CONFIG_FILE_NAME)
        config = conf_loader.load_config(
            AbstractSpiNNakerCommon.CONFIG_FILE_NAME, default_config_paths)
        synaptic_manager = SynapticManager(
            n_synapse_types=2, ring_buffer_sigma=5.0,
            spikes_per_second=100.0, config=config)

        static = SynapseDynamicsStatic()
        stdp = SynapseDynamicsSTDP(
            timing_dependence=TimingDependenceSpikePair(),
            weight_dependence=WeightDependenceAdditive())
        alt_stdp = SynapseDynamicsSTDP(
            timing_dependence=TimingDependenceSpikePair(),
            weight_dependence=WeightDependenceMultiplicative())
        static_struct = SynapseDynamicsStructuralStatic(
            partner_selection=LastNeuronSelection(),
            formation=DistanceDependentFormation(),
            elimination=RandomByWeightElimination(0.5))
        alt_static_struct = SynapseDynamicsStructuralStatic(
            partner_selection=RandomSelection(),
            formation=DistanceDependentFormation(),
            elimination=RandomByWeightElimination(0.5))
        stdp_struct = SynapseDynamicsStructuralSTDP(
            partner_selection=LastNeuronSelection(),
            formation=DistanceDependentFormation(),
            elimination=RandomByWeightElimination(0.5),
            timing_dependence=TimingDependenceSpikePair(),
            weight_dependence=WeightDependenceAdditive())
        alt_stdp_struct = SynapseDynamicsStructuralSTDP(
            partner_selection=RandomSelection(),
            formation=DistanceDependentFormation(),
            elimination=RandomByWeightElimination(0.5),
            timing_dependence=TimingDependenceSpikePair(),
            weight_dependence=WeightDependenceAdditive())
        alt_stdp_struct_2 = SynapseDynamicsStructuralSTDP(
            partner_selection=LastNeuronSelection(),
            formation=DistanceDependentFormation(),
            elimination=RandomByWeightElimination(0.5),
            timing_dependence=TimingDependenceSpikePair(),
            weight_dependence=WeightDependenceMultiplicative())

        # This should be fine as it is the first call
        synaptic_manager.synapse_dynamics = static

        # This should be fine as STDP overrides static
        synaptic_manager.synapse_dynamics = stdp

        # This should fail because STDP dependences are difference
        with self.assertRaises(SynapticConfigurationException):
            synaptic_manager.synapse_dynamics = alt_stdp

        # This should work because STDP dependences are the same
        synaptic_manager.synapse_dynamics = stdp

        # This should work because static always works, but the type should
        # still be STDP
        synaptic_manager.synapse_dynamics = static
        self.assertIsInstance(
            synaptic_manager.synapse_dynamics, SynapseDynamicsSTDP)

        # This should work but should merge with the STDP rule
        synaptic_manager.synapse_dynamics = static_struct
        self.assertIsInstance(
            synaptic_manager.synapse_dynamics, SynapseDynamicsStructuralSTDP)

        # These should work as static / the STDP is the same but neither should
        # change anything
        synaptic_manager.synapse_dynamics = static
        self.assertIsInstance(
            synaptic_manager.synapse_dynamics, SynapseDynamicsStructuralSTDP)
        synaptic_manager.synapse_dynamics = stdp
        self.assertIsInstance(
            synaptic_manager.synapse_dynamics, SynapseDynamicsStructuralSTDP)
        synaptic_manager.synapse_dynamics = static_struct
        self.assertIsInstance(
            synaptic_manager.synapse_dynamics, SynapseDynamicsStructuralSTDP)

        # These should fail as things are different
        with self.assertRaises(SynapticConfigurationException):
            synaptic_manager.synapse_dynamics = alt_static_struct
        with self.assertRaises(SynapticConfigurationException):
            synaptic_manager.synapse_dynamics = alt_stdp

        # This should pass as same structural STDP
        synaptic_manager.synapse_dynamics = stdp_struct
        self.assertIsInstance(
            synaptic_manager.synapse_dynamics, SynapseDynamicsStructuralSTDP)

        # These should fail as both different
        with self.assertRaises(SynapticConfigurationException):
            synaptic_manager.synapse_dynamics = alt_stdp_struct
        with self.assertRaises(SynapticConfigurationException):
            synaptic_manager.synapse_dynamics = alt_stdp_struct_2

        # Try starting again to get a couple more combinations
        synaptic_manager = SynapticManager(
            n_synapse_types=2, ring_buffer_sigma=5.0,
            spikes_per_second=100.0, config=config)

        # STDP followed by structural STDP should result in Structural STDP
        synaptic_manager.synapse_dynamics = stdp
        synaptic_manager.synapse_dynamics = stdp_struct
        self.assertIsInstance(
            synaptic_manager.synapse_dynamics, SynapseDynamicsStructuralSTDP)

        # ... and should fail here because of differences
        with self.assertRaises(SynapticConfigurationException):
            synaptic_manager.synapse_dynamics = alt_stdp
        with self.assertRaises(SynapticConfigurationException):
            synaptic_manager.synapse_dynamics = alt_static_struct
        with self.assertRaises(SynapticConfigurationException):
            synaptic_manager.synapse_dynamics = alt_stdp_struct
        with self.assertRaises(SynapticConfigurationException):
            synaptic_manager.synapse_dynamics = alt_stdp_struct_2

        # One more time!
        synaptic_manager = SynapticManager(
            n_synapse_types=2, ring_buffer_sigma=5.0,
            spikes_per_second=100.0, config=config)

        # Static followed by static structural should result in static
        # structural
        synaptic_manager.synapse_dynamics = static
        synaptic_manager.synapse_dynamics = static_struct
        self.assertIsInstance(
            synaptic_manager.synapse_dynamics, SynapseDynamicsStructuralStatic)

        # ... and should fail here because of differences
        with self.assertRaises(SynapticConfigurationException):
            synaptic_manager.synapse_dynamics = alt_static_struct
        with self.assertRaises(SynapticConfigurationException):
            synaptic_manager.synapse_dynamics = alt_stdp_struct

        # This should be fine
        synaptic_manager.synapse_dynamics = static

        # This should be OK, but should merge with STDP (opposite of above)
        synaptic_manager.synapse_dynamics = stdp
        self.assertIsInstance(
            synaptic_manager.synapse_dynamics, SynapseDynamicsStructuralSTDP)

        # ... and now these should fail
        with self.assertRaises(SynapticConfigurationException):
            synaptic_manager.synapse_dynamics = alt_stdp
        with self.assertRaises(SynapticConfigurationException):
            synaptic_manager.synapse_dynamics = alt_static_struct
        with self.assertRaises(SynapticConfigurationException):
            synaptic_manager.synapse_dynamics = alt_stdp_struct
        with self.assertRaises(SynapticConfigurationException):
            synaptic_manager.synapse_dynamics = alt_stdp_struct_2

        # OK, just one more, honest
        synaptic_manager = SynapticManager(
            n_synapse_types=2, ring_buffer_sigma=5.0,
            spikes_per_second=100.0, config=config)
        synaptic_manager.synapse_dynamics = static_struct
        synaptic_manager.synapse_dynamics = stdp_struct
>>>>>>> d3f7f3d3


if __name__ == "__main__":
    unittest.main()<|MERGE_RESOLUTION|>--- conflicted
+++ resolved
@@ -136,21 +136,21 @@
         placement = Placement(None, 0, 0, 1)
 
         first_block, row_len_1 = synaptic_manager._retrieve_synaptic_block(
-            txrx=transceiver, placement=placement,
+            transceiver=transceiver, placement=placement,
             master_pop_table_address=0, indirect_synapses_address=0,
             direct_synapses_address=0, key=key, n_rows=1, index=0,
-            using_monitors=False)
+            using_extra_monitor_cores=False)
         same_block, row_len_1_2 = synaptic_manager._retrieve_synaptic_block(
-            txrx=transceiver, placement=placement,
+            transceiver=transceiver, placement=placement,
             master_pop_table_address=0, indirect_synapses_address=0,
             direct_synapses_address=0, key=key, n_rows=1, index=0,
-            using_monitors=False)
+            using_extra_monitor_cores=False)
         synaptic_manager.clear_connection_cache()
         different_block, row_len_2 = synaptic_manager._retrieve_synaptic_block(
-            txrx=transceiver, placement=placement,
+            transceiver=transceiver, placement=placement,
             master_pop_table_address=0, indirect_synapses_address=0,
             direct_synapses_address=0, key=key, n_rows=1, index=0,
-            using_monitors=False)
+            using_extra_monitor_cores=False)
 
         # Check that the row lengths are all the same
         assert row_len_1 == row_len_1_2
@@ -190,15 +190,15 @@
         placement = Placement(None, 0, 0, 1)
 
         data_1, row_len_1 = synaptic_manager._retrieve_synaptic_block(
-            txrx=transceiver, placement=placement,
+            transceiver=transceiver, placement=placement,
             master_pop_table_address=0, indirect_synapses_address=0,
             direct_synapses_address=0, key=key, n_rows=n_rows, index=0,
-            using_monitors=False)
+            using_extra_monitor_cores=False)
         data_2, row_len_2 = synaptic_manager._retrieve_synaptic_block(
-            txrx=transceiver, placement=placement,
+            transceiver=transceiver, placement=placement,
             master_pop_table_address=0, indirect_synapses_address=0,
             direct_synapses_address=0, key=key, n_rows=n_rows, index=1,
-            using_monitors=False)
+            using_extra_monitor_cores=False)
 
         # Row lengths should be 1
         assert row_len_1 == 1
@@ -230,12 +230,8 @@
         post_vertex = SimpleMachineVertex(resources=None, label="post_m")
         post_vertex_slice = Slice(0, 9)
         post_slice_index = 0
-<<<<<<< HEAD
         delay_app_vertex = SimpleApplicationVertex(10, label="delay")
         delay_vertex = SimpleMachineVertex(resources=None)
-=======
-
->>>>>>> d3f7f3d3
         one_to_one_connector_1 = OneToOneConnector(None)
         direct_synapse_information_1 = SynapseInformation(
             one_to_one_connector_1, pre_app_vertex, post_app_vertex, False,
@@ -247,33 +243,22 @@
             one_to_one_connector_2, pre_app_vertex, post_app_vertex, False,
             False, None, SynapseDynamicsStatic(), 1, 2.5, 2.0)
         one_to_one_connector_2.set_projection_information(
-<<<<<<< HEAD
-            pre_app_vertex, post_app_vertex, None, machine_time_step)
+            machine_time_step, direct_synapse_information_2)
         all_to_all_connector = AllToAllConnector()
-        all_to_all_connector.set_projection_information(
-            pre_app_vertex, post_app_vertex, None, machine_time_step)
-        from_list_list = [(i, i, i, (i * 5) + 1) for i in range(10)]
-        from_list_connector = FromListConnector(conn_list=from_list_list)
-        n_delay_stages = int(math.ceil(
-            max([values[3] for values in from_list_list]) / 16.0))
-        direct_synapse_information_1 = SynapseInformation(
-            one_to_one_connector_1, SynapseDynamicsStatic(), 0, 1.5, 1.0)
-        direct_synapse_information_2 = SynapseInformation(
-            one_to_one_connector_2, SynapseDynamicsStatic(), 1, 2.5, 2.0)
-        all_to_all_synapse_information = SynapseInformation(
-            all_to_all_connector, SynapseDynamicsStatic(), 0, 4.5, 4.0)
-        from_list_synapse_information = SynapseInformation(
-            from_list_connector, SynapseDynamicsStatic(), 0)
-=======
-            machine_time_step, direct_synapse_information_2)
-        all_to_all_connector = AllToAllConnector(None)
         all_to_all_synapse_information = SynapseInformation(
             all_to_all_connector, pre_app_vertex, post_app_vertex, False,
             False, None, SynapseDynamicsStatic(), 0, 4.5, 4.0)
         all_to_all_connector.set_projection_information(
             machine_time_step, all_to_all_synapse_information)
-
->>>>>>> d3f7f3d3
+        from_list_list = [(i, i, i, (i * 5) + 1) for i in range(10)]
+        from_list_connector = FromListConnector(conn_list=from_list_list)
+        from_list_synapse_information = SynapseInformation(
+            from_list_connector, pre_app_vertex, post_app_vertex, False,
+            False, None, SynapseDynamicsStatic(), 0)
+        from_list_connector.set_projection_information(
+            machine_time_step, from_list_synapse_information)
+        n_delay_stages = int(math.ceil(
+            max([values[3] for values in from_list_list]) / 16.0))
         app_edge = ProjectionApplicationEdge(
             pre_app_vertex, post_app_vertex, direct_synapse_information_1)
         app_edge.add_synapse_information(direct_synapse_information_2)
@@ -341,7 +326,7 @@
             spikes_per_second=100.0, config=config)
         # UGLY but the mock transceiver NEED generate_on_machine be False
         abstract_generate_connector_on_machine.IS_PYNN_8 = False
-        synaptic_manager._delay_key_index[
+        synaptic_manager._SynapticManager__delay_key_index[
             pre_app_vertex, pre_vertex_slice.lo_atom,
             pre_vertex_slice.hi_atom] = delay_routing_info
         synaptic_manager._write_synaptic_matrix_and_master_population_table(
@@ -378,14 +363,10 @@
         transceiver = MockTransceiverRawData(all_data)
 
         # Get the master population table details
-        items = synaptic_manager._poptable_type\
-            .extract_synaptic_matrix_data_location(
-                key, master_pop_table_address, transceiver,
-                placement.x, placement.y)
-        delay_items = synaptic_manager._poptable_type\
-            .extract_synaptic_matrix_data_location(
-                delay_key, master_pop_table_address, transceiver,
-                placement.x, placement.y)
+        items = synaptic_manager._extract_synaptic_matrix_data_location(
+            key, master_pop_table_address, transceiver, placement)
+        delay_items = synaptic_manager._extract_synaptic_matrix_data_location(
+            delay_key, master_pop_table_address, transceiver, placement)
 
         # The first entry should be direct, but the rest should be indirect;
         # the second is potentially direct, but has been restricted by the
@@ -418,12 +399,12 @@
         assert not delay_items[3][2]
 
         data_1, row_len_1 = synaptic_manager._retrieve_synaptic_block(
-            txrx=transceiver, placement=placement,
+            transceiver=transceiver, placement=placement,
             master_pop_table_address=master_pop_table_address,
             indirect_synapses_address=indirect_synapses_address,
             direct_synapses_address=direct_synapses_address, key=key,
             n_rows=pre_vertex_slice.n_atoms, index=0,
-            using_monitors=False)
+            using_extra_monitor_cores=False)
         connections_1 = synaptic_manager._read_synapses(
             direct_synapse_information_1, pre_vertex_slice, post_vertex_slice,
             row_len_1, 0, 2, weight_scales, data_1, None,
@@ -438,12 +419,12 @@
         assert all([conn["delay"] == 1.0 for conn in connections_1])
 
         data_2, row_len_2 = synaptic_manager._retrieve_synaptic_block(
-            txrx=transceiver, placement=placement,
+            transceiver=transceiver, placement=placement,
             master_pop_table_address=master_pop_table_address,
             indirect_synapses_address=indirect_synapses_address,
             direct_synapses_address=direct_synapses_address, key=key,
             n_rows=pre_vertex_slice.n_atoms, index=1,
-            using_monitors=False)
+            using_extra_monitor_cores=False)
         connections_2 = synaptic_manager._read_synapses(
             direct_synapse_information_2, pre_vertex_slice, post_vertex_slice,
             row_len_2, 0, 2, weight_scales, data_2, None,
@@ -458,12 +439,12 @@
         assert all([conn["delay"] == 2.0 for conn in connections_2])
 
         data_3, row_len_3 = synaptic_manager._retrieve_synaptic_block(
-            txrx=transceiver, placement=placement,
+            transceiver=transceiver, placement=placement,
             master_pop_table_address=master_pop_table_address,
             indirect_synapses_address=indirect_synapses_address,
             direct_synapses_address=direct_synapses_address, key=key,
             n_rows=pre_vertex_slice.n_atoms, index=2,
-            using_monitors=False)
+            using_extra_monitor_cores=False)
         connections_3 = synaptic_manager._read_synapses(
             all_to_all_synapse_information, pre_vertex_slice,
             post_vertex_slice, row_len_3, 0, 2, weight_scales, data_3, None,
@@ -478,7 +459,6 @@
         assert all([conn["weight"] == 4.5 for conn in connections_3])
         assert all([conn["delay"] == 4.0 for conn in connections_3])
 
-<<<<<<< HEAD
         data_4, row_len_4 = synaptic_manager._retrieve_synaptic_block(
             transceiver=transceiver, placement=placement,
             master_pop_table_address=master_pop_table_address,
@@ -493,7 +473,7 @@
             direct_synapses_address=direct_synapses_address, key=delay_key,
             n_rows=pre_vertex_slice.n_atoms * n_delay_stages, index=3,
             using_extra_monitor_cores=False)
-        connections_4 = synaptic_manager._synapse_io.read_synapses(
+        connections_4 = synaptic_manager._read_synapses(
             from_list_synapse_information, pre_vertex_slice,
             post_vertex_slice, row_len_4, d_row_len_4, 2, weight_scales,
             data_4, d_data_4, app_edge.n_delay_stages, machine_time_step)
@@ -504,7 +484,7 @@
         list_delays = [values[3] for values in from_list_list]
         assert all(list_weights == connections_4["weight"])
         assert all(list_delays == connections_4["delay"])
-=======
+
     def test_set_synapse_dynamics(self):
         MockSimulator.setup()
         default_config_paths = os.path.join(
@@ -666,7 +646,6 @@
             spikes_per_second=100.0, config=config)
         synaptic_manager.synapse_dynamics = static_struct
         synaptic_manager.synapse_dynamics = stdp_struct
->>>>>>> d3f7f3d3
 
 
 if __name__ == "__main__":
