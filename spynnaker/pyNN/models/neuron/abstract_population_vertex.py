--- conflicted
+++ resolved
@@ -98,13 +98,8 @@
         AbstractSpikeRecordable, AbstractNeuronRecordable,
         AbstractEventRecordable,
         AbstractPopulationInitializable, AbstractPopulationSettable,
-<<<<<<< HEAD
         AbstractAcceptsIncomingSynapses,
-        AbstractCanReset):
-=======
-        AbstractChangableAfterRun, AbstractAcceptsIncomingSynapses,
         AbstractCanReset, SupportsStructure):
->>>>>>> 804cc0dd
     """ Underlying vertex model for Neural Populations.\
         Not actually abstract.
     """
@@ -466,29 +461,9 @@
         """
         self.__has_run = True
 
-<<<<<<< HEAD
-    def get_sdram_usage_for_neuron_params(self, n_atoms):
-        """ Calculate the SDRAM usage for just the neuron parameters region.
-=======
-    @property
-    @overrides(AbstractChangableAfterRun.requires_mapping)
-    def requires_mapping(self):
-        return self.__change_requires_mapping
-
-    @property
-    @overrides(AbstractChangableAfterRun.requires_data_generation)
-    def requires_data_generation(self):
-        return self.__change_requires_data_generation
-
-    @overrides(AbstractChangableAfterRun.mark_no_changes)
-    def mark_no_changes(self):
-        self.__change_requires_mapping = False
-        self.__change_requires_data_generation = False
-
     def get_neuron_params_position(self, n_atoms):
         """ Get the position of the neuron parameters themselves within the
             neuron parameters region
->>>>>>> 804cc0dd
 
         :param ~pacman.model.graphs.common.Slice vertex_slice:
             the slice of atoms.
@@ -894,14 +869,8 @@
                 vertex.set_reload_required(True)
 
         # If synapses change during the run,
-<<<<<<< HEAD
-        if (self.__synapse_dynamics is not None and
-                self.__synapse_dynamics.changes_during_run):
+        if self.__synapse_dynamics.changes_during_run:
             SpynnakerDataView.set_requires_data_generation()
-=======
-        if self.__synapse_dynamics.changes_during_run:
-            self.__change_requires_data_generation = True
->>>>>>> 804cc0dd
             for vertex in self.machine_vertices:
                 if isinstance(vertex, AbstractRewritesDataSpecification):
                     vertex.set_reload_required(True)
