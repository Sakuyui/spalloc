--- conflicted
+++ resolved
@@ -21,7 +21,8 @@
 from spinn_utilities.overrides import overrides
 from data_specification.enums.data_type import DataType
 from spinn_front_end_common.utilities.exceptions import ConfigurationException
-from spynnaker.pyNN.utilities import utility_calls
+from spynnaker.pyNN.utilities.utility_calls import (
+    get_probable_maximum_selected, get_probable_minimum_selected)
 from .abstract_connector import AbstractConnector
 from .abstract_generate_connector_on_machine import (
     AbstractGenerateConnectorOnMachine, ConnectorIDs)
@@ -68,24 +69,19 @@
             .. note::
                 Not supported by sPyNNaker.
         """
-<<<<<<< HEAD
-        super().__init__(safe, callback, verbose)
-=======
         if not 0.0 <= p_connect <= 1.0:
             raise ConfigurationException(
                 "The probability must be between 0 and 1 (inclusive)")
-        super(FixedProbabilityConnector, self).__init__(
-            safe, callback, verbose)
+        super().__init__(safe, callback, verbose)
         PyNNFixedProbabilityConnector.__init__(
             self, p_connect, allow_self_connections, rng, safe, callback)
->>>>>>> ad3a5111
         self._p_connect = p_connect
         self.__allow_self_connections = allow_self_connections
         self._rng = rng
 
     @overrides(AbstractConnector.get_delay_maximum)
     def get_delay_maximum(self, synapse_info):
-        n_connections = utility_calls.get_probable_maximum_selected(
+        n_connections = get_probable_maximum_selected(
             synapse_info.n_pre_neurons * synapse_info.n_post_neurons,
             synapse_info.n_pre_neurons * synapse_info.n_post_neurons,
             self._p_connect)
@@ -93,7 +89,7 @@
 
     @overrides(AbstractConnector.get_delay_minimum)
     def get_delay_minimum(self, synapse_info):
-        n_connections = utility_calls.get_probable_minimum_selected(
+        n_connections = get_probable_minimum_selected(
             synapse_info.n_pre_neurons * synapse_info.n_post_neurons,
             synapse_info.n_pre_neurons * synapse_info.n_post_neurons,
             self._p_connect)
@@ -104,7 +100,7 @@
             self, post_vertex_slice, synapse_info, min_delay=None,
             max_delay=None):
         # pylint: disable=too-many-arguments
-        n_connections = utility_calls.get_probable_maximum_selected(
+        n_connections = get_probable_maximum_selected(
             synapse_info.n_pre_neurons * synapse_info.n_post_neurons,
             post_vertex_slice.n_atoms, self._p_connect, chance=1.0/10000.0)
 
@@ -119,7 +115,7 @@
     @overrides(AbstractConnector.get_n_connections_to_post_vertex_maximum)
     def get_n_connections_to_post_vertex_maximum(self, synapse_info):
         # pylint: disable=too-many-arguments
-        n_connections = utility_calls.get_probable_maximum_selected(
+        n_connections = get_probable_maximum_selected(
             synapse_info.n_pre_neurons * synapse_info.n_post_neurons,
             synapse_info.n_pre_neurons, self._p_connect,
             chance=1.0/10000.0)
@@ -128,7 +124,7 @@
     @overrides(AbstractConnector.get_weight_maximum)
     def get_weight_maximum(self, synapse_info):
         # pylint: disable=too-many-arguments
-        n_connections = utility_calls.get_probable_maximum_selected(
+        n_connections = get_probable_maximum_selected(
             synapse_info.n_pre_neurons * synapse_info.n_post_neurons,
             synapse_info.n_pre_neurons * synapse_info.n_post_neurons,
             self._p_connect)
