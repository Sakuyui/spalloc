from pacman.model.routing_info.base_key_and_mask import BaseKeyAndMask
from six import iteritems
# Copyright (c) 2017-2019 The University of Manchester
#
# This program is free software: you can redistribute it and/or modify
# it under the terms of the GNU General Public License as published by
# the Free Software Foundation, either version 3 of the License, or
# (at your option) any later version.
#
# This program is distributed in the hope that it will be useful,
# but WITHOUT ANY WARRANTY; without even the implied warranty of
# MERCHANTABILITY or FITNESS FOR A PARTICULAR PURPOSE.  See the
# GNU General Public License for more details.
#
# You should have received a copy of the GNU General Public License
# along with this program.  If not, see <http://www.gnu.org/licenses/>.

from collections import defaultdict
import math
import struct
import numpy
import scipy.stats  # @UnresolvedImport
from scipy import special  # @UnresolvedImport
from spinn_utilities.helpful_functions import get_valid_components
from data_specification.enums import DataType
from spinn_front_end_common.utilities.helpful_functions import (
    locate_memory_region_for_placement)
from spinn_front_end_common.utilities.constants import BYTES_PER_WORD
from spinn_front_end_common.utilities.globals_variables import get_simulator
from spynnaker.pyNN.models.neuron.generator_data import GeneratorData
from spynnaker.pyNN.models.neural_projections.connectors import (
    AbstractGenerateConnectorOnMachine)
from spynnaker.pyNN.models.neural_projections import ProjectionApplicationEdge
from .synapse_dynamics import (
    AbstractSynapseDynamicsStructural,
    AbstractGenerateOnMachine, SynapseDynamicsStructuralSTDP)
from spynnaker.pyNN.models.neuron.synapse_io import SynapseIORowBased
from spynnaker.pyNN.models.spike_source.spike_source_poisson_vertex import (
    SpikeSourcePoissonVertex)
from spynnaker.pyNN.models.utility_models.delays import DelayExtensionVertex
from spynnaker.pyNN.utilities.constants import (
    POPULATION_BASED_REGIONS, POSSION_SIGMA_SUMMATION_LIMIT)
from spynnaker.pyNN.utilities.utility_calls import (
    get_maximum_probable_value, get_n_bits)
from spynnaker.pyNN.utilities.running_stats import RunningStats
from spynnaker.pyNN.models.neuron import master_pop_table_generators
from spynnaker.pyNN.models.neural_projections.connectors import (
    OneToOneConnector)
from spynnaker.pyNN.models.neuron.synapse_dynamics import SynapseDynamicsStatic
from .key_space_tracker import KeySpaceTracker
from pacman.model.graphs.common.slice import Slice

TIME_STAMP_BYTES = BYTES_PER_WORD

# TODO: Make sure these values are correct (particularly CPU cycles)
_SYNAPSES_BASE_DTCM_USAGE_IN_BYTES = 7 * BYTES_PER_WORD
_SYNAPSES_BASE_SDRAM_USAGE_IN_BYTES = 0
_SYNAPSES_BASE_N_CPU_CYCLES_PER_NEURON = 10
_SYNAPSES_BASE_N_CPU_CYCLES = 8

# 4 for n_edges
# 8 for post_vertex_slice.lo_atom, post_vertex_slice.n_atoms
# 4 for n_synapse_types
# 4 for n_synapse_type_bits
# 4 for n_synapse_index_bits
_SYNAPSES_BASE_GENERATOR_SDRAM_USAGE_IN_BYTES = 6 * BYTES_PER_WORD

# Amount to scale synapse SDRAM estimate by to make sure the synapses fit
_SYNAPSE_SDRAM_OVERSCALE = 1.1

_ONE_WORD = struct.Struct("<I")


class SynapticManager(object):
    """ Deals with synapses
    """
    # pylint: disable=too-many-arguments, too-many-locals
    __slots__ = [
        "__delay_key_index",
        "__n_synapse_types",
        "__one_to_one_connection_dtcm_max_bytes",
        "__poptable_type",
        "__pre_run_connection_holders",
        "__retrieved_blocks",
        "__ring_buffer_sigma",
        "__spikes_per_second",
        "__synapse_dynamics",
        "__synapse_io",
        "__weight_scales",
        "__ring_buffer_shifts",
        "__gen_on_machine",
        "__max_row_info",
        "__synapse_indices",
        "__app_edge_info",
        "__delay_edge_info",
        "__m_edge_info",
        "__delay_m_edge_info"]

    def __init__(self, n_synapse_types, ring_buffer_sigma, spikes_per_second,
                 config, population_table_type=None, synapse_io=None):
        self.__n_synapse_types = n_synapse_types
        self.__ring_buffer_sigma = ring_buffer_sigma
        self.__spikes_per_second = spikes_per_second

        # Get the type of population table
        self.__poptable_type = population_table_type
        if population_table_type is None:
            population_table_type = ("MasterPopTableAs" + config.get(
                "MasterPopTable", "generator"))
            algorithms = get_valid_components(
                master_pop_table_generators, "master_pop_table_as")
            self.__poptable_type = algorithms[population_table_type]()

        # Get the synapse IO
        self.__synapse_io = synapse_io
        if synapse_io is None:
            self.__synapse_io = SynapseIORowBased()

        if self.__ring_buffer_sigma is None:
            self.__ring_buffer_sigma = config.getfloat(
                "Simulation", "ring_buffer_sigma")

        if self.__spikes_per_second is None:
            self.__spikes_per_second = config.getfloat(
                "Simulation", "spikes_per_second")

        # Prepare for dealing with STDP - there can only be one (non-static)
        # synapse dynamics per vertex at present
        self.__synapse_dynamics = None

        # Keep the details once computed to allow reading back
        self.__weight_scales = dict()
        self.__ring_buffer_shifts = None
        self.__delay_key_index = dict()
        self.__app_edge_info = dict()
        self.__delay_edge_info = dict()
        self.__m_edge_info = dict()
        self.__delay_m_edge_info = dict()
        self.__retrieved_blocks = dict()

        # A list of connection holders to be filled in pre-run, indexed by
        # the edge the connection is for
        self.__pre_run_connection_holders = defaultdict(list)

        # Limit the DTCM used by one-to-one connections
        self.__one_to_one_connection_dtcm_max_bytes = config.getint(
            "Simulation", "one_to_one_connection_dtcm_max_bytes")

        # Whether to generate on machine or not for a given vertex slice
        self.__gen_on_machine = dict()

        # A map of synapse information to maximum row / delayed row length and
        # size in bytes
        self.__max_row_info = dict()

        # A map of synapse information for each machine pre vertex to index
        self.__synapse_indices = dict()

    @property
    def synapse_dynamics(self):
        return self.__synapse_dynamics

    def __combine_structural_stdp_dynamics(self, structural, stdp):
        return SynapseDynamicsStructuralSTDP(
            structural.partner_selection, structural.formation,
            structural.elimination,
            stdp.timing_dependence, stdp.weight_dependence,
            # voltage dependence is not supported
            None, stdp.dendritic_delay_fraction,
            structural.f_rew, structural.initial_weight,
            structural.initial_delay, structural.s_max, structural.seed)

    @synapse_dynamics.setter
    def synapse_dynamics(self, synapse_dynamics):

        if self.__synapse_dynamics is None:
            self.__synapse_dynamics = synapse_dynamics
        else:
            self.__synapse_dynamics = self.__synapse_dynamics.merge(
                synapse_dynamics)

    @property
    def ring_buffer_sigma(self):
        return self.__ring_buffer_sigma

    @ring_buffer_sigma.setter
    def ring_buffer_sigma(self, ring_buffer_sigma):
        self.__ring_buffer_sigma = ring_buffer_sigma

    @property
    def spikes_per_second(self):
        return self.__spikes_per_second

    @spikes_per_second.setter
    def spikes_per_second(self, spikes_per_second):
        self.__spikes_per_second = spikes_per_second

    def get_maximum_delay_supported_in_ms(self, machine_time_step):
        return self.__synapse_io.get_maximum_delay_supported_in_ms(
            machine_time_step)

    @property
    def vertex_executable_suffix(self):
        if self.__synapse_dynamics is None:
            return ""
        return self.__synapse_dynamics.get_vertex_executable_suffix()

    def add_pre_run_connection_holder(
            self, connection_holder, edge, synapse_info):
        self.__pre_run_connection_holders[edge, synapse_info].append(
            connection_holder)

    def get_connection_holders(self):
        return self.__pre_run_connection_holders

    def get_n_cpu_cycles(self):
        # TODO: Calculate this correctly
        return 0

    def get_dtcm_usage_in_bytes(self):
        # TODO: Calculate this correctly
        return 0

    def _get_synapse_params_size(self):
        return (_SYNAPSES_BASE_SDRAM_USAGE_IN_BYTES +
                (BYTES_PER_WORD * self.__n_synapse_types))

    def _get_static_synaptic_matrix_sdram_requirements(self):

        # 4 for address of direct addresses, and
        # 4 for the size of the direct addresses matrix in bytes
        return 2 * BYTES_PER_WORD

    def _get_max_row_info(
            self, synapse_info, post_vertex_slice, app_edge,
            machine_time_step):
        """ Get the maximum size of each row for a given slice of the vertex
        """
        key = (synapse_info, post_vertex_slice.lo_atom,
               post_vertex_slice.hi_atom)
        if key not in self.__max_row_info:
            self.__max_row_info[key] = self.__synapse_io.get_max_row_info(
                synapse_info, post_vertex_slice,
                app_edge.n_delay_stages, self.__poptable_type,
                machine_time_step, app_edge)
        return self.__max_row_info[key]

    def _get_synaptic_blocks_size(
            self, post_vertex_slice, in_edges, machine_time_step):
        """ Get the size of the synaptic blocks in bytes
        """
        memory_size = self._get_static_synaptic_matrix_sdram_requirements()
        for in_edge in in_edges:
            if isinstance(in_edge, ProjectionApplicationEdge):
                for synapse_info in in_edge.synapse_information:
                    memory_size = self.__add_synapse_size(
                        memory_size, synapse_info, post_vertex_slice, in_edge,
                        machine_time_step)
        return int(memory_size * _SYNAPSE_SDRAM_OVERSCALE)

    def __add_synapse_size(self, memory_size, synapse_info, post_vertex_slice,
                           in_edge, machine_time_step):
        max_row_info = self._get_max_row_info(
            synapse_info, post_vertex_slice, in_edge, machine_time_step)
        n_atoms = in_edge.pre_vertex.n_atoms
        memory_size = self.__poptable_type.get_next_allowed_address(
            memory_size)
        memory_size += max_row_info.undelayed_max_bytes * n_atoms
        memory_size = self.__poptable_type.get_next_allowed_address(
            memory_size)
        memory_size += (
            max_row_info.delayed_max_bytes * n_atoms * in_edge.n_delay_stages)
        return memory_size

    def _get_size_of_generator_information(self, in_edges):
        """ Get the size of the synaptic expander parameters
        """
        gen_on_machine = False
        size = 0
        for in_edge in in_edges:
            if isinstance(in_edge, ProjectionApplicationEdge):
                for synapse_info in in_edge.synapse_information:

                    # Get the number of likely vertices
                    max_atoms = in_edge.pre_vertex.get_max_atoms_per_core()
                    if in_edge.pre_vertex.n_atoms < max_atoms:
                        max_atoms = in_edge.pre_vertex.n_atoms
                    n_edge_vertices = int(math.ceil(
                        float(in_edge.pre_vertex.n_atoms) / float(max_atoms)))

                    # Get the size
                    connector = synapse_info.connector
                    dynamics = synapse_info.synapse_dynamics
                    connector_gen = isinstance(
                        connector, AbstractGenerateConnectorOnMachine) and \
                        connector.generate_on_machine(
                            synapse_info.weights, synapse_info.delays)
                    synapse_gen = isinstance(
                        dynamics, AbstractGenerateOnMachine)
                    if connector_gen and synapse_gen:
                        gen_on_machine = True
                        gen_size = sum((
                            GeneratorData.BASE_SIZE,
                            connector.gen_delay_params_size_in_bytes(
                                synapse_info.delays),
                            connector.gen_weight_params_size_in_bytes(
                                synapse_info.weights),
                            connector.gen_connector_params_size_in_bytes,
                            dynamics.gen_matrix_params_size_in_bytes
                        ))
                        size += gen_size * n_edge_vertices
        if gen_on_machine:
            size += _SYNAPSES_BASE_GENERATOR_SDRAM_USAGE_IN_BYTES
            size += self.__n_synapse_types * BYTES_PER_WORD
        return size

    def _get_synapse_dynamics_parameter_size(
            self, vertex_slice, application_graph, app_vertex):
        """ Get the size of the synapse dynamics region
        """
        if self.__synapse_dynamics is None:
            return 0

        # Does the size of the parameters area depend on presynaptic
        # connections in any way?
        if isinstance(self.__synapse_dynamics,
                      AbstractSynapseDynamicsStructural):
            return self.__synapse_dynamics\
                .get_structural_parameters_sdram_usage_in_bytes(
                     application_graph, app_vertex, vertex_slice.n_atoms,
                     self.__n_synapse_types)
        else:
            return self.__synapse_dynamics.get_parameters_sdram_usage_in_bytes(
                vertex_slice.n_atoms, self.__n_synapse_types)

    def get_sdram_usage_in_bytes(
            self, vertex_slice, machine_time_step, application_graph,
            app_vertex):
        in_edges = application_graph.get_edges_ending_at_vertex(app_vertex)
        return (
            self._get_synapse_params_size() +
            self._get_synapse_dynamics_parameter_size(
                vertex_slice, application_graph, app_vertex) +
            self._get_synaptic_blocks_size(
                vertex_slice, in_edges, machine_time_step) +
            self.__poptable_type.get_master_population_table_size(
                vertex_slice, in_edges) +
            self._get_size_of_generator_information(in_edges))

    def _reserve_memory_regions(
            self, spec, machine_vertex, vertex_slice,
            machine_graph, all_syn_block_sz, graph_mapper,
            application_graph, application_vertex):
        spec.reserve_memory_region(
            region=POPULATION_BASED_REGIONS.SYNAPSE_PARAMS.value,
            size=self._get_synapse_params_size(),
            label='SynapseParams')

        master_pop_table_sz = \
            self.__poptable_type.get_exact_master_population_table_size(
                machine_vertex, machine_graph, graph_mapper)
        if master_pop_table_sz > 0:
            spec.reserve_memory_region(
                region=POPULATION_BASED_REGIONS.POPULATION_TABLE.value,
                size=master_pop_table_sz, label='PopTable')
        if all_syn_block_sz > 0:
            spec.reserve_memory_region(
                region=POPULATION_BASED_REGIONS.SYNAPTIC_MATRIX.value,
                size=all_syn_block_sz, label='SynBlocks')

        synapse_dynamics_sz = self._get_synapse_dynamics_parameter_size(
            vertex_slice, application_graph, application_vertex)
        if synapse_dynamics_sz != 0:
            spec.reserve_memory_region(
                region=POPULATION_BASED_REGIONS.SYNAPSE_DYNAMICS.value,
                size=synapse_dynamics_sz, label='synapseDynamicsParams')

    @staticmethod
    def _ring_buffer_expected_upper_bound(
            weight_mean, weight_std_dev, spikes_per_second,
            machine_timestep, n_synapses_in, sigma):
        """ Provides expected upper bound on accumulated values in a ring\
            buffer element.

        Requires an assessment of maximum Poisson input rate.

        Assumes knowledge of mean and SD of weight distribution, fan-in\
        and timestep.

        All arguments should be assumed real values except n_synapses_in\
        which will be an integer.

        :param weight_mean: Mean of weight distribution (in either nA or\
            microSiemens as required)
        :param weight_std_dev: SD of weight distribution
        :param spikes_per_second: Maximum expected Poisson rate in Hz
        :param machine_timestep: in us
        :param n_synapses_in: No of connected synapses
        :param sigma: How many SD above the mean to go for upper bound; a\
            good starting choice is 5.0. Given length of simulation we can\
            set this for approximate number of saturation events.
        """
        # E[ number of spikes ] in a timestep
        steps_per_second = 1000000.0 / machine_timestep
        average_spikes_per_timestep = (
            float(n_synapses_in * spikes_per_second) / steps_per_second)

        # Exact variance contribution from inherent Poisson variation
        poisson_variance = average_spikes_per_timestep * (weight_mean ** 2)

        # Upper end of range for Poisson summation required below
        # upper_bound needs to be an integer
        upper_bound = int(round(average_spikes_per_timestep +
                                POSSION_SIGMA_SUMMATION_LIMIT *
                                math.sqrt(average_spikes_per_timestep)))

        # Closed-form exact solution for summation that gives the variance
        # contributed by weight distribution variation when modulated by
        # Poisson PDF.  Requires scipy.special for gamma and incomplete gamma
        # functions. Beware: incomplete gamma doesn't work the same as
        # Mathematica because (1) it's regularised and needs a further
        # multiplication and (2) it's actually the complement that is needed
        # i.e. 'gammaincc']

        weight_variance = 0.0

        if weight_std_dev > 0:
            # pylint: disable=no-member
            lngamma = special.gammaln(1 + upper_bound)
            gammai = special.gammaincc(
                1 + upper_bound, average_spikes_per_timestep)

            big_ratio = (math.log(average_spikes_per_timestep) * upper_bound -
                         lngamma)

            if -701.0 < big_ratio < 701.0 and big_ratio != 0.0:
                log_weight_variance = (
                    -average_spikes_per_timestep +
                    math.log(average_spikes_per_timestep) +
                    2.0 * math.log(weight_std_dev) +
                    math.log(math.exp(average_spikes_per_timestep) * gammai -
                             math.exp(big_ratio)))
                weight_variance = math.exp(log_weight_variance)

        # upper bound calculation -> mean + n * SD
        return ((average_spikes_per_timestep * weight_mean) +
                (sigma * math.sqrt(poisson_variance + weight_variance)))

    def _get_ring_buffer_to_input_left_shifts(
            self, application_vertex, application_graph, machine_timestep,
            weight_scale):
        """ Get the scaling of the ring buffer to provide as much accuracy as\
            possible without too much overflow
        """
        weight_scale_squared = weight_scale * weight_scale
        n_synapse_types = self.__n_synapse_types
        running_totals = [RunningStats() for _ in range(n_synapse_types)]
        delay_running_totals = [RunningStats() for _ in range(n_synapse_types)]
        total_weights = numpy.zeros(n_synapse_types)
        biggest_weight = numpy.zeros(n_synapse_types)
        weights_signed = False
        rate_stats = [RunningStats() for _ in range(n_synapse_types)]
        steps_per_second = 1000000.0 / machine_timestep

        for app_edge in application_graph.get_edges_ending_at_vertex(
                application_vertex):
            if isinstance(app_edge, ProjectionApplicationEdge):
                for synapse_info in app_edge.synapse_information:
                    synapse_type = synapse_info.synapse_type
                    synapse_dynamics = synapse_info.synapse_dynamics
                    connector = synapse_info.connector

                    weight_mean = (
                        synapse_dynamics.get_weight_mean(
                            connector, synapse_info) * weight_scale)
                    n_connections = \
                        connector.get_n_connections_to_post_vertex_maximum(
                            synapse_info)
                    weight_variance = synapse_dynamics.get_weight_variance(
                        connector, synapse_info.weights) * weight_scale_squared
                    running_totals[synapse_type].add_items(
                        weight_mean, weight_variance, n_connections)

                    delay_variance = synapse_dynamics.get_delay_variance(
                        connector, synapse_info.delays)
                    delay_running_totals[synapse_type].add_items(
                        0.0, delay_variance, n_connections)

                    weight_max = (synapse_dynamics.get_weight_maximum(
                        connector, synapse_info) * weight_scale)
                    biggest_weight[synapse_type] = max(
                        biggest_weight[synapse_type], weight_max)

                    spikes_per_tick = max(
                        1.0, self.__spikes_per_second / steps_per_second)
                    spikes_per_second = self.__spikes_per_second
                    if isinstance(app_edge.pre_vertex,
                                  SpikeSourcePoissonVertex):
                        rate = app_edge.pre_vertex.max_rate
                        # If non-zero rate then use it; otherwise keep default
                        if (rate != 0):
                            spikes_per_second = rate
                        if hasattr(spikes_per_second, "__getitem__"):
                            spikes_per_second = numpy.max(spikes_per_second)
                        elif get_simulator().is_a_pynn_random(
                                spikes_per_second):
                            spikes_per_second = get_maximum_probable_value(
                                spikes_per_second, app_edge.pre_vertex.n_atoms)
                        prob = 1.0 - (
                            (1.0 / 100.0) / app_edge.pre_vertex.n_atoms)
                        spikes_per_tick = spikes_per_second / steps_per_second
                        spikes_per_tick = scipy.stats.poisson.ppf(
                            prob, spikes_per_tick)
                    rate_stats[synapse_type].add_items(
                        spikes_per_second, 0, n_connections)
                    total_weights[synapse_type] += spikes_per_tick * (
                        weight_max * n_connections)

                    if synapse_dynamics.are_weights_signed():
                        weights_signed = True

        max_weights = numpy.zeros(n_synapse_types)
        for synapse_type in range(n_synapse_types):
            stats = running_totals[synapse_type]
            rates = rate_stats[synapse_type]
            if delay_running_totals[synapse_type].variance == 0.0:
                max_weights[synapse_type] = max(total_weights[synapse_type],
                                                biggest_weight[synapse_type])
            else:
                max_weights[synapse_type] = min(
                    self._ring_buffer_expected_upper_bound(
                        stats.mean, stats.standard_deviation, rates.mean,
                        machine_timestep, stats.n_items,
                        self.__ring_buffer_sigma),
                    total_weights[synapse_type])
                max_weights[synapse_type] = max(
                    max_weights[synapse_type], biggest_weight[synapse_type])

        # Convert these to powers
        max_weight_powers = (
            0 if w <= 0 else int(math.ceil(max(0, math.log(w, 2))))
            for w in max_weights)

        # If 2^max_weight_power equals the max weight, we have to add another
        # power, as range is 0 - (just under 2^max_weight_power)!
        max_weight_powers = (
            w + 1 if (2 ** w) <= a else w
            for w, a in zip(max_weight_powers, max_weights))

        # If we have synapse dynamics that uses signed weights,
        # Add another bit of shift to prevent overflows
        if weights_signed:
            max_weight_powers = (m + 1 for m in max_weight_powers)

        return list(max_weight_powers)

    @staticmethod
    def _get_weight_scale(ring_buffer_to_input_left_shift):
        """ Return the amount to scale the weights by to convert them from \
            floating point values to 16-bit fixed point numbers which can be \
            shifted left by ring_buffer_to_input_left_shift to produce an\
            s1615 fixed point number
        """
        return float(math.pow(2, 16 - (ring_buffer_to_input_left_shift + 1)))

    def _write_synapse_parameters(
            self, spec, ring_buffer_shifts, weight_scale):
        """Get the ring buffer shifts and scaling factors."""

        # Write the ring buffer shifts
        spec.switch_write_focus(POPULATION_BASED_REGIONS.SYNAPSE_PARAMS.value)
        spec.write_array(ring_buffer_shifts)

        # Return the weight scaling factors
        return numpy.array([
            self._get_weight_scale(r) * weight_scale
            for r in ring_buffer_shifts])

    def _write_pop_table_padding(self, spec, next_block_start_address):
        next_block_allowed_address = self.__poptable_type\
            .get_next_allowed_address(next_block_start_address)
        padding = next_block_allowed_address - next_block_start_address
        if padding != 0:

            # Pad out data file with the added alignment bytes:
            spec.comment("\nWriting population table required padding\n")
            self._write_padding(spec, padding, 0xDD)
            return next_block_allowed_address
        return next_block_start_address

    def _write_padding(self, spec, length, value):
        spec.set_register_value(register_id=15, data=length)
        spec.write_repeated_value(
            data=value, repeats=15, repeats_is_register=True,
            data_type=DataType.UINT8)

    def _write_synaptic_matrix_and_master_population_table(
            self, spec, post_slices, post_slice_index, machine_vertex,
            post_vertex_slice, all_syn_block_sz, weight_scales,
            master_pop_table_region, synaptic_matrix_region,
            direct_matrix_region, routing_info,
            graph_mapper, machine_graph, machine_time_step):
        """ Simultaneously generates both the master population table and
            the synaptic matrix.
        """
        spec.comment(
            "\nWriting Synaptic Matrix and Master Population Table:\n")

        # Track writes inside the synaptic matrix region:
        block_addr = 0

        # Get the application projection edges incoming to this machine vertex
        in_machine_edges = machine_graph.get_edges_ending_at_vertex(
            machine_vertex)
        in_edges_by_app_edge = defaultdict(list)
        key_space_tracker = KeySpaceTracker()
        for edge in in_machine_edges:
            rinfo = routing_info.get_routing_info_for_edge(edge)
            key_space_tracker.allocate_keys(rinfo)
            app_edge = graph_mapper.get_application_edge(edge)
            if isinstance(app_edge, ProjectionApplicationEdge):
                in_edges_by_app_edge[app_edge].append(edge)

        # Set up the master population table
        self.__poptable_type.initialise_table()

        # Set up for single synapses - write the offset of the single synapses
        # initially 0
        single_synapses = list()
        spec.switch_write_focus(synaptic_matrix_region)
        single_addr = 0

        # Store a list of synapse info to be generated on the machine
        generate_on_machine = list()

        # For each machine edge in the vertex, create a synaptic list
        for app_edge, m_edges in iteritems(in_edges_by_app_edge):

            spec.comment("\nWriting matrix for edge:{}\n".format(
                app_edge.label))
            app_key_info = self.__app_key_and_mask(
                graph_mapper, m_edges, routing_info, key_space_tracker)
            d_app_key_info = self.__delay_app_key_and_mask(
                graph_mapper, m_edges, app_edge, key_space_tracker)
            pre_slices = graph_mapper.get_slices(app_edge.pre_vertex)

            for synapse_info in app_edge.synapse_information:

                connector = synapse_info.connector
                dynamics = synapse_info.synapse_dynamics

                # If we can generate the connector on the machine, do so
                if (isinstance(
                        connector, AbstractGenerateConnectorOnMachine) and
                        connector.generate_on_machine(
                            synapse_info.weights, synapse_info.delays) and
                        isinstance(dynamics, AbstractGenerateOnMachine) and
                        dynamics.generate_on_machine and
                        not self.__is_app_edge_direct(
                            app_edge, synapse_info, m_edges, graph_mapper,
                            post_vertex_slice, single_addr) and
                        not isinstance(
                            self.synapse_dynamics,
                            AbstractSynapseDynamicsStructural)):
                    generate_on_machine.append(
                        (app_edge, m_edges, synapse_info, app_key_info,
                         d_app_key_info, pre_slices))
                else:
                    block_addr, single_addr = self.__write_matrix(
                        m_edges, graph_mapper, synapse_info, pre_slices,
                        post_slices, post_slice_index, post_vertex_slice,
                        app_edge, weight_scales, machine_time_step,
                        app_key_info, d_app_key_info, block_addr, single_addr,
                        spec, master_pop_table_region, all_syn_block_sz,
                        single_synapses, routing_info)

        # Skip blocks that will be written on the machine, but add them
        # to the master population table
        generator_data = list()
        for gen_data in generate_on_machine:
            (app_edge, m_edges, synapse_info, app_key_info, d_app_key_info,
             pre_slices) = gen_data
            block_addr = self.__write_on_chip_matrix_data(
                m_edges, graph_mapper, synapse_info, pre_slices, post_slices,
                post_slice_index, post_vertex_slice, app_edge,
                machine_time_step, app_key_info, d_app_key_info, block_addr,
                spec, master_pop_table_region, all_syn_block_sz,
                generator_data, routing_info)

        # Finish the master population table
        self.__poptable_type.finish_master_pop_table(
            spec, master_pop_table_region)

        # Write the size and data of single synapses to the direct region
        if single_synapses:
            single_data = numpy.concatenate(single_synapses)
            spec.reserve_memory_region(
                region=direct_matrix_region,
                size=(len(single_data) + 1) * BYTES_PER_WORD,
                label='DirectMatrix')
            spec.switch_write_focus(direct_matrix_region)
            spec.write_value(len(single_data) * BYTES_PER_WORD)
            spec.write_array(single_data)
        else:
            spec.reserve_memory_region(
                region=direct_matrix_region, size=BYTES_PER_WORD,
                label="DirectMatrix")
            spec.switch_write_focus(direct_matrix_region)
            spec.write_value(0)

        return generator_data

    def __is_app_edge_direct(
            self, app_edge, synapse_info, m_edges, graph_mapper,
            post_vertex_slice, single_addr):
        next_single_addr = single_addr
        for m_edge in m_edges:
            pre_slice = graph_mapper.get_slice(m_edge.pre_vertex)
            if not self.__is_direct(
                    next_single_addr, synapse_info, pre_slice,
                    post_vertex_slice, app_edge.n_delay_stages > 0):
                return False
            next_single_addr += pre_slice.n_atoms * 4
        return True

    def __write_matrix(
            self, m_edges, graph_mapper, synapse_info, pre_slices, post_slices,
            post_slice_index, post_vertex_slice, app_edge, weight_scales,
            machine_time_step, app_key_info, delay_app_key_info, block_addr,
            single_addr, spec, master_pop_table_region, all_syn_block_sz,
            single_synapses, routing_info):
        # Write the synaptic matrix for an incoming application vertex
        max_row_info = self._get_max_row_info(
            synapse_info, post_vertex_slice, app_edge, machine_time_step)
        is_undelayed = bool(max_row_info.undelayed_max_n_synapses)
        is_delayed = bool(max_row_info.delayed_max_n_synapses)
        undelayed_matrix_data = list()
        delayed_matrix_data = list()
        for m_edge in m_edges:
            # Get a synaptic matrix for each machine edge
            pre_idx = graph_mapper.get_machine_vertex_index(m_edge.pre_vertex)
            pre_slice = graph_mapper.get_slice(m_edge.pre_vertex)
            (row_data, delayed_row_data) = self.__get_row_data(
                synapse_info, pre_slices, pre_idx, post_slices,
                post_slice_index, pre_slice, post_vertex_slice, app_edge,
                self.__n_synapse_types, weight_scales, machine_time_step,
                m_edge, max_row_info)
            # If there is a single edge here, we allow the one-to-one direct
            # matrix to be used by using write_machine_matrix; it will make
            # no difference if this isn't actually a direct edge since there
            # is only one anyway...
            if app_key_info is None or len(m_edges) == 1:
                r_info = routing_info.get_routing_info_for_edge(m_edge)
                block_addr, single_addr, syn_mat_addr, is_single = \
                    self.__write_machine_matrix(
                        block_addr, single_addr, spec, master_pop_table_region,
                        max_row_info.undelayed_max_n_synapses,
                        max_row_info.undelayed_max_words, r_info, row_data,
                        synapse_info, pre_slice, post_vertex_slice,
                        single_synapses, all_syn_block_sz, is_delayed)
                if syn_mat_addr is not None:
                    key = (m_edge, synapse_info, post_vertex_slice.lo_atom)
                    if is_single:
                        size = single_addr - syn_mat_addr
                    else:
                        size = block_addr - syn_mat_addr
                    self.__m_edge_info[key] = (
                        syn_mat_addr, max_row_info.undelayed_max_n_synapses,
                        size, is_single)
            elif is_undelayed:
                # If there is an app_key, save the data to be written later
                # Note: row_data will not be blank here since we told it to
                # generate a matrix of a given size
                undelayed_matrix_data.append(
                    (m_edge, pre_slice, row_data))

            if delay_app_key_info is None:
                delay_key = (app_edge.pre_vertex,
                             pre_slice.lo_atom, pre_slice.hi_atom)
                r_info = self.__delay_key_index.get(delay_key, None)
                block_addr, single_addr, syn_mat_addr, is_single = \
                    self.__write_machine_matrix(
                        block_addr, single_addr, spec, master_pop_table_region,
                        max_row_info.delayed_max_n_synapses,
                        max_row_info.delayed_max_words, r_info,
                        delayed_row_data, synapse_info, pre_slice,
                        post_vertex_slice, single_synapses, all_syn_block_sz,
                        True)
                if syn_mat_addr is not None:
                    key = (m_edge, synapse_info, post_vertex_slice.lo_atom)
                    self.__delay_m_edge_info[key] = (
                        syn_mat_addr, max_row_info.delayed_max_n_synapses,
                        block_addr - syn_mat_addr, False)
            elif is_delayed:
                # If there is a delay_app_key, save the data for delays
                # Note delayed_row_data will not be blank as above.
                delayed_matrix_data.append(
                    (m_edge, pre_slice, delayed_row_data))

        # If there is an app key, add a single matrix and entry
        # to the population table but also put in padding
        # between tables when necessary
        if app_key_info is not None and len(m_edges) > 1:
            block_addr, syn_mat_addr = self.__write_app_matrix(
                block_addr, spec, master_pop_table_region,
                max_row_info.undelayed_max_words,
                max_row_info.undelayed_max_bytes, app_key_info,
                undelayed_matrix_data, all_syn_block_sz, 1)
            if syn_mat_addr is not None:
                key = (app_edge, synapse_info, post_vertex_slice.lo_atom)
                self.__app_edge_info[key] = (
                    syn_mat_addr, max_row_info.undelayed_max_n_synapses,
                    block_addr - syn_mat_addr)
        if delay_app_key_info is not None:
            block_addr, syn_mat_addr = self.__write_app_matrix(
                block_addr, spec, master_pop_table_region,
                max_row_info.delayed_max_words, max_row_info.delayed_max_bytes,
                delay_app_key_info, delayed_matrix_data, all_syn_block_sz,
                app_edge.n_delay_stages)
            if syn_mat_addr is not None:
                key = (app_edge, synapse_info, post_vertex_slice.lo_atom)
                self.__delay_edge_info[key] = (
                    syn_mat_addr, max_row_info.delayed_max_n_synapses,
                    block_addr - syn_mat_addr)

        return block_addr, single_addr

    def __write_app_matrix(
            self, block_addr, spec, master_pop_table_region, max_words,
            max_bytes, app_key_info, matrix_data, all_syn_block_sz, n_ranges):
        # If there are no synapses, just write an invalid pop table entry
        if max_words == 0:
            self.__poptable_type.add_invalid_entry(
                spec, app_key_info.key_and_mask, app_key_info.core_mask,
                app_key_info.core_shift, app_key_info.n_neurons,
                master_pop_table_region)
            return block_addr, None

        # Write a matrix for the whole application vertex
        block_addr = self._write_pop_table_padding(spec, block_addr)
        self.__poptable_type.update_master_population_table(
            spec, block_addr, max_words, app_key_info.key_and_mask,
            app_key_info.core_mask, app_key_info.core_shift,
            app_key_info.n_neurons, master_pop_table_region)
        syn_mat_addr = block_addr
        # Implicit assumption that no machine-level row_data is ever empty;
        # this must be true in the current code, because the row length is
        # fixed for all synaptic matrices from the same source application
        # vertex
        for _, pre_slice, row_data in matrix_data:
            spec.write_array(row_data)
            n_rows = pre_slice.n_atoms * n_ranges
            block_addr = block_addr + (max_bytes * n_rows)
            if block_addr > all_syn_block_sz:
                raise Exception(
                    "Too much synaptic memory has been written: {} of {} "
                    .format(block_addr, all_syn_block_sz))
        return block_addr, syn_mat_addr

    def __write_machine_matrix(
            self, block_addr, single_addr, spec, master_pop_table_region,
            max_synapses, max_words, r_info, row_data, synapse_info, pre_slice,
            post_vertex_slice, single_synapses, all_syn_block_sz, is_delayed):
        # If there are no synapses, don't write anything
        if max_synapses == 0:
            # If there is routing information, write an invalid entry
            if r_info is not None:
                self.__poptable_type.add_invalid_entry(
                    spec, r_info.first_key_and_mask, 0, 0, 0,
                    master_pop_table_region)
            return block_addr, single_addr, None, None

        # Write a matrix for an incoming machine vertex
        if max_synapses == 1 and self.__is_direct(
                single_addr, synapse_info, pre_slice, post_vertex_slice,
                is_delayed):
            single_rows = row_data.reshape(-1, 4)[:, 3]
            self.__poptable_type.update_master_population_table(
                spec, single_addr, max_words,
                r_info.first_key_and_mask, 0, 0, 0, master_pop_table_region,
                is_single=True)
            single_synapses.append(single_rows)
            syn_mat_offset = single_addr
            single_addr = single_addr + (len(single_rows) * 4)
            return block_addr, single_addr, syn_mat_offset, True
        block_addr = self._write_pop_table_padding(spec, block_addr)
        self.__poptable_type.update_master_population_table(
            spec, block_addr, max_words,
            r_info.first_key_and_mask, 0, 0, 0, master_pop_table_region)
        spec.write_array(row_data)
        syn_mat_offset = block_addr
        block_addr = block_addr + (len(row_data) * 4)
        if block_addr > all_syn_block_sz:
            raise Exception(
                "Too much synaptic memory has been written: {} of {} "
                .format(block_addr, all_syn_block_sz))
        return block_addr, single_addr, syn_mat_offset, False

    def __check_keys_adjacent(self, keys, mask, mask_size):
        # Check that keys are all adjacent
        key_increment = (1 << mask_size)
        last_key = None
        last_slice = None
        for i, (key, v_slice) in enumerate(keys):
            if last_key is None:
                last_key = key
                last_slice = v_slice
            elif (last_key + key_increment) != key:
                return False
            elif (i + 1) < len(keys) and last_slice.n_atoms != v_slice.n_atoms:
                return False
            elif (last_slice.hi_atom + 1) != v_slice.lo_atom:
                return False
            last_key = key
            last_slice = v_slice
        return True

    def __get_app_key_and_mask(self, keys, mask, n_stages, key_space_tracker):

        # Can be merged only if keys are adjacent outside the mask
        keys = sorted(keys, key=lambda item: item[0])
        mask_size = KeySpaceTracker.count_trailing_0s(mask)
        if not self.__check_keys_adjacent(keys, mask, mask_size):
            return None

        # Get the key as the first key and the mask as the mask that covers
        # enough keys
        key = keys[0][0]
        n_extra_mask_bits = int(math.ceil(math.log(len(keys), 2)))
        core_mask = (((2 ** n_extra_mask_bits) - 1))
        new_mask = mask & ~(core_mask << mask_size)

        # Final check because adjacent keys don't mean they all fit under a
        # single mask
        if key & new_mask != key:
            return None

        # Check that the key doesn't cover other keys that it shouldn't
        next_key = keys[-1][0] + (2 ** mask_size)
        max_key = key + (2 ** (mask_size + n_extra_mask_bits))
        n_unused = max_key - (next_key & mask)
        if n_unused > 0 and key_space_tracker.is_allocated(next_key, n_unused):
            return None

        return _AppKeyInfo(key, new_mask, core_mask, mask_size,
                           keys[0][1].n_atoms * n_stages)

    def __app_key_and_mask(self, graph_mapper, m_edges, routing_info,
                           key_space_tracker):
        # Work out if the keys allow the machine vertices to be merged
        mask = None
        keys = list()

        # Can be merged only of all the masks are the same
        for m_edge in m_edges:
            rinfo = routing_info.get_routing_info_for_edge(m_edge)
            vertex_slice = graph_mapper.get_slice(m_edge.pre_vertex)
            if rinfo is None:
                return None
            if mask is not None and rinfo.first_mask != mask:
                return None
            mask = rinfo.first_mask
            keys.append((rinfo.first_key, vertex_slice))

        if mask is None:
            return None

        return self.__get_app_key_and_mask(keys, mask, 1, key_space_tracker)

    def __delay_app_key_and_mask(self, graph_mapper, m_edges, app_edge,
                                 key_space_tracker):
        # Work out if the keys allow the machine vertices to be
        # merged
        mask = None
        keys = list()

        # Can be merged only of all the masks are the same
        for m_edge in m_edges:
            pre_vertex_slice = graph_mapper.get_slice(m_edge.pre_vertex)
            delay_info_key = (app_edge.pre_vertex, pre_vertex_slice.lo_atom,
                              pre_vertex_slice.hi_atom)
            rinfo = self.__delay_key_index.get(delay_info_key, None)
            if rinfo is None:
                return None
            if mask is not None and rinfo.first_mask != mask:
                return None
            mask = rinfo.first_mask
            keys.append((rinfo.first_key, pre_vertex_slice))

        return self.__get_app_key_and_mask(keys, mask, app_edge.n_delay_stages,
                                           key_space_tracker)

    def __write_on_chip_matrix_data(
            self, m_edges, graph_mapper, synapse_info, pre_slices, post_slices,
            post_slice_index, post_vertex_slice, app_edge, machine_time_step,
            app_key_info, delay_app_key_info, block_addr, spec,
            master_pop_table_region, all_syn_block_sz, generator_data,
            routing_info):
        # Write the data to generate a matrix on-chip
        max_row_info = self._get_max_row_info(
            synapse_info, post_vertex_slice, app_edge, machine_time_step)
        is_undelayed = bool(max_row_info.undelayed_max_n_synapses)
        is_delayed = bool(max_row_info.delayed_max_n_synapses)

        # Create initial master population table entries if a single
        # matrix is to be created for the whole application vertex
        syn_block_addr = 0xFFFFFFFF
        if is_undelayed and app_key_info is not None:
            block_addr, syn_block_addr = self.__reserve_mpop_block(
                block_addr, spec, master_pop_table_region,
                max_row_info.undelayed_max_bytes,
                max_row_info.undelayed_max_words, app_key_info,
                all_syn_block_sz, app_edge.pre_vertex.n_atoms)
            syn_max_addr = block_addr
            key = (app_edge, synapse_info, post_vertex_slice.lo_atom)
            self.__app_edge_info[key] = (
                syn_block_addr, max_row_info.undelayed_max_n_synapses,
                block_addr - syn_block_addr)
        elif app_key_info is not None:
            self.__poptable_type.add_invalid_entry(
                spec, app_key_info.key_and_mask, app_key_info.core_mask,
                app_key_info.core_shift, app_key_info.n_neurons,
                master_pop_table_region)
        delay_block_addr = 0xFFFFFFFF
        if is_delayed and delay_app_key_info is not None:
            block_addr, delay_block_addr = self.__reserve_mpop_block(
                block_addr, spec, master_pop_table_region,
                max_row_info.delayed_max_bytes, max_row_info.delayed_max_words,
                delay_app_key_info, all_syn_block_sz,
                app_edge.pre_vertex.n_atoms * app_edge.n_delay_stages)
            delay_max_addr = block_addr
            key = (app_edge, synapse_info, post_vertex_slice.lo_atom)
            self.__delay_edge_info[key] = (
                delay_block_addr, max_row_info.delayed_max_n_synapses,
                block_addr - delay_block_addr)
        elif delay_app_key_info is not None:
            self.__poptable_type.add_invalid_entry(
                spec, delay_app_key_info.key_and_mask,
                delay_app_key_info.core_mask, delay_app_key_info.core_shift,
                delay_app_key_info.n_neurons, master_pop_table_region)

        for m_edge in m_edges:
            syn_mat_offset = syn_block_addr
            d_mat_offset = delay_block_addr
            pre_idx = graph_mapper.get_machine_vertex_index(m_edge.pre_vertex)
            pre_slice = graph_mapper.get_slice(m_edge.pre_vertex)

            # Write the information needed to generate delays
            self.__write_on_chip_delay_data(
                max_row_info, app_edge, pre_slices, pre_idx, post_slices,
                post_slice_index, pre_slice, post_vertex_slice, synapse_info,
                machine_time_step)

            if is_undelayed and app_key_info is not None:
                # If there is a single matrix for the app vertex, jump over the
                # matrix and any padding space
                syn_block_addr = self.__next_app_syn_block_addr(
                    syn_block_addr, pre_slice.n_atoms,
                    max_row_info.undelayed_max_bytes, syn_max_addr)
            elif app_key_info is None:
                # If there isn't a single matrix, add master population table
                # entries for each incoming machine vertex
                r_info = routing_info.get_routing_info_for_edge(m_edge)
                if is_undelayed:
                    m_key_info = _AppKeyInfo(
                        r_info.first_key, r_info.first_mask, 0, 0, 0)
                    block_addr, syn_mat_offset = self.__reserve_mpop_block(
                        block_addr, spec, master_pop_table_region,
                        max_row_info.undelayed_max_bytes,
                        max_row_info.undelayed_max_words, m_key_info,
                        all_syn_block_sz, pre_slice.n_atoms)
                    key = (m_edge, synapse_info, post_vertex_slice.lo_atom)
                    self.__m_edge_info[key] = (
                        syn_mat_offset, max_row_info.undelayed_max_bytes,
                        block_addr - syn_mat_offset, False)
                elif r_info is not None:
                    self.__poptable_type.add_invalid_entry(
                        spec, r_info.first_key_and_mask, 0, 0, 0,
                        master_pop_table_region)
            # Do the same as the above for delay vertices too
            if is_delayed and delay_app_key_info is not None:
                delay_block_addr = self.__next_app_syn_block_addr(
                    delay_block_addr,
                    pre_slice.n_atoms * app_edge.n_delay_stages,
                    max_row_info.delayed_max_bytes, delay_max_addr)
            elif delay_app_key_info is None:
                delay_key = (app_edge.pre_vertex, pre_slice.lo_atom,
                             pre_slice.hi_atom)
                r_info = self.__delay_key_index.get(delay_key, None)
                if is_delayed:
                    m_key_info = _AppKeyInfo(
                        r_info.first_key, r_info.first_mask, 0, 0, 0)
                    block_addr, d_mat_offset = self.__reserve_mpop_block(
                        block_addr, spec, master_pop_table_region,
                        max_row_info.delayed_max_bytes,
                        max_row_info.delayed_max_words, m_key_info,
                        all_syn_block_sz,
                        pre_slice.n_atoms * app_edge.n_delay_stages)
                    key = (m_edge, synapse_info, post_vertex_slice.lo_atom)
                    self.__delay_m_edge_info[key] = (
                        d_mat_offset, max_row_info.delayed_max_n_synapses,
                        block_addr - d_mat_offset, False)
                elif r_info is not None:
                    self.__poptable_type.add_invalid_entry(
                        spec, r_info.first_key_and_mask, 0, 0, 0,
                        master_pop_table_region)

            # Create the generator data and note it exists for this post vertex
            generator_data.append(GeneratorData(
                syn_mat_offset, d_mat_offset,
                max_row_info.undelayed_max_words,
                max_row_info.delayed_max_words,
                max_row_info.undelayed_max_n_synapses,
                max_row_info.delayed_max_n_synapses, pre_slices, pre_idx,
                post_slices, post_slice_index, pre_slice, post_vertex_slice,
                synapse_info, app_edge.n_delay_stages + 1, machine_time_step))
            key = (post_vertex_slice.lo_atom, post_vertex_slice.hi_atom)
            self.__gen_on_machine[key] = True
        return block_addr

    def __reserve_mpop_block(
            self, block_addr, spec, master_pop_table_region, max_bytes,
            max_words, app_key_info, all_syn_block_sz, n_rows):
        # Reserve a block in the master population table
        block_addr = self.__poptable_type.get_next_allowed_address(
            block_addr)
        self.__poptable_type.update_master_population_table(
            spec, block_addr, max_words, app_key_info.key_and_mask,
            app_key_info.core_mask, app_key_info.core_shift,
            app_key_info.n_neurons, master_pop_table_region)
        syn_block_addr = block_addr
        block_addr += max_bytes * n_rows
        if block_addr > all_syn_block_sz:
            raise Exception(
                "Too much synaptic memory has been reserved: {} of {}".format(
                    block_addr, all_syn_block_sz))
        return block_addr, syn_block_addr

    def __next_app_syn_block_addr(
            self, block_addr, n_rows, max_bytes, max_pos):
        # Get the next block address after the sub-table
        block_addr += (max_bytes * n_rows)
        if block_addr > max_pos:
            raise Exception(
                "Too much synaptic memory has been reserved: {} of {}".format(
                    block_addr, max_pos))
        return block_addr

    def __write_on_chip_delay_data(
            self, max_row_info, app_edge, pre_slices, pre_slice_index,
            post_slices, post_slice_index, pre_vertex_slice, post_vertex_slice,
            synapse_info, machine_time_step):
        # If delay edge exists, tell this about the data too, so it can
        # generate its own data
        if (max_row_info.delayed_max_n_synapses > 0 and
                app_edge.delay_edge is not None):
            app_edge.delay_edge.pre_vertex.add_generator_data(
                max_row_info.undelayed_max_n_synapses,
                max_row_info.delayed_max_n_synapses,
                pre_slices, pre_slice_index, post_slices, post_slice_index,
                pre_vertex_slice, post_vertex_slice, synapse_info,
                app_edge.n_delay_stages + 1, machine_time_step)
        elif max_row_info.delayed_max_n_synapses != 0:
            raise Exception(
                "Found delayed items but no delay "
                "machine edge for {}".format(app_edge.label))

    def __get_row_data(
            self, synapse_info, pre_slices, pre_slice_idx, post_slices,
            post_slice_index, pre_vertex_slice, post_vertex_slice, app_edge,
            n_synapse_types, weight_scales, machine_time_step, machine_edge,
            max_row_info):
        (row_data, delayed_row_data, delayed_source_ids,
         delay_stages) = self.__synapse_io.get_synapses(
            synapse_info, pre_slices, pre_slice_idx, post_slices,
            post_slice_index, pre_vertex_slice, post_vertex_slice,
            app_edge.n_delay_stages, n_synapse_types, weight_scales,
            machine_time_step, app_edge, machine_edge, max_row_info)

        if app_edge.delay_edge is not None:
            app_edge.delay_edge.pre_vertex.add_delays(
                pre_vertex_slice, delayed_source_ids, delay_stages)
        elif delayed_source_ids.size != 0:
            raise Exception(
                "Found delayed source IDs but no delay "
                "machine edge for {}".format(app_edge.label))

        if (app_edge, synapse_info) in self.__pre_run_connection_holders:
            for conn_holder in self.__pre_run_connection_holders[
                    app_edge, synapse_info]:
                conn_holder.add_connections(self._read_synapses(
                    synapse_info, pre_vertex_slice, post_vertex_slice,
                    max_row_info.undelayed_max_words,
                    max_row_info.delayed_max_words, n_synapse_types,
                    weight_scales, row_data, delayed_row_data,
                    app_edge.n_delay_stages, machine_time_step))
                conn_holder.finish()

        return (row_data, delayed_row_data)

    def __is_direct(
            self, single_addr, s_info, pre_vertex_slice, post_vertex_slice,
            is_delayed):
        """ Determine if the given connection can be done with a "direct"\
            synaptic matrix - this must have an exactly 1 entry per row
        """
        return (
            not is_delayed and
            isinstance(s_info.connector, OneToOneConnector) and
            isinstance(s_info.synapse_dynamics, SynapseDynamicsStatic) and
            (single_addr + (pre_vertex_slice.n_atoms * 4) <=
                self.__one_to_one_connection_dtcm_max_bytes) and
            (pre_vertex_slice.lo_atom == post_vertex_slice.lo_atom) and
            (pre_vertex_slice.hi_atom == post_vertex_slice.hi_atom))

    def _get_ring_buffer_shifts(
            self, application_vertex, application_graph, machine_timestep,
            weight_scale):
        """ Get the ring buffer shifts for this vertex
        """
        if self.__ring_buffer_shifts is None:
            self.__ring_buffer_shifts = \
                self._get_ring_buffer_to_input_left_shifts(
                    application_vertex, application_graph, machine_timestep,
                    weight_scale)
        return self.__ring_buffer_shifts

    def write_data_spec(
            self, spec, application_vertex, post_vertex_slice, machine_vertex,
            placement, machine_graph, application_graph, routing_info,
            graph_mapper, weight_scale, machine_time_step):
        # Create an index of delay keys into this vertex
        for m_edge in machine_graph.get_edges_ending_at_vertex(machine_vertex):
            app_edge = graph_mapper.get_application_edge(m_edge)
            if isinstance(app_edge.pre_vertex, DelayExtensionVertex):
                pre_vertex_slice = graph_mapper.get_slice(
                    m_edge.pre_vertex)
                self.__delay_key_index[app_edge.pre_vertex.source_vertex,
                                       pre_vertex_slice.lo_atom,
                                       pre_vertex_slice.hi_atom] = \
                    routing_info.get_routing_info_for_edge(m_edge)

        post_slices = graph_mapper.get_slices(application_vertex)
        post_slice_idx = graph_mapper.get_machine_vertex_index(machine_vertex)

        # Reserve the memory
        in_edges = application_graph.get_edges_ending_at_vertex(
            application_vertex)
        all_syn_block_sz = self._get_synaptic_blocks_size(
            post_vertex_slice, in_edges, machine_time_step)
        self._reserve_memory_regions(
            spec, machine_vertex, post_vertex_slice, machine_graph,
            all_syn_block_sz, graph_mapper, application_graph,
            application_vertex)

        ring_buffer_shifts = self._get_ring_buffer_shifts(
            application_vertex, application_graph, machine_time_step,
            weight_scale)
        weight_scales = self._write_synapse_parameters(
            spec, ring_buffer_shifts, weight_scale)

        gen_data = self._write_synaptic_matrix_and_master_population_table(
            spec, post_slices, post_slice_idx, machine_vertex,
            post_vertex_slice, all_syn_block_sz, weight_scales,
            POPULATION_BASED_REGIONS.POPULATION_TABLE.value,
            POPULATION_BASED_REGIONS.SYNAPTIC_MATRIX.value,
            POPULATION_BASED_REGIONS.DIRECT_MATRIX.value,
            routing_info, graph_mapper, machine_graph, machine_time_step)

        if self.__synapse_dynamics is not None:
            if isinstance(self.__synapse_dynamics,
                          AbstractSynapseDynamicsStructural):
                self.__synapse_dynamics.write_structural_parameters(
                    spec, POPULATION_BASED_REGIONS.SYNAPSE_DYNAMICS.value,
                    machine_time_step, weight_scales, application_graph,
                    application_vertex, post_vertex_slice, graph_mapper,
                    routing_info, self.__synapse_indices)
            else:
                self.__synapse_dynamics.write_parameters(
                    spec,
                    POPULATION_BASED_REGIONS.SYNAPSE_DYNAMICS.value,
                    machine_time_step, weight_scales)

        self.__weight_scales[placement] = weight_scales

        self._write_on_machine_data_spec(
            spec, post_vertex_slice, weight_scales, gen_data)

    def clear_connection_cache(self):
        self.__retrieved_blocks = dict()

    def _get_block(
            self, buffer_manager, transceiver, placement, address, size):
        key = (placement, address, size)
        if key in self.__retrieved_blocks:
            return self.__retrieved_blocks[key]
#         block = buffer_manager.request_data(
#             transceiver, placement.x, placement.y, address, size)
        block = transceiver.read_memory(
            placement.x, placement.y, address, size)
        self.__retrieved_blocks[key] = block
        return block

    def _read_connections(
            self, row_len, block_sz, buffer_manager, transceiver, placement,
            address, synapse_info, pre_slice, post_slice, machine_time_step,
            read_synapses_function):
        block = self._get_block(
            buffer_manager, transceiver, placement, address, block_sz)
        return read_synapses_function(
            synapse_info, pre_slice, post_slice, row_len,
            self.__n_synapse_types, self.__weight_scales[placement], block,
            machine_time_step)

    def _get_single_block(
            self, buffer_manager, transceiver, placement, address, size):
        block = self._get_block(
            buffer_manager, transceiver, placement, address, size)
        numpy_data = numpy.asarray(block, dtype="uint8").view("uint32")
        n_rows = len(numpy_data)
        numpy_block = numpy.zeros((n_rows, BYTES_PER_WORD), dtype="uint32")
        numpy_block[:, 3] = numpy_data
        numpy_block[:, 1] = 1
        return numpy_block.tobytes()

    def _read_single_connections(
            self, block_sz, buffer_manager, transceiver, placement,
            address, synapse_info, pre_slice, post_slice, machine_time_step,
            read_synapses_function):
        block = self._get_single_block(
            buffer_manager, transceiver, placement, address, block_sz)
        return read_synapses_function(
            synapse_info, pre_slice, post_slice, 1,
            self.__n_synapse_types, self.__weight_scales[placement], block,
            machine_time_step)

    def _get_connections(
            self, app_edge, synapse_info, post_slice, buffer_manager,
            transceiver, placement, direct_synapses, indirect_synapses, vertex,
            machine_time_step, graph_mapper, edge_info, m_edge_info,
            read_synapses_function):
        key = (app_edge, synapse_info, post_slice.lo_atom)
        connections = []
        if key in edge_info:
            offset, row_len, block_sz = edge_info[key]
            pre_slice = Slice(0, vertex.n_atoms)
            connections.append(self._read_connections(
                row_len, block_sz, buffer_manager, transceiver, placement,
                indirect_synapses + offset, synapse_info, pre_slice,
                post_slice, machine_time_step, read_synapses_function))
        else:
            m_edges = graph_mapper.get_machine_edges(app_edge)
            for m_edge in m_edges:
                m_key = (m_edge, synapse_info, post_slice.lo_atom)
                if m_key not in m_edge_info:
                    continue
                offset, row_len, block_sz, single = m_edge_info[m_key]
                pre_slice = graph_mapper.get_slice(m_edge.pre_vertex)
                if single:
                    connections.append(self._read_single_connections(
                        block_sz, buffer_manager, transceiver,
                        placement, direct_synapses + offset, synapse_info,
                        pre_slice, post_slice, machine_time_step,
                        read_synapses_function))
                else:
                    connections.append(self._read_connections(
                        row_len, block_sz, buffer_manager, transceiver,
                        placement, indirect_synapses + offset, synapse_info,
                        pre_slice, post_slice, machine_time_step,
                        read_synapses_function))
        return connections

    def get_connections_from_machine(
<<<<<<< HEAD
            self, vertex, transceiver, placements, app_edge, graph_mapper,
            synapse_info, machine_time_step, buffer_manager):

        if not isinstance(app_edge, ProjectionApplicationEdge):
            return None

        post_vertices = graph_mapper.get_machine_vertices(vertex)
        connections = []
        for post_vertex in post_vertices:
            post_slice = graph_mapper.get_slice(post_vertex)
            placement = placements.get_placement_of_vertex(post_vertex)
            direct_synapses, indirect_synapses = \
                self.__compute_addresses(transceiver, placement)

            connections.extend(self._get_connections(
                app_edge, synapse_info, post_slice, buffer_manager,
                transceiver, placement, direct_synapses, indirect_synapses,
                vertex, machine_time_step, graph_mapper, self.__app_edge_info,
                self.__m_edge_info, self.__synapse_io.read_undelayed_synapses))
            connections.extend(self._get_connections(
                app_edge, synapse_info, post_slice, buffer_manager,
                transceiver, placement, direct_synapses, indirect_synapses,
                vertex, machine_time_step, graph_mapper,
                self.__delay_edge_info, self.__delay_m_edge_info,
                self.__synapse_io.read_delayed_synapses))
        return numpy.concatenate(connections)
=======
            self, transceiver, placement, machine_edge, graph_mapper,
            routing_infos, synapse_info, machine_time_step,
            using_extra_monitor_cores, placements=None, monitor_api=None,
            monitor_cores=None, handle_time_out_configuration=True,
            fixed_routes=None, extra_monitor=None):
        app_edge = graph_mapper.get_application_edge(machine_edge)
        if not isinstance(app_edge, ProjectionApplicationEdge):
            return None

        # Get details for extraction
        pre_vertex_slice = graph_mapper.get_slice(machine_edge.pre_vertex)
        post_vertex_slice = graph_mapper.get_slice(machine_edge.post_vertex)

        # Get the key for the pre_vertex
        key = routing_infos.get_first_key_for_edge(machine_edge)

        # Get the key for the delayed pre_vertex
        delayed_key = None
        if app_edge.delay_edge is not None:
            delayed_key = self.__delay_key_index[
                app_edge.pre_vertex, pre_vertex_slice.lo_atom,
                pre_vertex_slice.hi_atom].first_key

        # Get the block for the connections from the pre_vertex
        synapse_key = (synapse_info, pre_vertex_slice.lo_atom,
                       post_vertex_slice.lo_atom)
        index = self.__synapse_indices[synapse_key]
        master_pop_table, direct_synapses, indirect_synapses = \
            self.__compute_addresses(transceiver, placement)
        data, max_row_length = self._retrieve_synaptic_block(
            transceiver, placement, master_pop_table, indirect_synapses,
            direct_synapses, key, pre_vertex_slice.n_atoms, index,
            using_extra_monitor_cores, placements, monitor_api,
            extra_monitor, monitor_cores, fixed_routes=fixed_routes)

        # Get the block for the connections from the delayed pre_vertex
        delayed_data = None
        delayed_max_row_len = 0
        if delayed_key is not None:
            delayed_data, delayed_max_row_len = self._retrieve_synaptic_block(
                transceiver, placement, master_pop_table, indirect_synapses,
                direct_synapses, delayed_key,
                pre_vertex_slice.n_atoms * app_edge.n_delay_stages,
                index, using_extra_monitor_cores, placements,
                monitor_api, extra_monitor, monitor_cores,
                handle_time_out_configuration, fixed_routes=fixed_routes)

        # Convert the blocks into connections
        return self._read_synapses(
            synapse_info, pre_vertex_slice, post_vertex_slice,
            max_row_length, delayed_max_row_len, self.__n_synapse_types,
            self.__weight_scales[placement], data, delayed_data,
            app_edge.n_delay_stages, machine_time_step)
>>>>>>> 55234a03

    def __compute_addresses(self, transceiver, placement):
        """ Helper for computing the addresses of the master pop table and\
            synaptic-matrix-related bits.
        """
        synaptic_matrix = locate_memory_region_for_placement(
            placement, POPULATION_BASED_REGIONS.SYNAPTIC_MATRIX.value,
            transceiver)
        direct_synapses = locate_memory_region_for_placement(
            placement, POPULATION_BASED_REGIONS.DIRECT_MATRIX.value,
            transceiver) + BYTES_PER_WORD
        return direct_synapses, synaptic_matrix

    def _extract_synaptic_matrix_data_location(
            self, key, master_pop_table_address, transceiver, placement):
        return self.__poptable_type.extract_synaptic_matrix_data_location(
            key, master_pop_table_address, transceiver,
            placement.x, placement.y)

    def _read_synapses(self, info, pre_slice, post_slice, max_row_length,
                       delayed_max_row_length, n_synapse_types, weight_scales,
                       data, delayed_data, n_delays, timestep):
        return self.__synapse_io.read_synapses(
            info, pre_slice, post_slice, max_row_length,
            delayed_max_row_length, n_synapse_types, weight_scales, data,
            delayed_data, n_delays, timestep)

<<<<<<< HEAD
=======
    def _retrieve_synaptic_block(
            self, txrx, placement, master_pop_table_address,
            indirect_synapses_address, direct_synapses_address,
            key, n_rows, index, using_monitors, placements=None,
            monitor_api=None, extra_monitor=None, monitor_cores=None,
            handle_time_out_configuration=True, fixed_routes=None):
        """ Read in a synaptic block from a given processor and vertex on\
            the machine
        """
        # See if we have already got this block
        if (placement, key, index) in self.__retrieved_blocks:
            return self.__retrieved_blocks[placement, key, index]

        items = self._extract_synaptic_matrix_data_location(
            key, master_pop_table_address, txrx, placement)
        if index >= len(items):
            return None, None

        max_row_length, synaptic_block_offset, is_single = items[index]
        if max_row_length == 0:
            return None, None

        block = None
        if max_row_length > 0 and synaptic_block_offset is not None:
            # if exploiting the extra monitor cores, need to set the machine
            # for data extraction mode
            if using_monitors and handle_time_out_configuration:
                monitor_api.load_system_routing_tables(
                    txrx, monitor_cores, placements)
                monitor_api.set_cores_for_data_streaming(
                    txrx, monitor_cores, placements)

            # read in the synaptic block
            if not is_single:
                block = self.__read_multiple_synaptic_blocks(
                    txrx, monitor_api, placement, n_rows, max_row_length,
                    indirect_synapses_address + synaptic_block_offset,
                    using_monitors, extra_monitor, fixed_routes, placements)
            else:
                block, max_row_length = self.__read_single_synaptic_block(
                    txrx, monitor_api, placement, n_rows,
                    direct_synapses_address + synaptic_block_offset,
                    using_monitors, extra_monitor, fixed_routes, placements)

            if using_monitors and handle_time_out_configuration:
                monitor_api.unset_cores_for_data_streaming(
                    txrx, monitor_cores, placements)
                monitor_api.load_application_routing_tables(
                    txrx, monitor_cores, placements)

        self.__retrieved_blocks[placement, key, index] = \
            (block, max_row_length)
        return block, max_row_length

    def __read_multiple_synaptic_blocks(
            self, transceiver, monitor_api, placement, n_rows, max_row_length,
            address, using_monitors, extra_monitor, fixed_routes, placements):
        """ Read in an array of synaptic blocks.
        """
        # calculate the synaptic block size in bytes
        synaptic_block_size = self.__synapse_io.get_block_n_bytes(
            max_row_length, n_rows)

        # read in the synaptic block
        if using_monitors:
            extra_monitor.update_transaction_id_from_machine(transceiver)
            return monitor_api.get_data(
                extra_monitor,
                placements.get_placement_of_vertex(extra_monitor), address,
                synaptic_block_size, fixed_routes)
        return transceiver.read_memory(
            placement.x, placement.y, address, synaptic_block_size)

    def __read_single_synaptic_block(
            self, transceiver, data_receiver, placement, n_rows, address,
            using_monitors, extra_monitor, fixed_routes, placements):
        """ Read in a single synaptic block.
        """
        # The data is one per row
        synaptic_block_size = n_rows * BYTES_PER_WORD

        # read in the synaptic row data
        if using_monitors:
            extra_monitor.update_transaction_id_from_machine(transceiver)
            single_block = data_receiver.get_data(
                extra_monitor,
                placements.get_placement_of_vertex(extra_monitor),
                address, synaptic_block_size, fixed_routes)
        else:
            single_block = transceiver.read_memory(
                placement.x, placement.y, address, synaptic_block_size)

        # Convert the block into a set of rows
        numpy_block = numpy.zeros((n_rows, BYTES_PER_WORD), dtype="uint32")
        numpy_block[:, 3] = numpy.asarray(
            single_block, dtype="uint8").view("uint32")
        numpy_block[:, 1] = 1
        return bytearray(numpy_block.tobytes()), 1

>>>>>>> 55234a03
    # inherited from AbstractProvidesIncomingPartitionConstraints
    def get_incoming_partition_constraints(self):
        return self.__poptable_type.get_edge_constraints()

    def _write_on_machine_data_spec(
            self, spec, post_vertex_slice, weight_scales, generator_data):
        """ Write the data spec for the synapse expander

        :param spec: The specification to write to
        :param post_vertex_slice: The slice of the vertex being written
        :param weight_scales: scaling of weights on each synapse
        """
        if not generator_data:
            return

        n_bytes = (
            _SYNAPSES_BASE_GENERATOR_SDRAM_USAGE_IN_BYTES +
            (self.__n_synapse_types * BYTES_PER_WORD))
        for data in generator_data:
            n_bytes += data.size

        spec.reserve_memory_region(
            region=POPULATION_BASED_REGIONS.CONNECTOR_BUILDER.value,
            size=n_bytes, label="ConnectorBuilderRegion")
        spec.switch_write_focus(
            region=POPULATION_BASED_REGIONS.CONNECTOR_BUILDER.value)

        spec.write_value(len(generator_data))
        spec.write_value(post_vertex_slice.lo_atom)
        spec.write_value(post_vertex_slice.n_atoms)
        spec.write_value(self.__n_synapse_types)
        spec.write_value(get_n_bits(self.__n_synapse_types))
        n_neuron_id_bits = get_n_bits(post_vertex_slice.n_atoms)
        spec.write_value(n_neuron_id_bits)
        for w in weight_scales:
            spec.write_value(int(w), data_type=DataType.INT32)

        for data in generator_data:
            spec.write_array(data.gen_data)

    def gen_on_machine(self, vertex_slice):
        """ True if the synapses should be generated on the machine
        """
        key = (vertex_slice.lo_atom, vertex_slice.hi_atom)
        return self.__gen_on_machine.get(key, False)

    @property
    def changes_during_run(self):
        if self.__synapse_dynamics is None:
            return False
        return self.__synapse_dynamics.changes_during_run


class _AppKeyInfo(object):

    __slots__ = ["app_key", "app_mask", "core_mask", "core_shift", "n_neurons"]

    def __init__(self, app_key, app_mask, core_mask, core_shift, n_neurons):
        self.app_key = app_key
        self.app_mask = app_mask
        self.core_mask = core_mask
        self.core_shift = core_shift
        self.n_neurons = n_neurons

    @property
    def key_and_mask(self):
        return BaseKeyAndMask(self.app_key, self.app_mask)<|MERGE_RESOLUTION|>--- conflicted
+++ resolved
@@ -1,5 +1,3 @@
-from pacman.model.routing_info.base_key_and_mask import BaseKeyAndMask
-from six import iteritems
 # Copyright (c) 2017-2019 The University of Manchester
 #
 # This program is free software: you can redistribute it and/or modify
@@ -16,6 +14,7 @@
 # along with this program.  If not, see <http://www.gnu.org/licenses/>.
 
 from collections import defaultdict
+from six import iteritems
 import math
 import struct
 import numpy
@@ -49,6 +48,7 @@
 from spynnaker.pyNN.models.neuron.synapse_dynamics import SynapseDynamicsStatic
 from .key_space_tracker import KeySpaceTracker
 from pacman.model.graphs.common.slice import Slice
+from pacman.model.routing_info.base_key_and_mask import BaseKeyAndMask
 
 TIME_STAMP_BYTES = BYTES_PER_WORD
 
@@ -1371,7 +1371,6 @@
         return connections
 
     def get_connections_from_machine(
-<<<<<<< HEAD
             self, vertex, transceiver, placements, app_edge, graph_mapper,
             synapse_info, machine_time_step, buffer_manager):
 
@@ -1398,61 +1397,6 @@
                 self.__delay_edge_info, self.__delay_m_edge_info,
                 self.__synapse_io.read_delayed_synapses))
         return numpy.concatenate(connections)
-=======
-            self, transceiver, placement, machine_edge, graph_mapper,
-            routing_infos, synapse_info, machine_time_step,
-            using_extra_monitor_cores, placements=None, monitor_api=None,
-            monitor_cores=None, handle_time_out_configuration=True,
-            fixed_routes=None, extra_monitor=None):
-        app_edge = graph_mapper.get_application_edge(machine_edge)
-        if not isinstance(app_edge, ProjectionApplicationEdge):
-            return None
-
-        # Get details for extraction
-        pre_vertex_slice = graph_mapper.get_slice(machine_edge.pre_vertex)
-        post_vertex_slice = graph_mapper.get_slice(machine_edge.post_vertex)
-
-        # Get the key for the pre_vertex
-        key = routing_infos.get_first_key_for_edge(machine_edge)
-
-        # Get the key for the delayed pre_vertex
-        delayed_key = None
-        if app_edge.delay_edge is not None:
-            delayed_key = self.__delay_key_index[
-                app_edge.pre_vertex, pre_vertex_slice.lo_atom,
-                pre_vertex_slice.hi_atom].first_key
-
-        # Get the block for the connections from the pre_vertex
-        synapse_key = (synapse_info, pre_vertex_slice.lo_atom,
-                       post_vertex_slice.lo_atom)
-        index = self.__synapse_indices[synapse_key]
-        master_pop_table, direct_synapses, indirect_synapses = \
-            self.__compute_addresses(transceiver, placement)
-        data, max_row_length = self._retrieve_synaptic_block(
-            transceiver, placement, master_pop_table, indirect_synapses,
-            direct_synapses, key, pre_vertex_slice.n_atoms, index,
-            using_extra_monitor_cores, placements, monitor_api,
-            extra_monitor, monitor_cores, fixed_routes=fixed_routes)
-
-        # Get the block for the connections from the delayed pre_vertex
-        delayed_data = None
-        delayed_max_row_len = 0
-        if delayed_key is not None:
-            delayed_data, delayed_max_row_len = self._retrieve_synaptic_block(
-                transceiver, placement, master_pop_table, indirect_synapses,
-                direct_synapses, delayed_key,
-                pre_vertex_slice.n_atoms * app_edge.n_delay_stages,
-                index, using_extra_monitor_cores, placements,
-                monitor_api, extra_monitor, monitor_cores,
-                handle_time_out_configuration, fixed_routes=fixed_routes)
-
-        # Convert the blocks into connections
-        return self._read_synapses(
-            synapse_info, pre_vertex_slice, post_vertex_slice,
-            max_row_length, delayed_max_row_len, self.__n_synapse_types,
-            self.__weight_scales[placement], data, delayed_data,
-            app_edge.n_delay_stages, machine_time_step)
->>>>>>> 55234a03
 
     def __compute_addresses(self, transceiver, placement):
         """ Helper for computing the addresses of the master pop table and\
@@ -1480,108 +1424,6 @@
             delayed_max_row_length, n_synapse_types, weight_scales, data,
             delayed_data, n_delays, timestep)
 
-<<<<<<< HEAD
-=======
-    def _retrieve_synaptic_block(
-            self, txrx, placement, master_pop_table_address,
-            indirect_synapses_address, direct_synapses_address,
-            key, n_rows, index, using_monitors, placements=None,
-            monitor_api=None, extra_monitor=None, monitor_cores=None,
-            handle_time_out_configuration=True, fixed_routes=None):
-        """ Read in a synaptic block from a given processor and vertex on\
-            the machine
-        """
-        # See if we have already got this block
-        if (placement, key, index) in self.__retrieved_blocks:
-            return self.__retrieved_blocks[placement, key, index]
-
-        items = self._extract_synaptic_matrix_data_location(
-            key, master_pop_table_address, txrx, placement)
-        if index >= len(items):
-            return None, None
-
-        max_row_length, synaptic_block_offset, is_single = items[index]
-        if max_row_length == 0:
-            return None, None
-
-        block = None
-        if max_row_length > 0 and synaptic_block_offset is not None:
-            # if exploiting the extra monitor cores, need to set the machine
-            # for data extraction mode
-            if using_monitors and handle_time_out_configuration:
-                monitor_api.load_system_routing_tables(
-                    txrx, monitor_cores, placements)
-                monitor_api.set_cores_for_data_streaming(
-                    txrx, monitor_cores, placements)
-
-            # read in the synaptic block
-            if not is_single:
-                block = self.__read_multiple_synaptic_blocks(
-                    txrx, monitor_api, placement, n_rows, max_row_length,
-                    indirect_synapses_address + synaptic_block_offset,
-                    using_monitors, extra_monitor, fixed_routes, placements)
-            else:
-                block, max_row_length = self.__read_single_synaptic_block(
-                    txrx, monitor_api, placement, n_rows,
-                    direct_synapses_address + synaptic_block_offset,
-                    using_monitors, extra_monitor, fixed_routes, placements)
-
-            if using_monitors and handle_time_out_configuration:
-                monitor_api.unset_cores_for_data_streaming(
-                    txrx, monitor_cores, placements)
-                monitor_api.load_application_routing_tables(
-                    txrx, monitor_cores, placements)
-
-        self.__retrieved_blocks[placement, key, index] = \
-            (block, max_row_length)
-        return block, max_row_length
-
-    def __read_multiple_synaptic_blocks(
-            self, transceiver, monitor_api, placement, n_rows, max_row_length,
-            address, using_monitors, extra_monitor, fixed_routes, placements):
-        """ Read in an array of synaptic blocks.
-        """
-        # calculate the synaptic block size in bytes
-        synaptic_block_size = self.__synapse_io.get_block_n_bytes(
-            max_row_length, n_rows)
-
-        # read in the synaptic block
-        if using_monitors:
-            extra_monitor.update_transaction_id_from_machine(transceiver)
-            return monitor_api.get_data(
-                extra_monitor,
-                placements.get_placement_of_vertex(extra_monitor), address,
-                synaptic_block_size, fixed_routes)
-        return transceiver.read_memory(
-            placement.x, placement.y, address, synaptic_block_size)
-
-    def __read_single_synaptic_block(
-            self, transceiver, data_receiver, placement, n_rows, address,
-            using_monitors, extra_monitor, fixed_routes, placements):
-        """ Read in a single synaptic block.
-        """
-        # The data is one per row
-        synaptic_block_size = n_rows * BYTES_PER_WORD
-
-        # read in the synaptic row data
-        if using_monitors:
-            extra_monitor.update_transaction_id_from_machine(transceiver)
-            single_block = data_receiver.get_data(
-                extra_monitor,
-                placements.get_placement_of_vertex(extra_monitor),
-                address, synaptic_block_size, fixed_routes)
-        else:
-            single_block = transceiver.read_memory(
-                placement.x, placement.y, address, synaptic_block_size)
-
-        # Convert the block into a set of rows
-        numpy_block = numpy.zeros((n_rows, BYTES_PER_WORD), dtype="uint32")
-        numpy_block[:, 3] = numpy.asarray(
-            single_block, dtype="uint8").view("uint32")
-        numpy_block[:, 1] = 1
-        return bytearray(numpy_block.tobytes()), 1
-
->>>>>>> 55234a03
     # inherited from AbstractProvidesIncomingPartitionConstraints
     def get_incoming_partition_constraints(self):
         return self.__poptable_type.get_edge_constraints()
