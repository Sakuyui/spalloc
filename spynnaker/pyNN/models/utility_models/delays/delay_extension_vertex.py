# Copyright (c) 2017-2019 The University of Manchester
#
# This program is free software: you can redistribute it and/or modify
# it under the terms of the GNU General Public License as published by
# the Free Software Foundation, either version 3 of the License, or
# (at your option) any later version.
#
# This program is distributed in the hope that it will be useful,
# but WITHOUT ANY WARRANTY; without even the implied warranty of
# MERCHANTABILITY or FITNESS FOR A PARTICULAR PURPOSE.  See the
# GNU General Public License for more details.
#
# You should have received a copy of the GNU General Public License
# along with this program.  If not, see <http://www.gnu.org/licenses/>.

from collections import defaultdict
import logging
import math

from spinn_front_end_common.abstract_models.impl.\
    tdma_aware_application_vertex import TDMAAwareApplicationVertex
from spinn_utilities.overrides import overrides
from pacman.executor.injection_decorator import inject_items
from pacman.model.constraints.key_allocator_constraints import (
    ContiguousKeyRangeContraint)
from pacman.model.constraints.partitioner_constraints import (
    SameAtomsAsVertexConstraint)
from pacman.model.resources import (
    ConstantSDRAM, CPUCyclesPerTickResource, DTCMResource, ResourceContainer)
from spinn_front_end_common.abstract_models import (
    AbstractGeneratesDataSpecification,
    AbstractProvidesOutgoingPartitionConstraints)
from spinn_front_end_common.interface.simulation import simulation_utilities
from spinn_front_end_common.utilities.constants import (
    SYSTEM_BYTES_REQUIREMENT, SIMULATION_N_BYTES, BITS_PER_WORD,
    BYTES_PER_WORD)
from .delay_block import DelayBlock
from .delay_extension_machine_vertex import DelayExtensionMachineVertex
from .delay_generator_data import DelayGeneratorData
from spynnaker.pyNN.utilities.constants import SPIKE_PARTITION_ID,\
    POP_TABLE_MAX_ROW_LENGTH
from spynnaker.pyNN.models.neural_projections import DelayedApplicationEdge
from spynnaker.pyNN.models.neural_projections.connectors import (
    AbstractGenerateConnectorOnMachine)
from spynnaker.pyNN.models.neuron.synapse_dynamics import (
    AbstractGenerateOnMachine)

logger = logging.getLogger(__name__)

#  1. has_key 2. key 3. incoming_key 4. incoming_mask 5. n_atoms
#  6. n_delay_stages
_DELAY_PARAM_HEADER_WORDS = 6
# pylint: disable=protected-access
_DELEXT_REGIONS = DelayExtensionMachineVertex._DELAY_EXTENSION_REGIONS
_EXPANDER_BASE_PARAMS_SIZE = 3 * BYTES_PER_WORD

# The microseconds per timestep will be divided by this for the max offset
_MAX_OFFSET_DENOMINATOR = 10


class DelayExtensionVertex(
        TDMAAwareApplicationVertex, AbstractGeneratesDataSpecification,
        AbstractProvidesOutgoingPartitionConstraints):
    """ Provide delays to incoming spikes in multiples of the maximum delays\
        of a neuron (typically 16 or 32)
    """
    __slots__ = [
        "__delay_blocks",
        "__delay_per_stage",
        "__machine_time_step",
        "__n_atoms",
        "__n_delay_stages",
        "__source_vertex",
        "__time_scale_factor",
        "__delay_generator_data",
        "__n_subvertices",
        "__n_data_specs"]

    ESTIMATED_CPU_CYCLES = 128

    def __init__(self, n_neurons, delay_per_stage, source_vertex,
                 machine_time_step, time_scale_factor, constraints=None,
                 label="DelayExtension"):
        """
        :param int n_neurons: the number of neurons
        :param int delay_per_stage: the delay per stage
        :param ~pacman.model.graphs.application.ApplicationVertex \
                source_vertex:
            where messages are coming from
        :param int machine_time_step: how long is the machine time step
        :param int time_scale_factor: what slowdown factor has been applied
        :param iterable(~pacman.model.constraints.AbstractConstraint) \
                constraints:
            the vertex constraints
        :param str label: the vertex label
        """
        # pylint: disable=too-many-arguments
<<<<<<< HEAD
        super(DelayExtensionVertex, self).__init__(
            label, constraints, POP_TABLE_MAX_ROW_LENGTH)
=======
        TDMAAwareApplicationVertex.__init__(self, label, constraints, 256)
>>>>>>> 21279b0e

        self.__source_vertex = source_vertex
        self.__n_delay_stages = 0
        self.__delay_per_stage = delay_per_stage
        self.__delay_generator_data = defaultdict(list)
        self.__machine_time_step = machine_time_step
        self.__time_scale_factor = time_scale_factor
        self.__n_subvertices = 0
        self.__n_data_specs = 0

        # atom store
        self.__n_atoms = n_neurons

        # Dictionary of vertex_slice -> delay block for data specification
        self.__delay_blocks = dict()

        self.add_constraint(
            SameAtomsAsVertexConstraint(source_vertex))

    @overrides(TDMAAwareApplicationVertex.create_machine_vertex)
    def create_machine_vertex(
            self, vertex_slice, resources_required, label=None,
            constraints=None):
        self.__n_subvertices += 1
        return DelayExtensionMachineVertex(
            resources_required, label, constraints, self, vertex_slice)

    @inject_items({
        "graph": "MemoryApplicationGraph"})
    @overrides(TDMAAwareApplicationVertex.get_resources_used_by_atoms,
               additional_arguments={"graph"})
    def get_resources_used_by_atoms(self, vertex_slice, graph):
        """
        :param ~pacman.model.graphs.application.ApplicationGraph graph:
        """
        # pylint: disable=arguments-differ
        out_edges = graph.get_edges_starting_at_vertex(self)
        return ResourceContainer(
            sdram=ConstantSDRAM(
                self.get_sdram_usage_for_atoms(out_edges)),
            dtcm=DTCMResource(self.get_dtcm_usage_for_atoms(vertex_slice)),
            cpu_cycles=CPUCyclesPerTickResource(
                self.get_cpu_usage_for_atoms(vertex_slice)))

    @property
    @overrides(TDMAAwareApplicationVertex.n_atoms)
    def n_atoms(self):
        return self.__n_atoms

    @property
    def n_delay_stages(self):
        """ The maximum number of delay stages required by any connection\
            out of this delay extension vertex

        :rtype: int
        """
        return self.__n_delay_stages

    @n_delay_stages.setter
    def n_delay_stages(self, n_delay_stages):
        self.__n_delay_stages = n_delay_stages

    @property
    def source_vertex(self):
        """
        :rtype: ~pacman.model.graphs.application.ApplicationVertex
        """
        return self.__source_vertex

    def add_delays(self, vertex_slice, source_ids, stages):
        """ Add delayed connections for a given vertex slice

        :param ~pacman.model.graphs.common.Slice vertex_slice:
        :param list(int) source_ids:
        :param list(int) stages:
        """
        if vertex_slice not in self.__delay_blocks:
            self.__delay_blocks[vertex_slice] = DelayBlock(
                self.__n_delay_stages, self.__delay_per_stage, vertex_slice)
        for (source_id, stage) in zip(source_ids, stages):
            self.__delay_blocks[vertex_slice].add_delay(source_id, stage)

    def add_generator_data(
            self, max_row_n_synapses, max_delayed_row_n_synapses,
            pre_slices, pre_slice_index, post_slices, post_slice_index,
            pre_vertex_slice, post_vertex_slice, synapse_information,
            max_stage):
        """ Add delays for a connection to be generated

        :param int max_row_n_synapses:
            The maximum number of synapses in a row
        :param int max_delayed_row_n_synapses:
            The maximum number of synapses in a delay row
        :param list(~pacman.model.graphs.common.Slice) pre_slices:
            The list of slices of the pre application vertex
        :param int pre_slice_index:
            The index of the slice of the pre applcation vertex
            currently being considered
        :param list(~pacman.model.graphs.common.Slice) post_slices:
            The list of slices of the post application vertex
        :param int post_slice_index:
            The index of the slice of the post application vertex
            currently being considered
        :param ~pacman.model.graphs.common.Slice pre_vertex_slice:
            The slice of the pre applcation vertex currently being
            considered
        :param ~pacman.model.graphs.common.Slice post_vertex_slice:
            The slice of the post application vertex currently being
            considered
        :param ~spynnaker.pyNN.models.neural_projections.SynapseInformation \
                synapse_information:
            The synapse information of the connection
        :param int max_stage:
            The maximum delay stage
        """
        self.__delay_generator_data[pre_vertex_slice].append(
            DelayGeneratorData(
                max_row_n_synapses, max_delayed_row_n_synapses,
                pre_slices, pre_slice_index, post_slices, post_slice_index,
                pre_vertex_slice, post_vertex_slice,
                synapse_information, max_stage, self.__machine_time_step))

    @inject_items({
        "machine_graph": "MemoryMachineGraph",
        "routing_infos": "MemoryRoutingInfos"})
    @overrides(
        AbstractGeneratesDataSpecification.generate_data_specification,
        additional_arguments={"machine_graph", "routing_infos"})
    def generate_data_specification(
            self, spec, placement, machine_graph, routing_infos):
        """
        :param ~pacman.model.graphs.machine.MachineGraph machine_graph:
        :param ~pacman.model.routing_info.RoutingInfo routing_infos:
        """
        # pylint: disable=arguments-differ

        vertex = placement.vertex

        # Reserve memory:
        spec.comment("\nReserving memory space for data regions:\n\n")

        # ###################################################################
        # Reserve SDRAM space for memory areas:
        vertex_slice = vertex.vertex_slice
        n_words_per_stage = int(
            math.ceil(vertex_slice.n_atoms / BITS_PER_WORD))
        delay_params_sz = BYTES_PER_WORD * (
            _DELAY_PARAM_HEADER_WORDS +
            (self.__n_delay_stages * n_words_per_stage))

        spec.reserve_memory_region(
            region=_DELEXT_REGIONS.SYSTEM.value,
            size=SIMULATION_N_BYTES, label='setup')

        spec.reserve_memory_region(
            region=_DELEXT_REGIONS.DELAY_PARAMS.value,
            size=delay_params_sz, label='delay_params')

        spec.reserve_memory_region(
            region=_DELEXT_REGIONS.TDMA_REGION.value,
            size=self.tdma_sdram_size_in_bytes, label="tdma data")

        # reserve region for provenance
        vertex.reserve_provenance_data_region(spec)

        self._write_setup_info(
            spec, self.__machine_time_step, self.__time_scale_factor,
            vertex.get_binary_file_name())

        spec.comment("\n*** Spec for Delay Extension Instance ***\n\n")

        key = routing_infos.get_first_key_from_pre_vertex(
            vertex, SPIKE_PARTITION_ID)

        incoming_key = 0
        incoming_mask = 0
        incoming_edges = machine_graph.get_edges_ending_at_vertex(
            vertex)

        for incoming_edge in incoming_edges:
            incoming_slice = incoming_edge.pre_vertex.vertex_slice
            if (incoming_slice.lo_atom == vertex_slice.lo_atom and
                    incoming_slice.hi_atom == vertex_slice.hi_atom):
                r_info = routing_infos.get_routing_info_for_edge(incoming_edge)
                incoming_key = r_info.first_key
                incoming_mask = r_info.first_mask

        self.write_delay_parameters(
            spec, vertex_slice, key, incoming_key, incoming_mask)

        if vertex_slice in self.__delay_generator_data:
            generator_data = self.__delay_generator_data[vertex_slice]
            expander_size = sum(data.size for data in generator_data)
            expander_size += _EXPANDER_BASE_PARAMS_SIZE
            spec.reserve_memory_region(
                region=_DELEXT_REGIONS.EXPANDER_REGION.value,
                size=expander_size, label='delay_expander')
            spec.switch_write_focus(_DELEXT_REGIONS.EXPANDER_REGION.value)
            spec.write_value(len(generator_data))
            spec.write_value(vertex_slice.lo_atom)
            spec.write_value(vertex_slice.n_atoms)
            for data in generator_data:
                spec.write_array(data.gen_data)

        # add tdma data
        spec.switch_write_focus(_DELEXT_REGIONS.TDMA_REGION.value)
        spec.write_array(self.generate_tdma_data_specification_data(
            self.vertex_slices.index(vertex_slice)))

        # End-of-Spec:
        spec.end_specification()

    def _write_setup_info(
            self, spec, machine_time_step, time_scale_factor, binary_name):
        """
        :param ~data_specification.DataSpecificationGenerator spec:
        :param int machine_time_step:v the machine time step
        :param int time_scale_factor: the time scale factor
        :param str binary_name: the binary name
        """
        # Write this to the system region (to be picked up by the simulation):
        spec.switch_write_focus(_DELEXT_REGIONS.SYSTEM.value)
        spec.write_array(simulation_utilities.get_simulation_header_array(
            binary_name, machine_time_step, time_scale_factor))

    def write_delay_parameters(
            self, spec, vertex_slice, key, incoming_key, incoming_mask):
        """ Generate Delay Parameter data

        :param ~data_specification.DataSpecificationGenerator spec:
        :param ~pacman.model.graphs.common.Slice vertex_slice:
        :param int key:
        :param int incoming_key:
        :param int incoming_mask:
        """
        # pylint: disable=too-many-arguments

        # Write spec with commands to construct required delay region:
        spec.comment("\nWriting Delay Parameters for {} Neurons:\n"
                     .format(vertex_slice.n_atoms))

        # Set the focus to the memory region 2 (delay parameters):
        spec.switch_write_focus(_DELEXT_REGIONS.DELAY_PARAMS.value)

        # Write header info to the memory region:
        # Write Key info for this core and the incoming key and mask:
        if key is None:
            spec.write_value(0)
            spec.write_value(0)
        else:
            spec.write_value(1)
            spec.write_value(data=key)
        spec.write_value(data=incoming_key)
        spec.write_value(data=incoming_mask)

        # Write the number of neurons in the block:
        spec.write_value(data=vertex_slice.n_atoms)

        # Write the number of blocks of delays:
        spec.write_value(data=self.__n_delay_stages)

        # Write the actual delay blocks (create a new one if it doesn't exist)
        if vertex_slice in self.__delay_blocks:
            delay_block = self.__delay_blocks[vertex_slice]
        else:
            delay_block = DelayBlock(
                self.__n_delay_stages, self.__delay_per_stage, vertex_slice)
        spec.write_array(array_values=delay_block.delay_block)

    def get_cpu_usage_for_atoms(self, vertex_slice):
        """
        :param ~pacman.model.graphs.common.Slice vertex_slice:
        :rtype: int
        """
        return self.ESTIMATED_CPU_CYCLES * vertex_slice.n_atoms

    def get_sdram_usage_for_atoms(self, out_edges):
        """
        :param list(.ApplicationEdge) out_edges:
        :rtype: int
        """
        return (
            SYSTEM_BYTES_REQUIREMENT + self.tdma_sdram_size_in_bytes +
            DelayExtensionMachineVertex.get_provenance_data_size(
                DelayExtensionMachineVertex.N_EXTRA_PROVENANCE_DATA_ENTRIES) +
            self._get_size_of_generator_information(out_edges))

    def _get_edge_generator_size(self, synapse_info):
        """ Get the size of the generator data for a given synapse info object

        :param SynapseInformation synapse_info:
        """
        connector = synapse_info.connector
        dynamics = synapse_info.synapse_dynamics
        connector_gen = isinstance(
            connector, AbstractGenerateConnectorOnMachine) and \
            connector.generate_on_machine(
                synapse_info.weights, synapse_info.delays)
        synapse_gen = isinstance(
            dynamics, AbstractGenerateOnMachine)
        if connector_gen and synapse_gen:
            return sum((
                DelayGeneratorData.BASE_SIZE,
                connector.gen_delay_params_size_in_bytes(
                    synapse_info.delays),
                connector.gen_connector_params_size_in_bytes,
            ))
        return 0

    def _get_size_of_generator_information(self, out_edges):
        """ Get the size of the generator data for all edges

        :param list(.ApplicationEdge) out_edges:
        :rtype: int
        """
        gen_on_machine = False
        size = 0
        for out_edge in out_edges:
            if isinstance(out_edge, DelayedApplicationEdge):
                for synapse_info in out_edge.synapse_information:

                    # Get the number of likely vertices
                    max_atoms = out_edge.post_vertex.get_max_atoms_per_core()
                    if out_edge.post_vertex.n_atoms < max_atoms:
                        max_atoms = out_edge.post_vertex.n_atoms
                    n_edge_vertices = int(math.ceil(float(
                        out_edge.post_vertex.n_atoms) / float(max_atoms)))

                    # Get the size
                    gen_size = self._get_edge_generator_size(synapse_info)
                    if gen_size > 0:
                        gen_on_machine = True
                        size += gen_size * n_edge_vertices
        if gen_on_machine:
            size += _EXPANDER_BASE_PARAMS_SIZE
        return size

    def get_dtcm_usage_for_atoms(self, vertex_slice):
        """
        :param ~pacman.model.graphs.common.Slice vertex_slice:
        :rtype: int
        """
        words_per_atom = 11 + 16
        return words_per_atom * BYTES_PER_WORD * vertex_slice.n_atoms

    @overrides(AbstractProvidesOutgoingPartitionConstraints.
               get_outgoing_partition_constraints)
    def get_outgoing_partition_constraints(self, partition):
        return [ContiguousKeyRangeContraint()]

    def gen_on_machine(self, vertex_slice):
        """ Determine if the given slice needs to be generated on the machine

        :param ~pacman.model.graphs.common.Slice vertex_slice:
        :rtype: bool
        """
        return vertex_slice in self.__delay_generator_data<|MERGE_RESOLUTION|>--- conflicted
+++ resolved
@@ -95,12 +95,8 @@
         :param str label: the vertex label
         """
         # pylint: disable=too-many-arguments
-<<<<<<< HEAD
         super(DelayExtensionVertex, self).__init__(
             label, constraints, POP_TABLE_MAX_ROW_LENGTH)
-=======
-        TDMAAwareApplicationVertex.__init__(self, label, constraints, 256)
->>>>>>> 21279b0e
 
         self.__source_vertex = source_vertex
         self.__n_delay_stages = 0
