--- conflicted
+++ resolved
@@ -37,14 +37,7 @@
 def spynnaker_splitter_selector(app_graph):
     """ Add a splitter to every vertex that doesn't already have one.
 
-<<<<<<< HEAD
-class SpynnakerSplitterSelector(SplitterSelector):
-    """ splitter object selector that allocates splitters to app vertices\
-        that have not yet been given a splitter object.\
         default for APV is the SplitterAbstractPopulationVertexFixed\
-=======
-        default for APV is the SplitterAbstractPopulationVertexSlice\
->>>>>>> c3ec4989
         default for external device splitters are SplitterOneToOneLegacy\
         default for the rest is the SpynnakerSplitterFixedLegacy.
 
@@ -58,13 +51,6 @@
     for app_vertex in progress_bar.over(app_graph.vertices):
         spynakker_vertex_selector(app_vertex)
 
-<<<<<<< HEAD
-        :param ~pacman.model.graphs.application.ApplicationGraph app_vertex:
-            app vertex
-        """
-        app_vertex.splitter = SplitterAbstractPopulationVertexFixed()
-=======
->>>>>>> c3ec4989
 
 def spynakker_vertex_selector(app_vertex):
     """ main point for selecting a splitter object for a given app vertex.
@@ -72,52 +58,22 @@
     Will delegate to the none spynakker slector if no heuristic is known for
     the app vertex.
 
-<<<<<<< HEAD
-    @staticmethod
-    def external_fpga_link_heuristic(app_vertex):
-        """ Assign the splitter for FPGA link vertices. Allows future overrides
-
-        :param ~pacman.model.graphs.application.ApplicationGraph app_vertex:
-            app vertex
-        """
-        app_vertex.splitter = SplitterOneToOneLegacy()
-
-    @staticmethod
-    def spike_source_array_heuristic(app_vertex):
-        """ Assign the splitter for SSA. Allows future overrides
-
-        :param ~pacman.model.graphs.application.ApplicationGraph app_vertex:
-            app vertex
-        """
-        app_vertex.splitter = SpynnakerSplitterFixedLegacy()
-
-    @staticmethod
-    def spike_source_poisson_heuristic(app_vertex):
-        """ Assign the splitter for SSP. Allows future overrides
-
-        :param ~pacman.model.graphs.application.ApplicationGraph app_vertex:
-            app vertex
-        """
-        app_vertex.splitter = SplitterPoissonDelegate()
-=======
     :param ~pacman.model.graphs.application.ApplicationVertex app_vertex:
         app vertex to give a splitter object to
     :rtype: None
     """
     if app_vertex.splitter is None:
         if isinstance(app_vertex, AbstractPopulationVertex):
-            app_vertex.splitter = \
-                SplitterAbstractPopulationVertexSlice()
+            app_vertex.splitter = SplitterAbstractPopulationVertexFixed()
         elif isinstance(app_vertex, ApplicationSpiNNakerLinkVertex):
             app_vertex.splitter = SplitterOneToOneLegacy()
         elif isinstance(app_vertex, ApplicationFPGAVertex):
             app_vertex.splitter = SplitterOneToOneLegacy()
         elif isinstance(app_vertex, SpikeSourceArrayVertex):
-            app_vertex.splitter = SpynnakerSplitterSliceLegacy()
+            app_vertex.splitter = SpynnakerSplitterFixedLegacy()
         elif isinstance(app_vertex, SpikeSourcePoissonVertex):
             app_vertex.splitter = SplitterPoissonDelegate()
         else:  # go to basic selector. it might know what to do
             vertex_selector(app_vertex)
     if isinstance(app_vertex, AbstractAcceptsIncomingSynapses):
-        app_vertex.verify_splitter(app_vertex.splitter)
->>>>>>> c3ec4989
+        app_vertex.verify_splitter(app_vertex.splitter)