from enum import Enum
import math
import numpy
import logging

from pacman.model.partitionable_graph.abstract_partitionable_vertex \
    import AbstractPartitionableVertex
<<<<<<< HEAD
from pacman.model.partitionable_graph.\
    receive_buffers_to_host_partitionable_vertex import \
    ReceiveBuffersToHostPartitionableVertex

from spinn_front_end_common.abstract_models.abstract_data_specable_vertex\
    import AbstractDataSpecableVertex
from spinn_front_end_common.abstract_models.\
    abstract_outgoing_edge_same_contiguous_keys_restrictor import \
    OutgoingEdgeSameContiguousKeysRestrictor
from spinn_front_end_common.abstract_models.\
    abstract_provides_outgoing_edge_constraints import \
    AbstractProvidesOutgoingEdgeConstraints
from spinn_front_end_common.interface.buffer_management.storage_objects.\
    end_buffering_state import EndBufferingState
=======
from pacman.model.constraints.key_allocator_constraints\
    .key_allocator_contiguous_range_constraint \
    import KeyAllocatorContiguousRangeContraint
>>>>>>> b8bde34c

from spynnaker.pyNN.utilities import constants
from spynnaker.pyNN.models.neural_properties.randomDistributions\
    import generate_parameter
from spynnaker.pyNN.models.common.abstract_spike_recordable \
    import AbstractSpikeRecordable
<<<<<<< HEAD
from spynnaker.pyNN.models.common.spike_recorder import SpikeRecorder
from spynnaker.pyNN.utilities.conf import config
=======

from spynnaker.pyNN.models.common.spike_recorder import SpikeRecorder
from spinn_front_end_common.abstract_models.abstract_data_specable_vertex\
    import AbstractDataSpecableVertex
from spinn_front_end_common.abstract_models.\
    abstract_provides_outgoing_edge_constraints import \
    AbstractProvidesOutgoingEdgeConstraints
>>>>>>> b8bde34c

from data_specification.data_specification_generator\
    import DataSpecificationGenerator
from data_specification.enums.data_type import DataType

logger = logging.getLogger(__name__)

SLOW_RATE_PER_TICK_CUTOFF = 1.0
PARAMS_BASE_WORDS = 4
PARAMS_WORDS_PER_NEURON = 5
RANDOM_SEED_WORDS = 4


class SpikeSourcePoisson(
        AbstractPartitionableVertex, AbstractDataSpecableVertex,
<<<<<<< HEAD
        AbstractSpikeRecordable, AbstractProvidesOutgoingEdgeConstraints,
        ReceiveBuffersToHostPartitionableVertex):
    """
    This class represents a Poisson Spike source object, which can represent
    a pynn_population.py of virtual neurons each with its own parameters.
=======
        AbstractSpikeRecordable, AbstractProvidesOutgoingEdgeConstraints):
    """ A Poisson Spike source object
>>>>>>> b8bde34c
    """

    _POISSON_SPIKE_SOURCE_REGIONS = Enum(
        value="_POISSON_SPIKE_SOURCE_REGIONS",
        names=[('SYSTEM_REGION', 0),
               ('POISSON_PARAMS_REGION', 1),
               ('SPIKE_HISTORY_REGION', 2),
               ('BUFFERING_OUT_STATE', 3)])

    _N_POPULATION_RECORDING_REGIONS = 1

    # Technically, this is ~2900 in terms of DTCM, but is timescale dependent
    # in terms of CPU (2900 at 10 times slow down is fine, but not at
    # real-time)
    _model_based_max_atoms_per_core = 500

    def __init__(self, n_neurons, machine_time_step, timescale_factor,
                 constraints=None, label="SpikeSourcePoisson",
                 rate=1.0, start=0.0, duration=None, seed=None):
        """
        Creates a new SpikeSourcePoisson Object.
        """
        AbstractPartitionableVertex.__init__(
            self, n_atoms=n_neurons, label=label, constraints=constraints,
            max_atoms_per_core=self._model_based_max_atoms_per_core)
        AbstractDataSpecableVertex.__init__(
            self, machine_time_step=machine_time_step,
            timescale_factor=timescale_factor)
        AbstractSpikeRecordable.__init__(self)

        ip_address = config.get("Buffers", "receive_buffer_host")
        port = config.getint("Buffers", "receive_buffer_port")
        ReceiveBuffersToHostPartitionableVertex.__init__(self, ip_address, port)

        # Store the parameters
        self._rate = rate
        self._start = start
        self._duration = duration
        self._rng = numpy.random.RandomState(seed)

        # Prepare for recording, and to get spikes
        self._spike_recorder = SpikeRecorder(machine_time_step)

    @property
    def rate(self):
        return self._rate

    @rate.setter
    def rate(self, rate):
        self._rate = rate

    @property
    def start(self):
        return self._start

    @start.setter
    def start(self, start):
        self._start = start

    @property
    def duration(self):
        return self._duration

    @duration.setter
    def duration(self, duration):
        self._duration = duration

    @property
    def seed(self):
        return self._seed

    @seed.setter
    def seed(self, seed):
        self._seed = seed

    @property
    def model_name(self):
        """
        Return a string representing a label for this class.
        """
        return "SpikeSourcePoisson"

    @staticmethod
    def set_model_max_atoms_per_core(new_value):
        """

        :param new_value:
        :return:
        """
        SpikeSourcePoisson._model_based_max_atoms_per_core = new_value

    @staticmethod
    def get_params_bytes(vertex_slice):
        """
        Gets the size of the poisson parameters in bytes
        :param vertex_slice:
        """
        return (RANDOM_SEED_WORDS + PARAMS_BASE_WORDS +
                (((vertex_slice.hi_atom - vertex_slice.lo_atom) + 1) *
                 PARAMS_WORDS_PER_NEURON)) * 4

    def reserve_memory_regions(self, spec, setup_sz, poisson_params_sz,
                               spike_hist_buff_sz):
        """
        Reserve memory regions for poisson source parameters
        and output buffer.
        :param spec:
        :param setup_sz:
        :param poisson_params_sz:
        :param spike_hist_buff_sz:
        :return:
        """
        spec.comment("\nReserving memory space for data regions:\n\n")

        # Reserve memory:
        spec.reserve_memory_region(
            region=self._POISSON_SPIKE_SOURCE_REGIONS.SYSTEM_REGION.value,
            size=setup_sz, label='setup')
        spec.reserve_memory_region(
            region=self._POISSON_SPIKE_SOURCE_REGIONS
                       .POISSON_PARAMS_REGION.value,
            size=poisson_params_sz, label='PoissonParams')
        if spike_hist_buff_sz > 0:
            spec.reserve_memory_region(
                region=self._POISSON_SPIKE_SOURCE_REGIONS
                           .SPIKE_HISTORY_REGION.value,
                size=spike_hist_buff_sz, label='spikeHistBuffer',
                empty=True)
            spec.reserve_memory_region(
                region=self._POISSON_SPIKE_SOURCE_REGIONS
                           .BUFFERING_OUT_STATE.value,
                size=EndBufferingState.size_of_region(
                    self._N_POPULATION_RECORDING_REGIONS),
                label='bufOutState',
                empty=True)

    def write_setup_info(self, spec, spike_history_region_sz, ip_tags):
        """
        Write information used to control the simulation and gathering of
        results.
        Currently, this means the flag word used to signal whether information
        on neuron firing and neuron potential is either stored locally in a
        buffer or
        passed out of the simulation for storage/display as the simulation
        proceeds.

        The format of the information is as follows:
        Word 0: Flags selecting data to be gathered during simulation.
            Bit 0: Record spike history

        :param spec:
        :param spike_history_region_sz:
        :return:
        """

        self._write_basic_setup_info(
            spec, self._POISSON_SPIKE_SOURCE_REGIONS.SYSTEM_REGION.value)
        recording_info = 0
        tag_id = 0
        if self._spike_recorder.record:
            recording_info |= constants.RECORD_SPIKE_BIT
            ip_tag = iter(ip_tags).next()
            tag_id = ip_tag.tag
        recording_info |= 0xBEEF0000

        # Write this to the system region (to be picked up by the simulation):
        spec.write_value(data=recording_info)
        spec.write_value(data=tag_id)
        spec.write_value(data=spike_history_region_sz)

    def write_poisson_parameters(self, spec, key, num_neurons):
        """
        Generate Neuron Parameter data for Poisson spike sources (region 2):
        :param spec:
        :param key:
        :param num_neurons:
        :return:
        """
        spec.comment("\nWriting Neuron Parameters for {} poisson sources:\n"
                     .format(num_neurons))

        # Set the focus to the memory region 2 (neuron parameters):
        spec.switch_write_focus(
            region=self._POISSON_SPIKE_SOURCE_REGIONS
                       .POISSON_PARAMS_REGION.value)

        # Write header info to the memory region:

        # Write Key info for this core:
        if key is None:
            # if there's no key, then two false will cover it.
            spec.write_value(data=0)
            spec.write_value(data=0)
        else:
            # has a key, thus set has key to 1 and then add key
            spec.write_value(data=1)
            spec.write_value(data=key)

        # Write the random seed (4 words), generated randomly!
        spec.write_value(data=self._rng.randint(0x7FFFFFFF))
        spec.write_value(data=self._rng.randint(0x7FFFFFFF))
        spec.write_value(data=self._rng.randint(0x7FFFFFFF))
        spec.write_value(data=self._rng.randint(0x7FFFFFFF))

        # For each neuron, get the rate to work out if it is a slow
        # or fast source
        slow_sources = list()
        fast_sources = list()
        for i in range(0, num_neurons):

            # Get the parameter values for source i:
            rate_val = generate_parameter(self._rate, i)
            start_val = generate_parameter(self._start, i)
            end_val = None
            if self._duration is not None:
                end_val = generate_parameter(self._duration, i) + start_val

            # Decide if it is a fast or slow source and
            spikes_per_tick = \
                (float(rate_val) * (self._machine_time_step / 1000000.0))
            if spikes_per_tick <= SLOW_RATE_PER_TICK_CUTOFF:
                slow_sources.append([i, rate_val, start_val, end_val])
            else:
                fast_sources.append([i, spikes_per_tick, start_val, end_val])

        # Write the numbers of each type of source
        spec.write_value(data=len(slow_sources))
        spec.write_value(data=len(fast_sources))

        # Now write one struct for each slow source as follows
        #
        #   typedef struct slow_spike_source_t
        #   {
        #     uint32_t neuron_id;
        #     uint32_t start_ticks;
        #     uint32_t end_ticks;
        #
        #     accum mean_isi_ticks;
        #     accum time_to_spike_ticks;
        #   } slow_spike_source_t;
        for (neuron_id, rate_val, start_val, end_val) in slow_sources:
            if rate_val == 0:
                isi_val = 0
            else:
                isi_val = float(1000000.0 /
                                (rate_val * self._machine_time_step))
            start_scaled = int(start_val * 1000.0 / self._machine_time_step)
            end_scaled = 0xFFFFFFFF
            if end_val is not None:
                end_scaled = int(end_val * 1000.0 / self._machine_time_step)
            spec.write_value(data=neuron_id, data_type=DataType.UINT32)
            spec.write_value(data=start_scaled, data_type=DataType.UINT32)
            spec.write_value(data=end_scaled, data_type=DataType.UINT32)
            spec.write_value(data=isi_val, data_type=DataType.S1615)
            spec.write_value(data=0x0, data_type=DataType.UINT32)

        # Now write
        #   typedef struct fast_spike_source_t
        #   {
        #     uint32_t neuron_id;
        #     uint32_t start_ticks;
        #     uint32_t end_ticks;
        #
        #     unsigned long fract exp_minus_lambda;
        #   } fast_spike_source_t;
        for (neuron_id, spikes_per_tick, start_val, end_val) in fast_sources:
            if spikes_per_tick == 0:
                exp_minus_lamda = 0
            else:
                exp_minus_lamda = math.exp(-1.0 * spikes_per_tick)
            start_scaled = int(start_val * 1000.0 / self._machine_time_step)
            end_scaled = 0xFFFFFFFF
            if end_val is not None:
                end_scaled = int(end_val * 1000.0 / self._machine_time_step)
            spec.write_value(data=neuron_id, data_type=DataType.UINT32)
            spec.write_value(data=start_scaled, data_type=DataType.UINT32)
            spec.write_value(data=end_scaled, data_type=DataType.UINT32)
            spec.write_value(data=exp_minus_lamda, data_type=DataType.U032)

    def is_recording_spikes(self):
        return self._spike_recorder.record

    def set_recording_spikes(self):
        self.set_buffering_output()
        self._spike_recorder.record = True

    # inherited from partitionable vertex
    def get_sdram_usage_for_atoms(self, vertex_slice, graph):
        """
        method for calculating SDRAM usage
        :param vertex_slice:
        :param graph:
        :return:
        """
        poisson_params_sz = self.get_params_bytes(vertex_slice)
        spike_hist_buff_sz = \
            self._spike_recorder.get_sdram_usage_in_bytes(
                vertex_slice.n_atoms, self._no_machine_time_steps)
        return ((constants.DATA_SPECABLE_BASIC_SETUP_INFO_N_WORDS * 4) + 8 +
                poisson_params_sz + spike_hist_buff_sz)

    def get_dtcm_usage_for_atoms(self, vertex_slice, graph):
        """
        method for calculating DTCM usage for a collection of atoms
        :param vertex_slice:
        :param graph:
        :return:
        """
        return 0

    def get_cpu_usage_for_atoms(self, vertex_slice, graph):
        """
        Gets the CPU requirements for a range of atoms

        :param vertex_slice:
        :param graph:
        :return:
        """
        return 0

    # inherited from dataspecable vertex
    def generate_data_spec(self, subvertex, placement, subgraph, graph,
                           routing_info, hostname, graph_mapper, report_folder,
                           ip_tags, reverse_ip_tags, write_text_specs,
                           application_run_time_folder):
        """
        Model-specific construction of the data blocks necessary to build a
        single SpikeSourcePoisson on one core.
        :param subvertex:
        :param placement:
        :param subgraph:
        :param graph:
        :param routing_info:
        :param hostname:
        :param graph_mapper:
        :param report_folder:
        :param ip_tags:
        :param reverse_ip_tags:
        :param write_text_specs:
        :param application_run_time_folder:
        :return:
        """
        data_writer, report_writer = \
            self.get_data_spec_file_writers(
                placement.x, placement.y, placement.p, hostname, report_folder,
                write_text_specs, application_run_time_folder)

        spec = DataSpecificationGenerator(data_writer, report_writer)

        vertex_slice = graph_mapper.get_subvertex_slice(subvertex)

        spike_hist_buff_sz = self._spike_recorder.get_sdram_usage_in_bytes(
            vertex_slice.n_atoms, self._no_machine_time_steps)

        spec.comment("\n*** Spec for SpikeSourcePoisson Instance ***\n\n")

        # Basic setup plus 8 bytes for recording flags and recording size
        setup_sz = ((constants.DATA_SPECABLE_BASIC_SETUP_INFO_N_WORDS * 4) + 8)

        poisson_params_sz = self.get_params_bytes(vertex_slice)

        # Reserve SDRAM space for memory areas:
        self.reserve_memory_regions(
            spec, setup_sz, poisson_params_sz, spike_hist_buff_sz)

        self.write_setup_info(spec, spike_hist_buff_sz, ip_tags)

        # Every subedge should have the same key
        key = None
        subedges = subgraph.outgoing_subedges_from_subvertex(subvertex)
        if len(subedges) > 0:
            keys_and_masks = routing_info.get_keys_and_masks_from_subedge(
                subedges[0])
            key = keys_and_masks[0].key

        self.write_poisson_parameters(spec, key, vertex_slice.n_atoms)

        # End-of-Spec:
        spec.end_specification()
        data_writer.close()

        return [data_writer.filename]

    def get_binary_file_name(self):
        """

        :return:
        """
        return "spike_source_poisson.aplx"

    def get_spikes(self, placements, graph_mapper, buffer_manager):
        return self._spike_recorder.get_spikes(
            self._label, buffer_manager,
            self._POISSON_SPIKE_SOURCE_REGIONS.SPIKE_HISTORY_REGION.value,
            self._POISSON_SPIKE_SOURCE_REGIONS.BUFFERING_OUT_STATE.value,
            placements, graph_mapper, self)

    def get_outgoing_edge_constraints(self, partitioned_edge, graph_mapper):
        """
        gets the constraints for edges going out of this vertex
        :param partitioned_edge: the partitioned edge that leaves this vertex
        :param graph_mapper: the graph mapper object
        :return: list of constraints
        """
        return [KeyAllocatorContiguousRangeContraint()]

    def is_data_specable(self):
        """
        helper method for isinstance
        :return:
        """
        return True

    def get_value(self, key):
        """ Get a property of the overall model
        """
        if hasattr(self, key):
            return getattr(self, key)
        raise Exception("Population {} does not have parameter {}".format(
            self, key))

    def get_buffered_regions_list(self):
        list_of_regions_buffering = list()
        if self.is_recording_spikes():
            list_of_regions_buffering.append(
                self._POISSON_SPIKE_SOURCE_REGIONS.SPIKE_HISTORY.value)
        return list_of_regions_buffering<|MERGE_RESOLUTION|>--- conflicted
+++ resolved
@@ -5,44 +5,28 @@
 
 from pacman.model.partitionable_graph.abstract_partitionable_vertex \
     import AbstractPartitionableVertex
-<<<<<<< HEAD
+from pacman.model.constraints.key_allocator_constraints\
+    .key_allocator_contiguous_range_constraint \
+    import KeyAllocatorContiguousRangeContraint
 from pacman.model.partitionable_graph.\
     receive_buffers_to_host_partitionable_vertex import \
     ReceiveBuffersToHostPartitionableVertex
 
+from spynnaker.pyNN.utilities import constants
+from spynnaker.pyNN.models.neural_properties.randomDistributions\
+    import generate_parameter
+from spynnaker.pyNN.models.common.abstract_spike_recordable \
+    import AbstractSpikeRecordable
+from spynnaker.pyNN.models.common.spike_recorder import SpikeRecorder
+from spynnaker.pyNN.utilities.conf import config
+
 from spinn_front_end_common.abstract_models.abstract_data_specable_vertex\
     import AbstractDataSpecableVertex
-from spinn_front_end_common.abstract_models.\
-    abstract_outgoing_edge_same_contiguous_keys_restrictor import \
-    OutgoingEdgeSameContiguousKeysRestrictor
 from spinn_front_end_common.abstract_models.\
     abstract_provides_outgoing_edge_constraints import \
     AbstractProvidesOutgoingEdgeConstraints
 from spinn_front_end_common.interface.buffer_management.storage_objects.\
     end_buffering_state import EndBufferingState
-=======
-from pacman.model.constraints.key_allocator_constraints\
-    .key_allocator_contiguous_range_constraint \
-    import KeyAllocatorContiguousRangeContraint
->>>>>>> b8bde34c
-
-from spynnaker.pyNN.utilities import constants
-from spynnaker.pyNN.models.neural_properties.randomDistributions\
-    import generate_parameter
-from spynnaker.pyNN.models.common.abstract_spike_recordable \
-    import AbstractSpikeRecordable
-<<<<<<< HEAD
-from spynnaker.pyNN.models.common.spike_recorder import SpikeRecorder
-from spynnaker.pyNN.utilities.conf import config
-=======
-
-from spynnaker.pyNN.models.common.spike_recorder import SpikeRecorder
-from spinn_front_end_common.abstract_models.abstract_data_specable_vertex\
-    import AbstractDataSpecableVertex
-from spinn_front_end_common.abstract_models.\
-    abstract_provides_outgoing_edge_constraints import \
-    AbstractProvidesOutgoingEdgeConstraints
->>>>>>> b8bde34c
 
 from data_specification.data_specification_generator\
     import DataSpecificationGenerator
@@ -58,16 +42,9 @@
 
 class SpikeSourcePoisson(
         AbstractPartitionableVertex, AbstractDataSpecableVertex,
-<<<<<<< HEAD
         AbstractSpikeRecordable, AbstractProvidesOutgoingEdgeConstraints,
         ReceiveBuffersToHostPartitionableVertex):
-    """
-    This class represents a Poisson Spike source object, which can represent
-    a pynn_population.py of virtual neurons each with its own parameters.
-=======
-        AbstractSpikeRecordable, AbstractProvidesOutgoingEdgeConstraints):
     """ A Poisson Spike source object
->>>>>>> b8bde34c
     """
 
     _POISSON_SPIKE_SOURCE_REGIONS = Enum(
