import math
import scipy.stats  # @UnresolvedImport
import struct
import sys
from collections import defaultdict
from scipy import special  # @UnresolvedImport
import numpy

from pacman.model.abstract_classes.abstract_has_global_max_atoms import \
    AbstractHasGlobalMaxAtoms
from spinn_utilities import helpful_functions as spinn_utils_helpful_functions

from spinn_front_end_common.utilities import helpful_functions as \
    fec_helpful_functions


from data_specification.enums.data_type import DataType
from pacman.model.graphs.common.slice import Slice

from spynnaker.pyNN.exceptions import SynapticConfigurationException
from spynnaker.pyNN.models.neural_projections.connectors \
    import OneToOneConnector
from spynnaker.pyNN.models.neural_projections import ProjectionApplicationEdge
from spynnaker.pyNN.models.neuron import master_pop_table_generators
from spynnaker.pyNN.models.neuron.synapse_dynamics import SynapseDynamicsStatic
from spynnaker.pyNN.models.neuron.synapse_io import SynapseIORowBased
from spynnaker.pyNN.models.spike_source import SpikeSourcePoisson
from spynnaker.pyNN.models.utility_models import DelayExtensionVertex
from spynnaker.pyNN.utilities \
    import constants, utility_calls, globals_variables
from spynnaker.pyNN.utilities.running_stats import RunningStats
<<<<<<< HEAD
from spinn_front_end_common.utilities import globals_variables
=======
>>>>>>> 76752529

# TODO: Make sure these values are correct (particularly CPU cycles)
_SYNAPSES_BASE_DTCM_USAGE_IN_BYTES = 28
_SYNAPSES_BASE_SDRAM_USAGE_IN_BYTES = 0
_SYNAPSES_BASE_N_CPU_CYCLES_PER_NEURON = 10
_SYNAPSES_BASE_N_CPU_CYCLES = 8


class SynapticManager(object):
    """ Deals with synapses
    """

    def __init__(self, synapse_type, ring_buffer_sigma,
                 spikes_per_second, config, population_table_type=None,
                 synapse_io=None):

        self._synapse_type = synapse_type
        self._ring_buffer_sigma = ring_buffer_sigma
        self._spikes_per_second = spikes_per_second

        # Get the type of population table
        self._population_table_type = population_table_type
        if population_table_type is None:
            population_table_type = ("MasterPopTableAs" + config.get(
                "MasterPopTable", "generator"))
            algorithms = spinn_utils_helpful_functions.get_valid_components(
                master_pop_table_generators, "master_pop_table_as")
            self._population_table_type = algorithms[population_table_type]()

        # Get the synapse IO
        self._synapse_io = synapse_io
        if synapse_io is None:
            self._synapse_io = SynapseIORowBased()

        if self._ring_buffer_sigma is None:
            self._ring_buffer_sigma = config.getfloat(
                "Simulation", "ring_buffer_sigma")

        if self._spikes_per_second is None:
            self._spikes_per_second = config.getfloat(
                "Simulation", "spikes_per_second")

        # Prepare for dealing with STDP - there can only be one (non-static)
        # synapse dynamics per vertex at present
        self._synapse_dynamics = SynapseDynamicsStatic()

        # Keep the details once computed to allow reading back
        self._weight_scales = dict()
        self._delay_key_index = dict()
        self._retrieved_blocks = dict()

        # A list of connection holders to be filled in pre-run, indexed by
        # the edge the connection is for
        self._pre_run_connection_holders = defaultdict(list)

    @property
    def synapse_dynamics(self):
        return self._synapse_dynamics

    @synapse_dynamics.setter
    def synapse_dynamics(self, synapse_dynamics):

        # We can always override static dynamics or None
        if isinstance(self._synapse_dynamics, SynapseDynamicsStatic):
            self._synapse_dynamics = synapse_dynamics

        # We can ignore a static dynamics trying to overwrite a plastic one
        elif isinstance(synapse_dynamics, SynapseDynamicsStatic):
            pass

        # Otherwise, the dynamics must be equal
        elif not synapse_dynamics.is_same_as(self._synapse_dynamics):
            raise SynapticConfigurationException(
                "Synapse dynamics must match exactly when using multiple edges"
                "to the same population")

    @property
    def synapse_type(self):
        return self._synapse_type

    @property
    def ring_buffer_sigma(self):
        return self._ring_buffer_sigma

    @ring_buffer_sigma.setter
    def ring_buffer_sigma(self, ring_buffer_sigma):
        self._ring_buffer_sigma = ring_buffer_sigma

    @property
    def spikes_per_second(self):
        return self._spikes_per_second

    @spikes_per_second.setter
    def spikes_per_second(self, spikes_per_second):
        self._spikes_per_second = spikes_per_second

    def get_maximum_delay_supported_in_ms(self, machine_time_step):
        return self._synapse_io.get_maximum_delay_supported_in_ms(
            machine_time_step)

    @property
    def vertex_executable_suffix(self):
        return self._synapse_dynamics.get_vertex_executable_suffix()

    def add_pre_run_connection_holder(
            self, connection_holder, edge, synapse_info):
        self._pre_run_connection_holders[(edge, synapse_info)].append(
            connection_holder)

    def get_n_cpu_cycles(self):

        # TODO: Calculate this correctly
        return 0

    def get_dtcm_usage_in_bytes(self):

        # TODO: Calculate this correctly
        return 0

    def _get_synapse_params_size(self, vertex_slice):
        per_neuron_usage = (
            self._synapse_type.get_sdram_usage_per_neuron_in_bytes())
        return (_SYNAPSES_BASE_SDRAM_USAGE_IN_BYTES +
                (per_neuron_usage * vertex_slice.n_atoms) +
                (4 * self._synapse_type.get_n_synapse_types()))

    def _get_static_synaptic_matrix_sdram_requirements(self):

        # 4 for address of direct addresses, and
        # 4 for the size of the direct addresses matrix in bytes
        return 8

    def _get_exact_synaptic_blocks_size(
            self, post_slices, post_slice_index, post_vertex_slice,
            graph_mapper, in_edges, machine_time_step):
        """ Get the exact size all of the synaptic blocks
        """

        memory_size = self._get_static_synaptic_matrix_sdram_requirements()

        # Go through the edges and add up the memory
        for machine_edge in in_edges:

            application_edge = graph_mapper.get_application_edge(
                machine_edge)
            if isinstance(application_edge, ProjectionApplicationEdge):

                # Add on the size of the tables to be generated
                pre_vertex_slice = graph_mapper.get_slice(
                    machine_edge.pre_vertex)
                pre_slices = \
                    graph_mapper.get_slices(application_edge.pre_vertex)
                pre_slice_index = graph_mapper.get_machine_vertex_index(
                    machine_edge.pre_vertex)

                memory_size += self._get_size_of_synapse_information(
                    application_edge.synapse_information, pre_slices,
                    pre_slice_index, post_slices, post_slice_index,
                    pre_vertex_slice, post_vertex_slice,
                    application_edge.n_delay_stages, machine_time_step)

        return memory_size

    def _get_estimate_synaptic_blocks_size(
            self, post_vertex_slice, in_edges, machine_time_step):
        """ Get an estimate of the synaptic blocks memory size
        """

        memory_size = self._get_static_synaptic_matrix_sdram_requirements()

        for in_edge in in_edges:
            if isinstance(in_edge, ProjectionApplicationEdge):

                # Get an estimate of the number of post vertices by
                # assuming that all of them are the same size as this one
                post_slices = [Slice(
                    lo_atom, min(
                        in_edge.post_vertex.n_atoms,
                        lo_atom + post_vertex_slice.n_atoms - 1))
                    for lo_atom in range(
                        0, in_edge.post_vertex.n_atoms,
                        post_vertex_slice.n_atoms)]
                post_slice_index = int(math.floor(
                    float(post_vertex_slice.lo_atom) /
                    float(post_vertex_slice.n_atoms)))

                # Get an estimate of the number of pre-vertices - clearly
                # this will not be correct if the SDRAM usage is high!
                # TODO: Can be removed once we move to population-based keys
                n_atoms_per_machine_vertex = sys.maxint
                if isinstance(in_edge.pre_vertex, AbstractHasGlobalMaxAtoms):
                    n_atoms_per_machine_vertex = \
                        in_edge.pre_vertex.get_max_atoms_per_core()
                if in_edge.pre_vertex.n_atoms < n_atoms_per_machine_vertex:
                    n_atoms_per_machine_vertex = in_edge.pre_vertex.n_atoms

                pre_slices = [Slice(
                    lo_atom, min(
                        in_edge.pre_vertex.n_atoms,
                        lo_atom + n_atoms_per_machine_vertex - 1))
                    for lo_atom in range(
                        0, in_edge.pre_vertex.n_atoms,
                        n_atoms_per_machine_vertex)]

                pre_slice_index = 0
                for pre_vertex_slice in pre_slices:
                    memory_size += self._get_size_of_synapse_information(
                        in_edge.synapse_information, pre_slices,
                        pre_slice_index, post_slices, post_slice_index,
                        pre_vertex_slice, post_vertex_slice,
                        in_edge.n_delay_stages, machine_time_step)
                    pre_slice_index += 1

        return memory_size

    def _get_size_of_synapse_information(
            self, synapse_information, pre_slices, pre_slice_index,
            post_slices, post_slice_index, pre_vertex_slice, post_vertex_slice,
            n_delay_stages, machine_time_step):

        memory_size = 0
        for synapse_info in synapse_information:
            undelayed_size, delayed_size = \
                self._synapse_io.get_sdram_usage_in_bytes(
                    synapse_info, pre_slices,
                    pre_slice_index, post_slices, post_slice_index,
                    pre_vertex_slice, post_vertex_slice,
                    n_delay_stages, self._population_table_type,
                    machine_time_step)

            memory_size = self._population_table_type\
                .get_next_allowed_address(memory_size)
            memory_size += undelayed_size
            memory_size = self._population_table_type\
                .get_next_allowed_address(memory_size)
            memory_size += delayed_size
        return memory_size

    def _get_synapse_dynamics_parameter_size(self, vertex_slice):
        """ Get the size of the synapse dynamics region
        """
        return self._synapse_dynamics.get_parameters_sdram_usage_in_bytes(
            vertex_slice.n_atoms, self._synapse_type.get_n_synapse_types())

    def get_sdram_usage_in_bytes(
            self, vertex_slice, in_edges, machine_time_step):
        return (
            self._get_synapse_params_size(vertex_slice) +
            self._get_synapse_dynamics_parameter_size(vertex_slice) +
            self._get_estimate_synaptic_blocks_size(
                vertex_slice, in_edges, machine_time_step) +
            self._population_table_type.get_master_population_table_size(
                vertex_slice, in_edges))

    def _reserve_memory_regions(
            self, spec, application_vertex, machine_vertex, vertex_slice,
            application_graph, machine_graph, all_syn_block_sz, graph_mapper):

        spec.reserve_memory_region(
            region=constants.POPULATION_BASED_REGIONS.SYNAPSE_PARAMS.value,
            size=self._get_synapse_params_size(vertex_slice),
            label='SynapseParams')

        master_pop_table_sz = \
            self._population_table_type.get_exact_master_population_table_size(
                machine_vertex, machine_graph, graph_mapper)
        if master_pop_table_sz > 0:
            spec.reserve_memory_region(
                region=constants.POPULATION_BASED_REGIONS.POPULATION_TABLE
                                                         .value,
                size=master_pop_table_sz, label='PopTable')
        if all_syn_block_sz > 0:
            spec.reserve_memory_region(
                region=constants.POPULATION_BASED_REGIONS.SYNAPTIC_MATRIX
                                                         .value,
                size=all_syn_block_sz, label='SynBlocks')

        synapse_dynamics_sz = \
            self._get_synapse_dynamics_parameter_size(vertex_slice)
        if synapse_dynamics_sz != 0:
            spec.reserve_memory_region(
                region=constants.POPULATION_BASED_REGIONS.SYNAPSE_DYNAMICS
                                                         .value,
                size=synapse_dynamics_sz, label='synapseDynamicsParams')

    def get_number_of_mallocs_used_by_dsg(self):
        return 4

    @staticmethod
    def _ring_buffer_expected_upper_bound(
            weight_mean, weight_std_dev, spikes_per_second,
            machine_timestep, n_synapses_in, sigma):
        """
        Provides expected upper bound on accumulated values in a ring buffer
        element.

        Requires an assessment of maximum Poisson input rate.

        Assumes knowledge of mean and SD of weight distribution, fan-in
        & timestep.

        All arguments should be assumed real values except n_synapses_in
        which will be an integer.

        weight_mean - Mean of weight distribution (in either nA or
                      microSiemens as required)
        weight_std_dev - SD of weight distribution
        spikes_per_second - Maximum expected Poisson rate in Hz
        machine_timestep - in us
        n_synapses_in - No of connected synapses
        sigma - How many SD above the mean to go for upper bound;
                a good starting choice is 5.0.  Given length of simulation we
                can set this for approximate number of saturation events

        """

        # E[ number of spikes ] in a timestep
        # x /1000000.0 = conversion between microsecond to second
        average_spikes_per_timestep = (
            float(n_synapses_in * spikes_per_second) *
            (float(machine_timestep) / 1000000.0))

        # Exact variance contribution from inherent Poisson variation
        poisson_variance = average_spikes_per_timestep * (weight_mean ** 2)

        # Upper end of range for Poisson summation required below
        # upper_bound needs to be an integer
        upper_bound = int(round(average_spikes_per_timestep +
                                constants.POSSION_SIGMA_SUMMATION_LIMIT *
                                math.sqrt(average_spikes_per_timestep)))

        # Closed-form exact solution for summation that gives the variance
        # contributed by weight distribution variation when modulated by
        # Poisson PDF.  Requires scipy.special for gamma and incomplete gamma
        # functions. Beware: incomplete gamma doesn't work the same as
        # Mathematica because (1) it's regularised and needs a further
        # multiplication and (2) it's actually the complement that is needed
        # i.e. 'gammaincc']

        weight_variance = 0.0

        if weight_std_dev > 0:

            lngamma = special.gammaln(1 + upper_bound)

            gammai = special.gammaincc(1 + upper_bound,
                                       average_spikes_per_timestep)

            big_ratio = (math.log(average_spikes_per_timestep) * upper_bound -
                         lngamma)

            if -701.0 < big_ratio < 701.0 and big_ratio != 0.0:

                log_weight_variance = (
                    -average_spikes_per_timestep +
                    math.log(average_spikes_per_timestep) +
                    2.0 * math.log(weight_std_dev) +
                    math.log(math.exp(average_spikes_per_timestep) * gammai -
                             math.exp(big_ratio)))

                weight_variance = math.exp(log_weight_variance)

        # upper bound calculation -> mean + n * SD
        return ((average_spikes_per_timestep * weight_mean) +
                (sigma * math.sqrt(poisson_variance + weight_variance)))

    def _get_ring_buffer_to_input_left_shifts(
            self, machine_vertex, machine_graph, graph_mapper, post_slices,
            post_slice_index, post_vertex_slice, machine_timestep,
            weight_scale):
        """ Get the scaling of the ring buffer to provide as much accuracy as\
            possible without too much overflow
        """
        weight_scale_squared = weight_scale * weight_scale
        n_synapse_types = self._synapse_type.get_n_synapse_types()
        running_totals = [RunningStats() for _ in range(n_synapse_types)]
        delay_running_totals = [RunningStats() for _ in range(n_synapse_types)]
        total_weights = numpy.zeros(n_synapse_types)
        biggest_weight = numpy.zeros(n_synapse_types)
        weights_signed = False
        rate_stats = [RunningStats() for _ in range(n_synapse_types)]

        for machine_edge in \
                machine_graph.get_edges_ending_at_vertex(machine_vertex):

            pre_vertex_slice = graph_mapper.get_slice(machine_edge.pre_vertex)
            app_edge = graph_mapper.get_application_edge(machine_edge)
            pre_slices = [
                graph_mapper.get_slice(internal_machine_vertex)
                for internal_machine_vertex in
                graph_mapper.get_machine_vertices(app_edge.pre_vertex)]
            pre_slice_index = pre_slices.index(pre_vertex_slice)
            if isinstance(app_edge, ProjectionApplicationEdge):
                for synapse_info in app_edge.synapse_information:
                    synapse_type = synapse_info.synapse_type
                    synapse_dynamics = synapse_info.synapse_dynamics
                    connector = synapse_info.connector
                    weight_mean = abs(synapse_dynamics.get_weight_mean(
                        connector, pre_slices, pre_slice_index,
                        post_slices, post_slice_index, pre_vertex_slice,
                        post_vertex_slice) * weight_scale)
                    n_connections = \
                        connector.get_n_connections_to_post_vertex_maximum(
                            pre_slices, pre_slice_index, post_slices,
                            post_slice_index, pre_vertex_slice,
                            post_vertex_slice)
                    weight_variance = abs(synapse_dynamics.get_weight_variance(
                        connector, pre_slices, pre_slice_index,
                        post_slices, post_slice_index, pre_vertex_slice,
                        post_vertex_slice) * weight_scale_squared)
                    running_totals[synapse_type].add_items(
                        weight_mean, weight_variance, n_connections)

                    delay_variance = synapse_dynamics.get_delay_variance(
                        connector, pre_slices, pre_slice_index,
                        post_slices, post_slice_index, pre_vertex_slice,
                        post_vertex_slice)
                    delay_running_totals[synapse_type].add_items(
                        0.0, delay_variance, n_connections)

                    weight_max = (synapse_dynamics.get_weight_maximum(
                        connector, pre_slices, pre_slice_index,
                        post_slices, post_slice_index, pre_vertex_slice,
                        post_vertex_slice) * weight_scale)
                    biggest_weight[synapse_type] = max(
                        biggest_weight[synapse_type], weight_max)

                    spikes_per_tick = max(
                        1.0,
                        self._spikes_per_second /
                        (1000000.0 / float(machine_timestep)))
                    spikes_per_second = self._spikes_per_second
                    if isinstance(app_edge.pre_vertex, SpikeSourcePoisson):
                        spikes_per_second = app_edge.pre_vertex.rate
                        if hasattr(spikes_per_second, "__getitem__"):
                            spikes_per_second = max(spikes_per_second)
                        elif globals_variables.get_simulator().\
                                is_a_pynn_random(spikes_per_second):
                            spikes_per_second = \
                                utility_calls.get_maximum_probable_value(
                                    spikes_per_second,
                                    pre_vertex_slice.n_atoms)
                        prob = 1.0 - ((1.0 / 100.0) / pre_vertex_slice.n_atoms)
                        spikes_per_tick = (
                            spikes_per_second /
                            (1000000.0 / float(machine_timestep)))
                        spikes_per_tick = scipy.stats.poisson.ppf(
                            prob, spikes_per_tick)
                    rate_stats[synapse_type].add_items(
                        spikes_per_second, 0, n_connections)
                    total_weights[synapse_type] += spikes_per_tick * (
                        weight_max * n_connections)

                    if synapse_dynamics.are_weights_signed():
                        weights_signed = True

        max_weights = numpy.zeros(n_synapse_types)
        for synapse_type in range(n_synapse_types):
            stats = running_totals[synapse_type]
            rates = rate_stats[synapse_type]
            if delay_running_totals[synapse_type].variance == 0.0:
                max_weights[synapse_type] = total_weights[synapse_type]
            else:
                max_weights[synapse_type] = min(
                    self._ring_buffer_expected_upper_bound(
                        stats.mean, stats.standard_deviation,
                        rates.mean, machine_timestep, stats.n_items,
                        self._ring_buffer_sigma),
                    total_weights[synapse_type])
                max_weights[synapse_type] = max(
                    max_weights[synapse_type], biggest_weight[synapse_type])

        # Convert these to powers
        max_weight_powers = [0 if w <= 0
                             else int(math.ceil(max(0, math.log(w, 2))))
                             for w in max_weights]

        # If 2^max_weight_power equals the max weight, we have to add another
        # power, as range is 0 - (just under 2^max_weight_power)!
        max_weight_powers = [w + 1 if (2 ** w) <= a else w
                             for w, a in zip(max_weight_powers, max_weights)]

        # If we have synapse dynamics that uses signed weights,
        # Add another bit of shift to prevent overflows
        if weights_signed:
            max_weight_powers = [m + 1 for m in max_weight_powers]

        return max_weight_powers

    @staticmethod
    def _get_weight_scale(ring_buffer_to_input_left_shift):
        """ Return the amount to scale the weights by to convert them from \
            floating point values to 16-bit fixed point numbers which can be \
            shifted left by ring_buffer_to_input_left_shift to produce an\
            s1615 fixed point number
        """
        return float(math.pow(2, 16 - (ring_buffer_to_input_left_shift + 1)))

    def _write_synapse_parameters(
            self, spec, machine_vertex, machine_graph, graph_mapper,
            post_slices, post_slice_index, post_vertex_slice, input_type,
            machine_time_step):

        # Get the ring buffer shifts and scaling factors
        weight_scale = input_type.get_global_weight_scale()
        ring_buffer_shifts = self._get_ring_buffer_to_input_left_shifts(
            machine_vertex, machine_graph, graph_mapper, post_slices,
            post_slice_index, post_vertex_slice, machine_time_step,
            weight_scale)

        spec.switch_write_focus(
            region=constants.POPULATION_BASED_REGIONS.SYNAPSE_PARAMS.value)
        utility_calls.write_parameters_per_neuron(
            spec, post_vertex_slice,
            self._synapse_type.get_synapse_type_parameters())

        spec.write_array(ring_buffer_shifts)

        weight_scales = numpy.array([
            self._get_weight_scale(r) * weight_scale
            for r in ring_buffer_shifts])
        return weight_scales

    def _write_padding(
            self, spec, synaptic_matrix_region, next_block_start_address):
        next_block_allowed_address = self._population_table_type\
            .get_next_allowed_address(next_block_start_address)
        if next_block_allowed_address != next_block_start_address:

            # Pad out data file with the added alignment bytes:
            spec.comment("\nWriting population table required"
                         " padding\n")
            spec.switch_write_focus(synaptic_matrix_region)
            spec.set_register_value(
                register_id=15,
                data=next_block_allowed_address - next_block_start_address)
            spec.write_value(
                data=0xDD, repeats=15, repeats_is_register=True,
                data_type=DataType.UINT8)
            return next_block_allowed_address
        return next_block_start_address

    def _write_synaptic_matrix_and_master_population_table(
            self, spec, post_slices, post_slice_index, machine_vertex,
            post_vertex_slice, all_syn_block_sz, weight_scales,
            master_pop_table_region, synaptic_matrix_region, routing_info,
            graph_mapper, machine_graph, machine_time_step):
        """ Simultaneously generates both the master population table and
            the synaptic matrix.
        """
        spec.comment(
            "\nWriting Synaptic Matrix and Master Population Table:\n")

        # Track writes inside the synaptic matrix region:
        next_block_start_address = 0
        n_synapse_types = self._synapse_type.get_n_synapse_types()

        # Get the edges
        in_edges = machine_graph.get_edges_ending_at_vertex(machine_vertex)

        # Set up the master population table
        self._population_table_type.initialise_table(
            spec, master_pop_table_region)

        # Set up for single synapses - write the offset of the single synapses
        # initially 0
        single_synapses = list()
        spec.switch_write_focus(synaptic_matrix_region)
        spec.write_value(0)
        next_single_start_position = 0

        # For each machine_edge into the vertex, create a synaptic list
        for machine_edge in in_edges:

            app_edge = graph_mapper.get_application_edge(machine_edge)
            if isinstance(app_edge, ProjectionApplicationEdge):

                spec.comment("\nWriting matrix for machine_edge:{}\n".format(
                    machine_edge.label))

                pre_vertex_slice = \
                    graph_mapper.get_slice(machine_edge.pre_vertex)
                pre_slices = graph_mapper.get_slices(app_edge.pre_vertex)
                pre_slice_index = graph_mapper.get_machine_vertex_index(
                    machine_edge.pre_vertex)

                for synapse_info in app_edge.synapse_information:

                    (row_data, row_length, delayed_row_data,
                     delayed_row_length, delayed_source_ids, delay_stages) = \
                        self._synapse_io.get_synapses(
                            synapse_info, pre_slices, pre_slice_index,
                            post_slices, post_slice_index, pre_vertex_slice,
                            post_vertex_slice, app_edge.n_delay_stages,
                            self._population_table_type, n_synapse_types,
                            weight_scales, machine_time_step)

                    if app_edge.delay_edge is not None:
                        app_edge.delay_edge.pre_vertex.add_delays(
                            pre_vertex_slice, delayed_source_ids, delay_stages)
                    elif delayed_source_ids.size != 0:
                        raise Exception(
                            "Found delayed source ids but no delay "
                            "machine_edge for {}".format(app_edge.label))

                    if ((app_edge, synapse_info) in
                            self._pre_run_connection_holders):
                        holders = self._pre_run_connection_holders[
                            app_edge, synapse_info]
                        for connection_holder in holders:
                            connections = self._synapse_io.read_synapses(
                                synapse_info, pre_vertex_slice,
                                post_vertex_slice, row_length,
                                delayed_row_length, n_synapse_types,
                                weight_scales, row_data, delayed_row_data,
                                app_edge.n_delay_stages, machine_time_step)
                            connection_holder.add_connections(connections)
                            connection_holder.finish()

                    if len(row_data) > 0:
                        rinfo = routing_info.\
                            get_routing_info_for_edge(machine_edge)

                        if (row_length == 1 and isinstance(
                                synapse_info.connector, OneToOneConnector)):
                            single_rows = row_data.reshape(-1, 4)[:, 3]
                            single_synapses.append(single_rows)
                            self._population_table_type\
                                .update_master_population_table(
                                    spec, next_single_start_position, 1,
                                    rinfo.first_key_and_mask,
                                    master_pop_table_region, is_single=True)
                            next_single_start_position += len(single_rows) * 4
                        else:
                            next_block_start_address = self._write_padding(
                                spec, synaptic_matrix_region,
                                next_block_start_address)
                            spec.switch_write_focus(synaptic_matrix_region)
                            spec.write_array(row_data)
                            self._population_table_type\
                                .update_master_population_table(
                                    spec, next_block_start_address, row_length,
                                    rinfo.first_key_and_mask,
                                    master_pop_table_region)
                            next_block_start_address += len(row_data) * 4
                    del row_data

                    if next_block_start_address > all_syn_block_sz:
                        raise Exception(
                            "Too much synaptic memory has been written:"
                            " {} of {} ".format(
                                next_block_start_address, all_syn_block_sz))

                    if len(delayed_row_data) > 0:
                        rinfo = self._delay_key_index[
                            (app_edge.pre_vertex, pre_vertex_slice.lo_atom,
                             pre_vertex_slice.hi_atom)]

                        if (delayed_row_length == 1 and isinstance(
                                synapse_info.connector, OneToOneConnector)):
                            single_rows = delayed_row_data.reshape(-1, 4)[:, 3]
                            single_synapses.append(single_rows)
                            self._population_table_type\
                                .update_master_population_table(
                                    spec, next_single_start_position, 1,
                                    rinfo.first_key_and_mask,
                                    master_pop_table_region, is_single=True)
                            next_single_start_position += len(single_rows) * 4
                        else:
                            next_block_start_address = self._write_padding(
                                spec, synaptic_matrix_region,
                                next_block_start_address)
                            spec.switch_write_focus(synaptic_matrix_region)
                            spec.write_array(delayed_row_data)
                            self._population_table_type\
                                .update_master_population_table(
                                    spec, next_block_start_address,
                                    delayed_row_length,
                                    rinfo.first_key_and_mask,
                                    master_pop_table_region)
                            next_block_start_address += len(
                                delayed_row_data) * 4
                    del delayed_row_data

                    if next_block_start_address > all_syn_block_sz:
                        raise Exception(
                            "Too much synaptic memory has been written:"
                            " {} of {} ".format(
                                next_block_start_address, all_syn_block_sz))

        self._population_table_type.finish_master_pop_table(
            spec, master_pop_table_region)

        # Write the size and data of single synapses to the end of the region
        spec.switch_write_focus(synaptic_matrix_region)
        if len(single_synapses) > 0:
            single_data = numpy.concatenate(single_synapses)
            spec.write_value(len(single_data) * 4)
            spec.write_array(single_data)
        else:
            spec.write_value(0)

        # Write the position of the single synapses
        spec.set_write_pointer(0)
        spec.write_value(next_block_start_address)

    def write_data_spec(
            self, spec, application_vertex, post_vertex_slice, machine_vertex,
            placement, machine_graph, application_graph, routing_info,
            graph_mapper, input_type, machine_time_step):

        # Create an index of delay keys into this vertex
        for machine_edge in \
                machine_graph.get_edges_ending_at_vertex(machine_vertex):
            app_edge = graph_mapper.get_application_edge(machine_edge)
            if isinstance(app_edge.pre_vertex, DelayExtensionVertex):
                pre_vertex_slice = \
                    graph_mapper.get_slice(machine_edge.pre_vertex)
                self._delay_key_index[
                    (app_edge.pre_vertex.source_vertex,
                     pre_vertex_slice.lo_atom,
                     pre_vertex_slice.hi_atom)] = \
                    routing_info.get_routing_info_for_edge(machine_edge)

        post_slices = graph_mapper.get_slices(application_vertex)
        post_slice_index = \
            graph_mapper.get_machine_vertex_index(machine_vertex)

        # Reserve the memory
        in_edges = machine_graph.get_edges_ending_at_vertex(machine_vertex)
        all_syn_block_sz = self._get_exact_synaptic_blocks_size(
            post_slices, post_slice_index, post_vertex_slice, graph_mapper,
            in_edges, machine_time_step)
        self._reserve_memory_regions(
            spec, application_vertex, machine_vertex, post_vertex_slice,
            application_graph, machine_graph, all_syn_block_sz, graph_mapper)

        weight_scales = self._write_synapse_parameters(
            spec, machine_vertex, machine_graph, graph_mapper, post_slices,
            post_slice_index, post_vertex_slice, input_type, machine_time_step)

        self._write_synaptic_matrix_and_master_population_table(
            spec, post_slices, post_slice_index, machine_vertex,
            post_vertex_slice, all_syn_block_sz, weight_scales,
            constants.POPULATION_BASED_REGIONS.POPULATION_TABLE.value,
            constants.POPULATION_BASED_REGIONS.SYNAPTIC_MATRIX.value,
            routing_info, graph_mapper, machine_graph, machine_time_step)

        self._synapse_dynamics.write_parameters(
            spec, constants.POPULATION_BASED_REGIONS.SYNAPSE_DYNAMICS.value,
            machine_time_step, weight_scales)

        self._weight_scales[placement] = weight_scales

    def get_connections_from_machine(
            self, transceiver, placement, machine_edge, graph_mapper,
            routing_infos, synapse_info, machine_time_step):

        application_edge = graph_mapper.get_application_edge(
            machine_edge)
        if not isinstance(application_edge, ProjectionApplicationEdge):
            return None

        # Get details for extraction
        pre_vertex_slice = graph_mapper.get_slice(
            machine_edge.pre_vertex)
        post_vertex_slice = graph_mapper.get_slice(
            machine_edge.post_vertex)
        n_synapse_types = self._synapse_type.get_n_synapse_types()

        # Get the key for the pre_vertex
        key = routing_infos.get_first_key_for_edge(machine_edge)

        # Get the key for the delayed pre_vertex
        delayed_key = None
        if application_edge.delay_edge is not None:
            delayed_key = self._delay_key_index[
                (application_edge.pre_vertex, pre_vertex_slice.lo_atom,
                 pre_vertex_slice.hi_atom)].first_key

        # Get the block for the connections from the pre_vertex
        master_pop_table_address = \
            fec_helpful_functions.locate_memory_region_for_placement(
                placement,
                constants.POPULATION_BASED_REGIONS.POPULATION_TABLE.value,
                transceiver)
        synaptic_matrix_address = \
            fec_helpful_functions.locate_memory_region_for_placement(
                placement,
                constants.POPULATION_BASED_REGIONS.SYNAPTIC_MATRIX.value,
                transceiver)
        direct_synapses_address = (
            self._get_static_synaptic_matrix_sdram_requirements() +
            synaptic_matrix_address + struct.unpack_from(
                "<I", str(transceiver.read_memory(
                    placement.x, placement.y, synaptic_matrix_address, 4)))[0])
        indirect_synapses_address = synaptic_matrix_address + 4
        data, max_row_length = self._retrieve_synaptic_block(
            transceiver, placement, master_pop_table_address,
            indirect_synapses_address, direct_synapses_address,
            key, pre_vertex_slice.n_atoms, synapse_info.index)

        # Get the block for the connections from the delayed pre_vertex
        delayed_data = None
        delayed_max_row_length = 0
        if delayed_key is not None:
            delayed_data, delayed_max_row_length = \
                self._retrieve_synaptic_block(
                    transceiver, placement, master_pop_table_address,
                    indirect_synapses_address, direct_synapses_address,
                    delayed_key,
                    pre_vertex_slice.n_atoms * application_edge.n_delay_stages,
                    synapse_info.index)

        # Convert the blocks into connections
        return self._synapse_io.read_synapses(
            synapse_info, pre_vertex_slice, post_vertex_slice,
            max_row_length, delayed_max_row_length, n_synapse_types,
            self._weight_scales[placement], data, delayed_data,
            application_edge.n_delay_stages, machine_time_step)

    def _retrieve_synaptic_block(
            self, transceiver, placement, master_pop_table_address,
            indirect_synapses_address, direct_synapses_address,
            key, n_rows, index):
        """ Read in a synaptic block from a given processor and vertex on\
            the machine
        """

        # See if we have already got this block
        if (placement, key, index) in self._retrieved_blocks:
            return self._retrieved_blocks[(placement, key, index)]

        items = \
            self._population_table_type.extract_synaptic_matrix_data_location(
                key, master_pop_table_address, transceiver,
                placement.x, placement.y)
        if index >= len(items):
            return None, None

        max_row_length, synaptic_block_offset, is_single = items[index]

        block = None
        if max_row_length > 0 and synaptic_block_offset is not None:

            if not is_single:

                # calculate the synaptic block size in bytes
                synaptic_block_size = self._synapse_io.get_block_n_bytes(
                    max_row_length, n_rows)

                # read in the synaptic block
                block = transceiver.read_memory(
                    placement.x, placement.y,
                    indirect_synapses_address + synaptic_block_offset,
                    synaptic_block_size)

            else:
                # The data is one per row
                synaptic_block_size = n_rows * 4

                # read in the synaptic row data
                single_block = numpy.asarray(transceiver.read_memory(
                    placement.x, placement.y,
                    direct_synapses_address + (synaptic_block_offset * 4),
                    synaptic_block_size), dtype="uint8").view("uint32")

                # Convert the block into a set of rows
                numpy_block = numpy.zeros((n_rows, 4), dtype="uint32")
                numpy_block[:, 3] = single_block
                numpy_block[:, 1] = 1
                block = bytearray(numpy_block.tobytes())
                max_row_length = 1

        self._retrieved_blocks[(placement, key, index)] = (
            block, max_row_length)
        return block, max_row_length

    # inherited from AbstractProvidesIncomingPartitionConstraints
    def get_incoming_partition_constraints(self):
        return self._population_table_type.get_edge_constraints()

    def read_parameters_from_machine(
            self, transceiver, placement, vertex_slice):
        # locate sdram address to where the synapse parameters are stored
        synapse_region_sdram_address = \
            fec_helpful_functions.locate_memory_region_for_placement(
                placement,
                constants.POPULATION_BASED_REGIONS.SYNAPSE_PARAMS.value,
                transceiver)

        # get size of synapse params
        size_of_region = (
            self._synapse_type.get_sdram_usage_per_neuron_in_bytes() *
            vertex_slice.n_atoms)

        # get data from the machine
        byte_array = transceiver.read_memory(
            placement.x, placement.y, synapse_region_sdram_address,
            size_of_region)

        synapse_params, _ = utility_calls.translate_parameters(
            self._synapse_type.get_synapse_type_parameter_types(),
            byte_array, 0, vertex_slice)
        self._synapse_type.set_synapse_type_parameters(
            synapse_params, vertex_slice)

    def regenerate_data_specification(
            self, spec, placement, machine_time_step, time_scale_factor,
            vertex_slice):
        spec.reserve_memory_region(
            region=constants.POPULATION_BASED_REGIONS.SYNAPSE_PARAMS.value,
            size=self._get_synapse_params_size(vertex_slice),
            label='SynapseParams')
        spec.switch_write_focus(
            region=constants.POPULATION_BASED_REGIONS.SYNAPSE_PARAMS.value)
        utility_calls.write_parameters_per_neuron(
            spec, vertex_slice,
            self._synapse_type.get_synapse_type_parameters())<|MERGE_RESOLUTION|>--- conflicted
+++ resolved
@@ -29,10 +29,7 @@
 from spynnaker.pyNN.utilities \
     import constants, utility_calls, globals_variables
 from spynnaker.pyNN.utilities.running_stats import RunningStats
-<<<<<<< HEAD
 from spinn_front_end_common.utilities import globals_variables
-=======
->>>>>>> 76752529
 
 # TODO: Make sure these values are correct (particularly CPU cycles)
 _SYNAPSES_BASE_DTCM_USAGE_IN_BYTES = 28
