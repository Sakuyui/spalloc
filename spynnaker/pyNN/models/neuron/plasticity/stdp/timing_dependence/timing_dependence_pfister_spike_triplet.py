# Copyright (c) 2017-2019 The University of Manchester
#
# This program is free software: you can redistribute it and/or modify
# it under the terms of the GNU General Public License as published by
# the Free Software Foundation, either version 3 of the License, or
# (at your option) any later version.
#
# This program is distributed in the hope that it will be useful,
# but WITHOUT ANY WARRANTY; without even the implied warranty of
# MERCHANTABILITY or FITNESS FOR A PARTICULAR PURPOSE.  See the
# GNU General Public License for more details.
#
# You should have received a copy of the GNU General Public License
# along with this program.  If not, see <http://www.gnu.org/licenses/>.

from spinn_utilities.overrides import overrides
from spinn_front_end_common.utilities.constants import (
    BYTES_PER_WORD, MICRO_TO_MILLISECOND_CONVERSION)
from spynnaker.pyNN.models.neuron.plasticity.stdp.common import (
    get_exp_lut_array)
from spynnaker.pyNN.models.neuron.plasticity.stdp.timing_dependence\
    import AbstractTimingDependence
from spynnaker.pyNN.models.neuron.plasticity.stdp.synapse_structure\
    import SynapseStructureWeightOnly
from spinn_front_end_common.utilities.globals_variables import get_simulator


class TimingDependencePfisterSpikeTriplet(AbstractTimingDependence):
    """ A timing dependence STDP rule based on spike triplets.

    Jean-Pascal Pfister, Wulfram Gerstner. Triplets of Spikes in a Model of
    Spike Timing-Dependent Plasticity. *Journal of Neuroscience*,
    20 September 2006, 26 (38) 9673-9682; DOI: 10.1523/JNEUROSCI.1425-06.2006
    """
    __slots__ = [
        "__synapse_structure",
        "__tau_minus",
        "__tau_minus_data",
        "__tau_plus",
        "__tau_plus_data",
        "__tau_x",
        "__tau_x_data",
        "__tau_y",
<<<<<<< HEAD
        "__tau_y_data"]
    __PARAM_NAMES = ('tau_plus', 'tau_minus', 'tau_x', 'tau_y')
=======
        "__tau_y_data",
        "__a_plus",
        "__a_minus"]
>>>>>>> b38ef9f1

    # noinspection PyPep8Naming
    def __init__(self, tau_plus, tau_minus, tau_x, tau_y, A_plus, A_minus):
        r"""
        :param float tau_plus: :math:`\tau_+`
        :param float tau_minus: :math:`\tau_-`
        :param float tau_x: :math:`\tau_x`
        :param float tau_y: :math:`\tau_y`
        :param float A_plus: :math:`A^+`
        :param float A_minus: :math:`A^-`
        """
        self.__tau_plus = tau_plus
        self.__tau_minus = tau_minus
        self.__tau_x = tau_x
        self.__tau_y = tau_y
        self.__a_plus = A_plus
        self.__a_minus = A_minus

        self.__synapse_structure = SynapseStructureWeightOnly()

        ts = get_simulator().machine_time_step
        ts = ts / MICRO_TO_MILLISECOND_CONVERSION
        self.__tau_plus_data = get_exp_lut_array(ts, self.__tau_plus)
        self.__tau_minus_data = get_exp_lut_array(ts, self.__tau_minus)
        self.__tau_x_data = get_exp_lut_array(ts, self.__tau_x, shift=2)
        self.__tau_y_data = get_exp_lut_array(ts, self.__tau_y, shift=2)

    @property
    def tau_plus(self):
        r""" :math:`\tau_+`

        :rtype: float
        """
        return self.__tau_plus

    @property
    def tau_minus(self):
        r""" :math:`\tau_-`

        :rtype: float
        """
        return self.__tau_minus

    @property
    def tau_x(self):
        r""" :math:`\tau_x`

        :rtype: float
        """
        return self.__tau_x

    @property
    def tau_y(self):
        r""" :math:`\tau_y`

        :rtype: float
        """
        return self.__tau_y

    @property
    def A_plus(self):
        r""" :math:`A^+`

        :rtype: float
        """
        return self.__a_plus

    @A_plus.setter
    def A_plus(self, new_value):
        self.__a_plus = new_value

    @property
    def A_minus(self):
        r""" :math:`A^-`

        :rtype: float
        """
        return self.__a_minus

    @A_minus.setter
    def A_minus(self, new_value):
        self.__a_minus = new_value

    @overrides(AbstractTimingDependence.is_same_as)
    def is_same_as(self, timing_dependence):
        if not isinstance(
                timing_dependence, TimingDependencePfisterSpikeTriplet):
            return False
        return (
            (self.__tau_plus == timing_dependence.tau_plus) and
            (self.__tau_minus == timing_dependence.tau_minus) and
            (self.__tau_x == timing_dependence.tau_x) and
            (self.__tau_y == timing_dependence.tau_y))

    @property
    def vertex_executable_suffix(self):
        """ The suffix to be appended to the vertex executable for this rule

        :rtype: str
        """
        return "pfister_triplet"

    @property
    def pre_trace_n_bytes(self):
        """ The number of bytes used by the pre-trace of the rule per neuron

        :rtype: int
        """
        # Triplet rule trace entries consists of two 16-bit traces - R1 and R2
        return BYTES_PER_WORD

    @overrides(AbstractTimingDependence.get_parameters_sdram_usage_in_bytes)
    def get_parameters_sdram_usage_in_bytes(self):
        lut_array_words = (
            len(self.__tau_plus_data) + len(self.__tau_minus_data) +
            len(self.__tau_x_data) + len(self.__tau_y_data))
        return lut_array_words * BYTES_PER_WORD

    @property
    def n_weight_terms(self):
        """ The number of weight terms expected by this timing rule

        :rtype: int
        """
        return 2

    @overrides(AbstractTimingDependence.write_parameters)
    def write_parameters(self, spec, machine_time_step, weight_scales):

        # Write lookup tables
        spec.write_array(self.__tau_plus_data)
        spec.write_array(self.__tau_minus_data)
        spec.write_array(self.__tau_x_data)
        spec.write_array(self.__tau_y_data)

    @property
    def synaptic_structure(self):
        """ Get the synaptic structure of the plastic part of the rows

        :rtype: AbstractSynapseStructure
        """
        return self.__synapse_structure

    @overrides(AbstractTimingDependence.get_parameter_names)
    def get_parameter_names(self):
        return self.__PARAM_NAMES<|MERGE_RESOLUTION|>--- conflicted
+++ resolved
@@ -18,10 +18,10 @@
     BYTES_PER_WORD, MICRO_TO_MILLISECOND_CONVERSION)
 from spynnaker.pyNN.models.neuron.plasticity.stdp.common import (
     get_exp_lut_array)
-from spynnaker.pyNN.models.neuron.plasticity.stdp.timing_dependence\
-    import AbstractTimingDependence
-from spynnaker.pyNN.models.neuron.plasticity.stdp.synapse_structure\
-    import SynapseStructureWeightOnly
+from spynnaker.pyNN.models.neuron.plasticity.stdp.timing_dependence import (
+    AbstractTimingDependence)
+from spynnaker.pyNN.models.neuron.plasticity.stdp.synapse_structure import (
+    SynapseStructureWeightOnly)
 from spinn_front_end_common.utilities.globals_variables import get_simulator
 
 
@@ -41,14 +41,10 @@
         "__tau_x",
         "__tau_x_data",
         "__tau_y",
-<<<<<<< HEAD
-        "__tau_y_data"]
-    __PARAM_NAMES = ('tau_plus', 'tau_minus', 'tau_x', 'tau_y')
-=======
         "__tau_y_data",
         "__a_plus",
         "__a_minus"]
->>>>>>> b38ef9f1
+    __PARAM_NAMES = ('tau_plus', 'tau_minus', 'tau_x', 'tau_y')
 
     # noinspection PyPep8Naming
     def __init__(self, tau_plus, tau_minus, tau_x, tau_y, A_plus, A_minus):
