# Copyright (c) 2017-2019 The University of Manchester
#
# This program is free software: you can redistribute it and/or modify
# it under the terms of the GNU General Public License as published by
# the Free Software Foundation, either version 3 of the License, or
# (at your option) any later version.
#
# This program is distributed in the hope that it will be useful,
# but WITHOUT ANY WARRANTY; without even the implied warranty of
# MERCHANTABILITY or FITNESS FOR A PARTICULAR PURPOSE.  See the
# GNU General Public License for more details.
#
# You should have received a copy of the GNU General Public License
# along with this program.  If not, see <http://www.gnu.org/licenses/>.

import math
import numpy
from six import raise_from

from spinn_front_end_common.utilities.constants import \
    MICRO_TO_MILLISECOND_CONVERSION, BYTES_PER_WORD
from spinn_front_end_common.utilities import globals_variables
from spynnaker.pyNN.models.neural_projections.connectors import (
    AbstractConnector)
from spynnaker.pyNN.exceptions import SynapseRowTooBigException
from spynnaker.pyNN.models.neuron.synapse_dynamics import (
    AbstractStaticSynapseDynamics, AbstractSynapseDynamicsStructural,
    AbstractSynapseDynamics)

_N_HEADER_WORDS = 3
# There are 16 slots, one per time step
_STD_DELAY_SLOTS = 16


class MaxRowInfo(object):
    """ Information about the maximums for rows in a synaptic matrix.
    """

    __slots__ = [
        "__undelayed_max_n_synapses",
        "__delayed_max_n_synapses",
        "__undelayed_max_bytes",
        "__delayed_max_bytes",
        "__undelayed_max_words",
        "__delayed_max_words",
    ]

    def __init__(
            self, undelayed_max_n_synapses, delayed_max_n_synapses,
            undelayed_max_bytes, delayed_max_bytes,
            undelayed_max_words, delayed_max_words):
        """
        :param int undelayed_max_n_synapses:
            Maximum number of synapses in a row of the undelayed matrix
        :param int delayed_max_n_synapses:
            Maximum number of synapses in a row of the delayed matrix
        :param int undelayed_max_bytes:
            Maximum number of bytes, including headers, in a row of the
            undelayed matrix, or 0 if no synapses
        :param int delayed_max_bytes:
            Maximum number of bytes, including headers, in a row of the
            delayed matrix, or 0 if no synapses
        :param int undelayed_max_words:
            Maximum number of words, excluding headers, in a row of the
            undelayed matrix
        :param int delayed_max_words:
            Maximum number of words, excluding headers, in a row of the
            delayed matrix
        """
        self.__undelayed_max_n_synapses = undelayed_max_n_synapses
        self.__delayed_max_n_synapses = delayed_max_n_synapses
        self.__undelayed_max_bytes = undelayed_max_bytes
        self.__delayed_max_bytes = delayed_max_bytes
        self.__undelayed_max_words = undelayed_max_words
        self.__delayed_max_words = delayed_max_words

    @property
    def undelayed_max_n_synapses(self):
        """ Maximum number of synapses in a row of the undelayed matrix

        :rtype: int
        """
        return self.__undelayed_max_n_synapses

    @property
    def delayed_max_n_synapses(self):
        """ Maximum number of synapses in a row of the delayed matrix

        :rtype: int
        """
        return self.__delayed_max_n_synapses

    @property
    def undelayed_max_bytes(self):
        """ Maximum number of bytes, including headers, in a row of the\
            undelayed matrix

        :rtype: int
        """
        return self.__undelayed_max_bytes

    @property
    def delayed_max_bytes(self):
        """ Maximum number of bytes, including headers, in a row of the\
            delayed matrix

        :rtype: int
        """
        return self.__delayed_max_bytes

    @property
    def undelayed_max_words(self):
        """ Maximum number of words, excluding headers, in a row of the\
            undelayed matrix

        :rtype: int
        """
        return self.__undelayed_max_words

    @property
    def delayed_max_words(self):
        """ Maximum number of words, excluding headers, in a row of the\
            undelayed matrix

        :rtype: int
        """
        return self.__delayed_max_words


class SynapseIORowBased(object):
    """ A SynapseRowIO implementation that uses a row for each source neuron,\
        where each row consists of a fixed region, a plastic region, and a\
        fixed-plastic region (this is the bits of the plastic row that don't\
        actually change).  The plastic region structure is determined by the\
        synapse dynamics of the connector.
    """
    __slots__ = []

    def get_maximum_delay_supported_in_ms(
            self, machine_time_step, post_vertex_max_delay_ticks):
        """ Get the maximum delay supported by the synapse representation \
            before extensions are required, or None if any delay is supported

        :param int machine_time_step: The time step of the simulation
        :param int post_vertex_max_delay_ticks: post vertex max delay
        :rtype: int
        """
        return post_vertex_max_delay_ticks * (
            machine_time_step / MICRO_TO_MILLISECOND_CONVERSION)

    @staticmethod
    def _n_words(n_bytes):
        """ Get the number of words in a given number of bytes

        :param int n_bytes: The number of bytes
        :rtype: int
        """
        return math.ceil(float(n_bytes) / BYTES_PER_WORD)

    @staticmethod
    def _get_allowed_row_length(
            n_words, dynamics, population_table, in_edge, n_synapses):
        """ Get the allowed row length in words in the population table for a\
            desired row length in words

        :param int n_words: The number of words in the row
        :param AbstractSynapseDynamics dynamics: The synapse dynamics used
        :param MasterPopTableAsBinarySearch population_table:
            The population table that holds the row lengths
        :param ProjectionApplicationEdge in_edge: The incoming edge
        :param int n_synapses: The number of synapses for the number of words
        :raises SynapseRowTooBigException:
            If the given row is too big.  The exception will detail the
        """
        if n_words == 0:
            return 0
        try:
            return population_table.get_allowed_row_length(n_words)
        except SynapseRowTooBigException as e:
            # Find the number of synapses available for the maximum population
            # table size, as extracted from the exception
            max_synapses = dynamics.get_max_synapses(e.max_size)
            raise_from(SynapseRowTooBigException(
                max_synapses,
                "The connection between {} and {} has more synapses ({}) than"
                " can currently be supported on this implementation of PyNN"
                " ({} for this connection type)."
                " Please reduce the size of the target population, or reduce"
                " the number of neurons per core.".format(
                    in_edge.pre_vertex, in_edge.post_vertex, n_synapses,
                    max_synapses)), e)

    def get_max_row_info(
            self, synapse_info, post_vertex_slice, n_delay_stages,
            population_table, machine_time_step, in_edge):
        """ Get the information about the maximum lengths of delayed and\
            undelayed rows in bytes (including header), words (without header)\
            and number of synapses

        :param SynapseInformation synapse_info:
            The synapse information to get the row data for
        :param ~pacman.model.graphs.common.Slice post_vertex_slice:
            The slice of the machine vertex being represented
        :param int n_delay_stages:
            The number of delay stages on the edge
        :param MasterPopTableAsBinarySearch population_table:
            The population table to be used
        :param int machine_time_step:
            The time step of the simulation
        :param ProjectionApplicationEdge in_edge:
            The incoming edge on which the synapse information is held
        :rtype: MaxRowInfo
        :raises SynapseRowTooBigException:
            If the synapse information can't be represented
        """
        max_delay_supported = self.get_maximum_delay_supported_in_ms(
            machine_time_step,
            in_edge.post_vertex.splitter.max_support_delay())
        max_delay = max_delay_supported * (n_delay_stages + 1)
        pad_to_length = synapse_info.synapse_dynamics.pad_to_length

        # delay point where delay extensions start
        min_delay_for_delay_extension = (
            max_delay_supported + numpy.finfo(numpy.double).tiny)

        # row length for the non-delayed synaptic matrix
        max_undelayed_n_synapses = synapse_info.connector \
            .get_n_connections_from_pre_vertex_maximum(
                post_vertex_slice, synapse_info, 0, max_delay_supported)
        if pad_to_length is not None:
            max_undelayed_n_synapses = max(
                pad_to_length, max_undelayed_n_synapses)

        # determine the max row length in the delay extension
        max_delayed_n_synapses = 0
        if n_delay_stages > 0:
            max_delayed_n_synapses = synapse_info.connector \
                .get_n_connections_from_pre_vertex_maximum(
                    post_vertex_slice, synapse_info,
                    min_delay_for_delay_extension, max_delay)
            if pad_to_length is not None:
                max_delayed_n_synapses = max(
                    pad_to_length, max_delayed_n_synapses)

        # Get the row sizes
        dynamics = synapse_info.synapse_dynamics
        if isinstance(dynamics, AbstractStaticSynapseDynamics):
            undelayed_n_words = dynamics.get_n_words_for_static_connections(
                max_undelayed_n_synapses)
            delayed_n_words = dynamics.get_n_words_for_static_connections(
                max_delayed_n_synapses)
        else:
            undelayed_n_words = dynamics.get_n_words_for_plastic_connections(
                max_undelayed_n_synapses)
            delayed_n_words = dynamics.get_n_words_for_plastic_connections(
                max_delayed_n_synapses)

        # Adjust for the allowed row lengths from the population table
        undelayed_max_n_words = self._get_allowed_row_length(
            undelayed_n_words, dynamics, population_table, in_edge,
            max_undelayed_n_synapses)
        delayed_max_n_words = self._get_allowed_row_length(
            delayed_n_words, dynamics, population_table, in_edge,
            max_delayed_n_synapses)

        undelayed_max_bytes = 0
        if undelayed_max_n_words > 0:
            undelayed_max_bytes = (
                undelayed_max_n_words + _N_HEADER_WORDS) * BYTES_PER_WORD
        delayed_max_bytes = 0
        if delayed_max_n_words > 0:
            delayed_max_bytes = (
                delayed_max_n_words + _N_HEADER_WORDS) * BYTES_PER_WORD

        return MaxRowInfo(
            max_undelayed_n_synapses, max_delayed_n_synapses,
            undelayed_max_bytes, delayed_max_bytes,
            undelayed_max_n_words, delayed_max_n_words)

    @staticmethod
    def _get_row_data(
            connections, row_indices, n_rows, post_vertex_slice,
            n_synapse_types, synapse_dynamics, max_row_n_synapses,
            max_row_n_words):
        """
        :param ~numpy.ndarray connections:
            The connections to convert; the dtype is
            AbstractConnector.NUMPY_SYNAPSES_DTYPE
        :param ~numpy.ndarray row_indices:
            The row into which each connection should go; same length as
            connections
        :param int n_rows: The total number of rows
        :param ~pacman.model.graphs.common.Slice post_vertex_slice:
            The slice of the post vertex to get the data for
        :param int n_synapse_types: The number of synapse types allowed
        :param AbstractSynapseDynamics synapse_dynamics:
            The synapse dynamics of the synapses
        :param int max_row_n_synapses: The maximum number of synapses in a row
        :param int max_row_n_words: The maximum number of words in a row
        :rtype: tuple(int, ~numpy.ndarray)
        """
        # pylint: disable=too-many-arguments, too-many-locals
        row_ids = range(n_rows)
        ff_data, ff_size = None, None
        fp_data, pp_data, fp_size, pp_size = None, None, None, None
        if isinstance(synapse_dynamics, AbstractStaticSynapseDynamics):

            # Get the static data
            ff_data, ff_size = synapse_dynamics.get_static_synaptic_data(
                connections, row_indices, n_rows, post_vertex_slice,
                n_synapse_types, max_row_n_synapses)

            # Blank the plastic data
            fp_data = [numpy.zeros(0, dtype="uint32") for _ in range(n_rows)]
            pp_data = [numpy.zeros(0, dtype="uint32") for _ in range(n_rows)]
            fp_size = [numpy.zeros(1, dtype="uint32") for _ in range(n_rows)]
            pp_size = [numpy.zeros(1, dtype="uint32") for _ in range(n_rows)]
        else:

            # Blank the static data
            ff_data = [numpy.zeros(0, dtype="uint32") for _ in row_ids]
            ff_size = [numpy.zeros(1, dtype="uint32") for _ in row_ids]

            # Get the plastic data
            fp_data, pp_data, fp_size, pp_size = \
                synapse_dynamics.get_plastic_synaptic_data(
                    connections, row_indices, n_rows, post_vertex_slice,
                    n_synapse_types, max_row_n_synapses)

        # Add some padding
        row_lengths = [
            pp_data[i].size + fp_data[i].size + ff_data[i].size
            for i in row_ids]
        padding = [
            numpy.zeros(max_row_n_words - row_length, dtype="uint32")
            for row_length in row_lengths]

        # Join the bits into rows
        items_to_join = [
            pp_size, pp_data, ff_size, fp_size, ff_data, fp_data, padding]
        rows = [numpy.concatenate(items) for items in zip(*items_to_join)]
        row_data = numpy.concatenate(rows)

        # Return the data
        return row_data

    def get_synapses(
            self, synapse_info, n_delay_stages, n_synapse_types, weight_scales,
            machine_edge, max_row_info, gen_undelayed, gen_delayed,
            machine_time_step, app_edge):
        """ Get the synapses as an array of words for non-delayed synapses and\
            an array of words for delayed synapses. This is used to prepare\
            information for *deployment to SpiNNaker*.

        :param SynapseInformation synapse_info:
            The synapse information to convert to synapses
        :param int n_delay_stages:
            The number of delay stages in total to be represented
        :param int n_synapse_types:
            The number of synapse types in total to be represented
        :param list(float) weight_scales:
            The scaling of the weights for each synapse type
        :param MachineEdge machine_edge:
            The incoming machine edge that the synapses are on
        :param int machine_time_step: The machine time step of the sim.
        :param ProjectionApplicationEdge app_edge:
        :param MaxRowInfo max_row_info:
            The maximum row information for the synapses
        :param bool gen_undelayed:
            Whether to generate undelayed data
        :param bool gen_delayed:
            Whether to generate delayed data
        :return:
            (``row_data``, ``delayed_row_data``, ``delayed_source_ids``,
            ``stages``) where:

            * ``row_data`` is the undelayed connectivity data arranged into a
                row per source, each row the same length
            * ``delayed_row_data`` is the delayed connectivity data arranged
                into a row per source per delay stage, each row the same length
            * ``delayed_source_ids`` is the machine-vertex-local source neuron
                id of each connection of the delayed vertices
            * ``stages`` is the delay stage of each delayed connection
        :rtype:
            tuple(~numpy.ndarray, ~numpy.ndarray, ~numpy.ndarray,
            ~numpy.ndarray)
        """
        # pylint: disable=too-many-arguments, too-many-locals
        # pylint: disable=assignment-from-no-return
        # Get delays in timesteps
        max_delay = self.get_maximum_delay_supported_in_ms(
            machine_time_step,
            app_edge.post_vertex.splitter.max_support_delay())
        if max_delay is not None:
            max_delay *= (MICRO_TO_MILLISECOND_CONVERSION / machine_time_step)

        # Get the actual connections
        app_edge = machine_edge.app_edge
        pre_slices = app_edge.pre_vertex.vertex_slices
        post_slices = app_edge.post_vertex.vertex_slices
        pre_vertex_slice = machine_edge.pre_vertex.vertex_slice
        post_vertex_slice = machine_edge.post_vertex.vertex_slice
        connections = synapse_info.connector.create_synaptic_block(
            pre_slices, post_slices, pre_vertex_slice, post_vertex_slice,
            synapse_info.synapse_type, synapse_info)

        # Convert delays to timesteps
        connections["delay"] = numpy.rint(
            connections["delay"] * (
                MICRO_TO_MILLISECOND_CONVERSION / machine_time_step))

        # Scale weights
        connections["weight"] = (connections["weight"] * weight_scales[
            synapse_info.synapse_type])

        # Set connections for structural plasticity
        if isinstance(synapse_info.synapse_dynamics,
                      AbstractSynapseDynamicsStructural):
            synapse_info.synapse_dynamics.set_connections(
                connections, post_vertex_slice, app_edge, synapse_info,
                machine_edge)

        # Split the connections up based on the delays
        if max_delay is not None:
            plastic_delay_mask = (connections["delay"] <= max_delay)
            undelayed_connections = connections[
                numpy.where(plastic_delay_mask)]
            delayed_connections = connections[
                numpy.where(~plastic_delay_mask)]
        else:
            undelayed_connections = connections
            delayed_connections = numpy.zeros(
                0, dtype=AbstractConnector.NUMPY_SYNAPSES_DTYPE)
        del connections

        # Get the data for the connections
        row_data = numpy.zeros(0, dtype="uint32")
        if gen_undelayed and max_row_info.undelayed_max_n_synapses:
            # Get which row each connection will go into
            undelayed_row_indices = (
                    undelayed_connections["source"] - pre_vertex_slice.lo_atom)
            row_data = self._get_row_data(
                undelayed_connections, undelayed_row_indices,
                pre_vertex_slice.n_atoms, post_vertex_slice, n_synapse_types,
                synapse_info.synapse_dynamics,
                max_row_info.undelayed_max_n_synapses,
                max_row_info.undelayed_max_words)

            del undelayed_row_indices
        del undelayed_connections

        # Get the data for the delayed connections
        delayed_row_data = numpy.zeros(0, dtype="uint32")
        stages = numpy.zeros(0, dtype="uint32")
        delayed_source_ids = numpy.zeros(0, dtype="uint32")
        if gen_delayed and max_row_info.delayed_max_n_synapses:
            # Get the delay stages and which row each delayed connection will
            # go into
            stages = numpy.floor((numpy.round(
                delayed_connections["delay"] - 1.0)) / max_delay).astype(
                "uint32")
            delayed_row_indices = (
                    (delayed_connections[
                         "source"] - pre_vertex_slice.lo_atom) +
                    ((stages - 1) * pre_vertex_slice.n_atoms))
            delayed_connections["delay"] -= max_delay * stages
            delayed_source_ids = (
                    delayed_connections["source"] - pre_vertex_slice.lo_atom)

            # Get the data
            delayed_row_data = self._get_row_data(
                delayed_connections, delayed_row_indices,
                pre_vertex_slice.n_atoms * n_delay_stages, post_vertex_slice,
                n_synapse_types, synapse_info.synapse_dynamics,
                max_row_info.delayed_max_n_synapses,
                max_row_info.delayed_max_words)
            del delayed_row_indices
        del delayed_connections

        return row_data, delayed_row_data, delayed_source_ids, stages

    @staticmethod
    def _rescale_connections(
            connections, machine_time_step, weight_scales, synapse_info):
        """ Scale the connection data into machine values

        :param ~numpy.ndarray connections: The connections to be rescaled
        :param int machine_time_step: The time step of the simulation
        :param list(float) weight_scales: The weight scale of each synapse type
        :param SynapseInformation synapse_info:
            The synapse information of the connections
        """
        # Return the delays values to milliseconds
        connections["delay"] /= (
                MICRO_TO_MILLISECOND_CONVERSION / machine_time_step)
        # Undo the weight scaling
        connections["weight"] /= weight_scales[synapse_info.synapse_type]
        return connections

    def convert_to_connections(
            self, synapse_info, pre_vertex_slice, post_vertex_slice,
            max_row_length, n_synapse_types, weight_scales, data,
            machine_time_step, delayed, post_vertex_max_delay_ticks):
        """ Read the synapses for a given projection synapse information\
            object out of the given data and convert to connection data

        :param SynapseInformation synapse_info:\
            The synapse information of the synapses
        :param ~pacman.model.graphs.common.Slice pre_vertex_slice:\
            The slice of the source neurons of the synapses in the data
        :param ~pacman.model.graphs.common.Slice post_vertex_slice:\
            The slice of the target neurons of the synapses in the data
        :param int max_row_length:\
            The length of each row in the data
        :param int n_synapse_types:\
            The number of synapse types in total
        :param list(float) weight_scales:\
            The weight scaling of each synapse type
        :param bytearray data:\
            The raw data containing the synapses
        :param int machine_time_step:\
            The time step of the simulation
<<<<<<< HEAD
        :param int post_vertex_max_delay_ticks: \
=======
        :param int post_vertex_max_delay_ticks:
>>>>>>> ed82933b
            max delayed ticks supported from post vertex
        :param bool delayed: True if the data should be considered delayed
        :return: The connections read from the data; the dtype is\
            AbstractSynapseDynamics.NUMPY_CONNECTORS_DTYPE
        :rtype: ~numpy.ndarray
        """
        # If there is no data, return nothing
        if data is None or not len(data):
            return numpy.zeros(
                0, dtype=AbstractSynapseDynamics.NUMPY_CONNECTORS_DTYPE)

        # Translate the data into rows
        row_data = numpy.frombuffer(data, dtype="<u4").reshape(
            -1, (max_row_length + _N_HEADER_WORDS))

        dynamics = synapse_info.synapse_dynamics
        if isinstance(dynamics, AbstractStaticSynapseDynamics):
            # Read static data
            connections = self._read_static_data(
                dynamics, pre_vertex_slice, post_vertex_slice, n_synapse_types,
                row_data, delayed, post_vertex_max_delay_ticks)
        else:
            # Read plastic data
            connections = self._read_plastic_data(
                dynamics, pre_vertex_slice, post_vertex_slice, n_synapse_types,
                row_data, delayed, post_vertex_max_delay_ticks)

        # There might still be no connections if the row was all padding
        if not connections.size:
            return numpy.zeros(
                0, dtype=AbstractSynapseDynamics.NUMPY_CONNECTORS_DTYPE)

        # Return the connections after appropriate scaling
        return self._rescale_connections(
            connections, machine_time_step, weight_scales, synapse_info)

    def read_all_synapses(
            self, data, delayed_data, synapse_info, n_synapse_types,
            weight_scales, machine_edge, max_row_info):
        """ Read the synapses for a given projection synapse information\
            object out of the given delayed and undelayed data.

        :param bytearray data:\
            The raw data containing the undelayed synapses
        :param bytearray delayed_data:\
            The raw data containing the delayed synapses
        :param SynapseInformation synapse_info:\
            The synapse info that generated the synapses
        :param int n_synapse_types:\
            The total number of synapse types available
        :param list(float) weight_scales:\
            A weight scale for each synapse type
        :param ~pacman.model.graphs.machine.MachineEdge machine_edge:\
            The incoming machine edge that the synapses were generated from
        :param MaxRowInfo max_row_info:\
            The maximum information for each of the rows
        :return: The connections read from the data; the dtype is\
            AbstractSynapseDynamics.NUMPY_CONNECTORS_DTYPE
        :rtype: ~numpy.ndarray
        """
        connections = []
        machine_time_step = globals_variables.get_simulator().machine_time_step
        pre_vertex_slice = machine_edge.pre_vertex.vertex_slice
        post_vertex_slice = machine_edge.post_vertex.vertex_slice
        post_splitter = machine_edge.post_vertex.app_vertex.splitter
        post_vertex_max_delay_ticks = post_splitter.max_support_delay()
        max_row_length = max_row_info.undelayed_max_words
        delayed_max_row_length = max_row_info.delayed_max_words
        connections.append(self.convert_to_connections(
            synapse_info, pre_vertex_slice, post_vertex_slice, max_row_length,
            n_synapse_types, weight_scales, data, machine_time_step,
            delayed=False,
            post_vertex_max_delay_ticks=post_vertex_max_delay_ticks))
        connections.append(self.convert_to_connections(
            synapse_info, pre_vertex_slice, post_vertex_slice,
            delayed_max_row_length, n_synapse_types, weight_scales,
            delayed_data, machine_time_step, delayed=True,
            post_vertex_max_delay_ticks=post_vertex_max_delay_ticks))

        # Join the connections into a single list and return it
        return numpy.concatenate(connections)

    @staticmethod
    def _parse_static_data(row_data, dynamics):
        """ Parse static synaptic data

        :param ~numpy.ndarray row_data: The raw row data
        :param AbstractStaticSynapseDynamics dynamics:
            The synapse dynamics that can decode the rows
        :return: A tuple of the recorded length of each row and the row data
            organised into rows
        :rtype: tuple(~numpy.ndarray, list(~numpy.ndarray))
        """
        n_rows = row_data.shape[0]
        ff_size = row_data[:, 1]
        ff_words = dynamics.get_n_static_words_per_row(ff_size)
        ff_start = _N_HEADER_WORDS
        ff_end = ff_start + ff_words
        return (
            ff_size,
            [row_data[row, ff_start:ff_end[row]] for row in range(n_rows)])

    def __convert_delayed_data(
            self, n_synapses, pre_vertex_slice, delayed_connections,
            post_vertex_max_delay_ticks):
        """ Take the delayed_connections and convert the source ids and delay\
            values back to global values

        :param ~numpy.ndarray n_synapses: The number of synapses in each row
        :param ~pacman.model.graphs.common.Slice pre_vertex_slice:\
            The slice of atoms in the pre-vertex
        :param ~numpy.ndarray delayed_connections:\
            The connections to convert of dtype\
            AbstractSynapseDynamics.NUMPY_CONNECTORS_DTYPE
        :params post_vertex_max_delay_ticks
        :return: The converted connection with the same dtype
        :rtype: ~numpy.ndarray
        """
        # Work out the delay stage of each row; rows are the all the rows
        # from the first delay stage, then all from the second stage and so on
        synapse_ids = range(len(n_synapses))
        row_stage = numpy.array([
            i // pre_vertex_slice.n_atoms
            for i in synapse_ids], dtype="uint32")
        # Work out the delay for each stage
        row_min_delay = (row_stage + 1) * post_vertex_max_delay_ticks
        # Repeat the delay for all connections in the same row
        connection_min_delay = numpy.concatenate([
            numpy.repeat(row_min_delay[i], n_synapses[i])
            for i in synapse_ids])
        # Repeat the "extra" source id for all connections in the same row;
        # this converts the row id back to a source neuron id
        connection_source_extra = numpy.concatenate([
            numpy.repeat(
                row_stage[i] * numpy.uint32(pre_vertex_slice.n_atoms),
                n_synapses[i])
            for i in synapse_ids])
        # Do the conversions
        delayed_connections["source"] -= connection_source_extra
        delayed_connections["source"] += pre_vertex_slice.lo_atom
        delayed_connections["delay"] += connection_min_delay
        return delayed_connections

    def _read_static_data(
            self, dynamics, pre_vertex_slice, post_vertex_slice,
            n_synapse_types, row_data, delayed,
            post_vertex_max_delay_ticks):
        """ Read static data from row data

        :param AbstractStaticSynapseDynamics dynamics:\
            The synapse dynamics that generated the data
        :param ~pacman.model.graphs.common.Slice pre_vertex_slice:\
            The slice of neurons that are the sources of the synapses
        :param ~pacman.model.graphs.common.Slice post_vertex_slice:\
            The slice of neurons that are the targets of the synapses
        :param int n_synapse_types:\
            The number of synapse types available
        :param ~numpy.ndarray row_data:\
            The raw row data to read
        :param bool delayed: True if data should be considered delayed
<<<<<<< HEAD
        :param int post_vertex_max_delay_ticks: \
            max supported delay from vertex
        :return: the connections read with dtype\
=======
        :param int post_vertex_max_delay_ticks:
            max supported delay from vertex
        :return: the connections read with dtype
>>>>>>> ed82933b
            AbstractSynapseDynamics.NUMPY_CONNECTORS_DTYPE
        :rtype: list(~numpy.ndarray)
        """
        if row_data is None or not row_data.size:
            return numpy.zeros(
                0, dtype=AbstractSynapseDynamics.NUMPY_CONNECTORS_DTYPE)
        ff_size, ff_data = SynapseIORowBased._parse_static_data(
            row_data, dynamics)
        connections = dynamics.read_static_synaptic_data(
            post_vertex_slice, n_synapse_types, ff_size, ff_data)
        if delayed:
            n_synapses = dynamics.get_n_synapses_in_rows(ff_size)
            connections = self.__convert_delayed_data(
                n_synapses, pre_vertex_slice, connections,
                post_vertex_max_delay_ticks)
        else:
            connections["source"] += pre_vertex_slice.lo_atom
        return connections

    @staticmethod
    def _parse_plastic_data(row_data, dynamics):
        """ Parse plastic synapses from raw row data

        :param ~numpy.ndarray row_data: The raw data to parse
        :param AbstractPlasticSynapseDynamics dynamics:\
            The dynamics that generated the data
        :return: A tuple of the recorded length of the plastic-plastic data in\
            each row; the plastic-plastic data organised into rows; the\
            recorded length of the static-plastic data in each row; and the\
            static-plastic data organised into rows
        :rtype: tuple(~numpy.ndarray, list(~numpy.ndarray), ~numpy.ndarray,
            list(~numpy.ndarray))
        """
        n_rows = row_data.shape[0]
        pp_size = row_data[:, 0]
        pp_words = dynamics.get_n_plastic_plastic_words_per_row(pp_size)
        fp_size = row_data[numpy.arange(n_rows), pp_words + 2]
        fp_words = dynamics.get_n_fixed_plastic_words_per_row(fp_size)
        fp_start = pp_size + _N_HEADER_WORDS
        fp_end = fp_start + fp_words
        row_ids = range(n_rows)
        return (
            pp_size,
            [row_data[row, 1:pp_words[row] + 1] for row in row_ids],
            fp_size,
            [row_data[row, fp_start[row]:fp_end[row]] for row in row_ids])

    def _read_plastic_data(
            self, dynamics, pre_vertex_slice, post_vertex_slice,
            n_synapse_types, row_data, delayed,
            post_vertex_max_delay_ticks):
        """ Read plastic data from raw data

        :param AbstractStaticSynapseDynamics dynamics:\
            The synapse dynamics that generated the data
        :param ~pacman.model.graphs.common.Slice pre_vertex_slice:\
            The slice of neurons that are the sources of the synapses
        :param ~pacman.model.graphs.common.Slice post_vertex_slice:\
            The slice of neurons that are the targets of the synapses
        :param int n_synapse_types:\
            The number of synapse types available
        :param ~numpy.ndarray row_data:\
            The raw row data to read
        :param bool delayed: True if data should be considered delayed
        :param int post_vertex_max_delay_ticks: max delay from post vertex
<<<<<<< HEAD
        :return: the connections read with dtype\
=======
        :return: the connections read with dtype
>>>>>>> ed82933b
            AbstractSynapseDynamics.NUMPY_CONNECTORS_DTYPE
        :rtype: list(~numpy.ndarray)
        """
        if row_data is None or not row_data.size:
            return numpy.zeros(
                0, dtype=AbstractSynapseDynamics.NUMPY_CONNECTORS_DTYPE)
        pp_size, pp_data, fp_size, fp_data = \
            SynapseIORowBased._parse_plastic_data(row_data, dynamics)
        connections = dynamics.read_plastic_synaptic_data(
            post_vertex_slice, n_synapse_types, pp_size, pp_data,
            fp_size, fp_data)

        if delayed:
            n_synapses = dynamics.get_n_synapses_in_rows(pp_size, fp_size)
            connections = self.__convert_delayed_data(
                n_synapses, pre_vertex_slice, connections,
                post_vertex_max_delay_ticks)
        else:
            connections["source"] += pre_vertex_slice.lo_atom
        return connections

    def get_block_n_bytes(self, max_row_n_words, n_rows):
        """ Get the number of bytes in a block

        :param int max_row_n_words:
            The maximum row length in words, excluding headers
        :param int n_rows: The number of rows in the block
        :rtype: int
        """
        return (_N_HEADER_WORDS + max_row_n_words) * BYTES_PER_WORD * n_rows<|MERGE_RESOLUTION|>--- conflicted
+++ resolved
@@ -504,30 +504,26 @@
         """ Read the synapses for a given projection synapse information\
             object out of the given data and convert to connection data
 
-        :param SynapseInformation synapse_info:\
+        :param SynapseInformation synapse_info:
             The synapse information of the synapses
-        :param ~pacman.model.graphs.common.Slice pre_vertex_slice:\
+        :param ~pacman.model.graphs.common.Slice pre_vertex_slice:
             The slice of the source neurons of the synapses in the data
-        :param ~pacman.model.graphs.common.Slice post_vertex_slice:\
+        :param ~pacman.model.graphs.common.Slice post_vertex_slice:
             The slice of the target neurons of the synapses in the data
-        :param int max_row_length:\
+        :param int max_row_length:
             The length of each row in the data
-        :param int n_synapse_types:\
+        :param int n_synapse_types:
             The number of synapse types in total
-        :param list(float) weight_scales:\
+        :param list(float) weight_scales:
             The weight scaling of each synapse type
-        :param bytearray data:\
+        :param bytearray data:
             The raw data containing the synapses
-        :param int machine_time_step:\
+        :param int machine_time_step:
             The time step of the simulation
-<<<<<<< HEAD
-        :param int post_vertex_max_delay_ticks: \
-=======
         :param int post_vertex_max_delay_ticks:
->>>>>>> ed82933b
             max delayed ticks supported from post vertex
         :param bool delayed: True if the data should be considered delayed
-        :return: The connections read from the data; the dtype is\
+        :return: The connections read from the data; the dtype is
             AbstractSynapseDynamics.NUMPY_CONNECTORS_DTYPE
         :rtype: ~numpy.ndarray
         """
@@ -567,21 +563,21 @@
         """ Read the synapses for a given projection synapse information\
             object out of the given delayed and undelayed data.
 
-        :param bytearray data:\
+        :param bytearray data:
             The raw data containing the undelayed synapses
-        :param bytearray delayed_data:\
+        :param bytearray delayed_data:
             The raw data containing the delayed synapses
-        :param SynapseInformation synapse_info:\
+        :param SynapseInformation synapse_info:
             The synapse info that generated the synapses
-        :param int n_synapse_types:\
+        :param int n_synapse_types:
             The total number of synapse types available
-        :param list(float) weight_scales:\
+        :param list(float) weight_scales:
             A weight scale for each synapse type
-        :param ~pacman.model.graphs.machine.MachineEdge machine_edge:\
+        :param ~pacman.model.graphs.machine.MachineEdge machine_edge:
             The incoming machine edge that the synapses were generated from
-        :param MaxRowInfo max_row_info:\
+        :param MaxRowInfo max_row_info:
             The maximum information for each of the rows
-        :return: The connections read from the data; the dtype is\
+        :return: The connections read from the data; the dtype is
             AbstractSynapseDynamics.NUMPY_CONNECTORS_DTYPE
         :rtype: ~numpy.ndarray
         """
@@ -634,10 +630,10 @@
             values back to global values
 
         :param ~numpy.ndarray n_synapses: The number of synapses in each row
-        :param ~pacman.model.graphs.common.Slice pre_vertex_slice:\
+        :param ~pacman.model.graphs.common.Slice pre_vertex_slice:
             The slice of atoms in the pre-vertex
-        :param ~numpy.ndarray delayed_connections:\
-            The connections to convert of dtype\
+        :param ~numpy.ndarray delayed_connections:
+            The connections to convert of dtype
             AbstractSynapseDynamics.NUMPY_CONNECTORS_DTYPE
         :params post_vertex_max_delay_ticks
         :return: The converted connection with the same dtype
@@ -674,26 +670,20 @@
             post_vertex_max_delay_ticks):
         """ Read static data from row data
 
-        :param AbstractStaticSynapseDynamics dynamics:\
+        :param AbstractStaticSynapseDynamics dynamics:
             The synapse dynamics that generated the data
-        :param ~pacman.model.graphs.common.Slice pre_vertex_slice:\
+        :param ~pacman.model.graphs.common.Slice pre_vertex_slice:
             The slice of neurons that are the sources of the synapses
-        :param ~pacman.model.graphs.common.Slice post_vertex_slice:\
+        :param ~pacman.model.graphs.common.Slice post_vertex_slice:
             The slice of neurons that are the targets of the synapses
-        :param int n_synapse_types:\
+        :param int n_synapse_types:
             The number of synapse types available
-        :param ~numpy.ndarray row_data:\
+        :param ~numpy.ndarray row_data:
             The raw row data to read
         :param bool delayed: True if data should be considered delayed
-<<<<<<< HEAD
-        :param int post_vertex_max_delay_ticks: \
-            max supported delay from vertex
-        :return: the connections read with dtype\
-=======
         :param int post_vertex_max_delay_ticks:
             max supported delay from vertex
         :return: the connections read with dtype
->>>>>>> ed82933b
             AbstractSynapseDynamics.NUMPY_CONNECTORS_DTYPE
         :rtype: list(~numpy.ndarray)
         """
@@ -718,11 +708,11 @@
         """ Parse plastic synapses from raw row data
 
         :param ~numpy.ndarray row_data: The raw data to parse
-        :param AbstractPlasticSynapseDynamics dynamics:\
+        :param AbstractPlasticSynapseDynamics dynamics:
             The dynamics that generated the data
-        :return: A tuple of the recorded length of the plastic-plastic data in\
-            each row; the plastic-plastic data organised into rows; the\
-            recorded length of the static-plastic data in each row; and the\
+        :return: A tuple of the recorded length of the plastic-plastic data in
+            each row; the plastic-plastic data organised into rows; the
+            recorded length of the static-plastic data in each row; and the
             static-plastic data organised into rows
         :rtype: tuple(~numpy.ndarray, list(~numpy.ndarray), ~numpy.ndarray,
             list(~numpy.ndarray))
@@ -747,23 +737,19 @@
             post_vertex_max_delay_ticks):
         """ Read plastic data from raw data
 
-        :param AbstractStaticSynapseDynamics dynamics:\
+        :param AbstractStaticSynapseDynamics dynamics:
             The synapse dynamics that generated the data
-        :param ~pacman.model.graphs.common.Slice pre_vertex_slice:\
+        :param ~pacman.model.graphs.common.Slice pre_vertex_slice:
             The slice of neurons that are the sources of the synapses
-        :param ~pacman.model.graphs.common.Slice post_vertex_slice:\
+        :param ~pacman.model.graphs.common.Slice post_vertex_slice:
             The slice of neurons that are the targets of the synapses
-        :param int n_synapse_types:\
+        :param int n_synapse_types:
             The number of synapse types available
-        :param ~numpy.ndarray row_data:\
+        :param ~numpy.ndarray row_data:
             The raw row data to read
         :param bool delayed: True if data should be considered delayed
         :param int post_vertex_max_delay_ticks: max delay from post vertex
-<<<<<<< HEAD
-        :return: the connections read with dtype\
-=======
         :return: the connections read with dtype
->>>>>>> ed82933b
             AbstractSynapseDynamics.NUMPY_CONNECTORS_DTYPE
         :rtype: list(~numpy.ndarray)
         """
