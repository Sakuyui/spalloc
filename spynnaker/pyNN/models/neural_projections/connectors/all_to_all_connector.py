--- conflicted
+++ resolved
@@ -11,15 +11,11 @@
         the postsynaptic population
     """
 
-<<<<<<< HEAD
+    __slots__ = [
+        "_allow_self_connections"]
+
     def __init__(self, allow_self_connections=True, safe=True, verbose=None,
                  generate_on_machine=False):
-=======
-    __slots__ = [
-        "_allow_self_connections"]
-
-    def __init__(self, allow_self_connections=True, safe=True, verbose=None):
->>>>>>> 3d743f52
         """
 
         :param `bool` allow_self_connections:
@@ -28,12 +24,8 @@
             allowed to connect to itself, or only to other neurons in the
             Population.
     """
-<<<<<<< HEAD
-        AbstractConnector.__init__(self, safe, verbose, 
-                                   generate_on_machine=generate_on_machine)
-=======
-        super(AllToAllConnector, self).__init__(safe, verbose)
->>>>>>> 3d743f52
+        super(AllToAllConnector, self).__init__(
+            safe, verbose, generate_on_machine=generate_on_machine)
         self._allow_self_connections = allow_self_connections
         self._weights = None
         self._delays = None
