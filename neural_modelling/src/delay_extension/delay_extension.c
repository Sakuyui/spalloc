--- conflicted
+++ resolved
@@ -7,13 +7,6 @@
 #include <debug.h>
 #include <simulation.h>
 #include <spin1_api.h>
-
-<<<<<<< HEAD
-#include <string.h>
-=======
-// Constants
-#define DELAY_STAGE_LENGTH  16
->>>>>>> 14175bea
 
 //! values for the priority for each callback
 typedef enum callback_priorities {
