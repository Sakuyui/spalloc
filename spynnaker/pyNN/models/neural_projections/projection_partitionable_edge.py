from pacman.model.partitionable_graph.multi_cast_partitionable_edge\
    import MultiCastPartitionableEdge
from pacman.utilities.utility_objs.progress_bar import ProgressBar
from pacman.utilities.utility_objs.timer import Timer

from spynnaker.pyNN.utilities import conf
from spynnaker.pyNN.models.neural_projections.projection_partitioned_edge \
    import ProjectionPartitionedEdge

import logging
import copy
logger = logging.getLogger(__name__)


class ProjectionPartitionableEdge(MultiCastPartitionableEdge):
    """ An edge which terminates on an AbstractPopulationVertex
    """

    def __init__(
            self, pre_vertex, post_vertex, synapse_information, label=None):
        MultiCastPartitionableEdge.__init__(
            self, pre_vertex, post_vertex, label=label)

        # A list of all synapse information for all the projections that are
        # represented by this edge
        self._synapse_information = [synapse_information]

        # The edge from the delay extension of the pre_vertex to the
        # post_vertex - this might be None if no long delays are present
        self._delay_edge = None

        self._stored_synaptic_data_from_machine = None

    def add_synapse_information(self, synapse_information):
        synapse_information.index = len(self._synapse_information)
        self._synapse_information.append(synapse_information)

<<<<<<< HEAD
    @property
    def synapse_information(self):
        return self._synapse_information
=======
        # boolean that checks if this edge has changed since last run
        self._change_requires_mapping = True

    @property
    def change_requires_mapping(self):
        """
        returns bool which returns if the population spec has changed since
        changed was last changed.
        :return: boolean
        """
        return self._change_requires_mapping

    @change_requires_mapping.setter
    def change_requires_mapping(self, new_value):
        """
        setter for the changed
        :param new_value: the new vlaue of the changed
        :return: None
        """
        self._change_requires_mapping = new_value

    def create_subedge(self, presubvertex, postsubvertex, label=None):
        """
        Creates a subedge from this edge
        """
        return ProjectionPartitionedEdge(presubvertex, postsubvertex)

    def get_max_n_words(self, vertex_slice=None):
        """ Get the maximum number of words for a subvertex at the end of the\
            connection
        :param vertex_slice: the vertex slice for this vertex which contains \
                the low and high atoms for this slice
        """
        if vertex_slice is None:
            return max([self._synapse_row_io.get_n_words(
                synapse_row)
                for synapse_row in self._synapse_list.get_rows()])
        else:
            return max([self._synapse_row_io.get_n_words(
                synapse_row, vertex_slice)
                for synapse_row in self._synapse_list.get_rows()])

    def get_n_rows(self):
        """ Get the number of synaptic rows coming in to a subvertex at the\
            end of the connection
        """
        return self._synapse_list.get_n_rows()
>>>>>>> 0a36bd8f

    @property
    def delay_edge(self):
        return self._delay_edge

    @delay_edge.setter
    def delay_edge(self, delay_edge):
        self._delay_edge = delay_edge

    @property
    def n_delay_stages(self):
        if self._delay_edge is None:
            return 0
        return self._delay_edge.pre_vertex.n_delay_stages

    def create_subedge(
            self, pre_subvertex, post_subvertex, label=None, constraints=None):
        return ProjectionPartitionedEdge(
            self._synapse_information, pre_subvertex, post_subvertex, label,
            constraints)

    def get_synaptic_list_from_machine(self, graph_mapper, partitioned_graph,
                                       placements, transceiver, routing_infos):
        """ Get synaptic data for all connections in this Projection from the\
            machine.
        """
        if self._stored_synaptic_data_from_machine is None:
            timer = None
            if conf.config.getboolean("Reports", "outputTimesForSections"):
                timer = Timer()
                timer.start_timing()

            subedges = \
                graph_mapper.get_partitioned_edges_from_partitionable_edge(
                    self)
            if subedges is None:
                subedges = list()

            synaptic_list = copy.copy(self._synapse_list)
            synaptic_list_rows = synaptic_list.get_rows()
            progress_bar = ProgressBar(
                len(subedges),
                "Reading back synaptic matrix for edge between"
                " {} and {}".format(self._pre_vertex.label,
                                    self._post_vertex.label))
            for subedge in subedges:
                n_rows = subedge.get_n_rows(graph_mapper)
                pre_vertex_slice = \
                    graph_mapper.get_subvertex_slice(subedge.pre_subvertex)
                post_vertex_slice = \
                    graph_mapper.get_subvertex_slice(subedge.post_subvertex)

                sub_edge_post_vertex = \
                    graph_mapper.get_vertex_from_subvertex(
                        subedge.post_subvertex)
                rows = sub_edge_post_vertex.get_synaptic_list_from_machine(
                    placements, transceiver, subedge.pre_subvertex, n_rows,
                    subedge.post_subvertex,
                    self._synapse_row_io, partitioned_graph,
                    routing_infos, subedge.weight_scales).get_rows()

                for i in range(len(rows)):
                    synaptic_list_rows[
                        i + pre_vertex_slice.lo_atom].set_slice_values(
                            rows[i], vertex_slice=post_vertex_slice)
                progress_bar.update()
            progress_bar.end()
            self._stored_synaptic_data_from_machine = synaptic_list
            if conf.config.getboolean("Reports", "outputTimesForSections"):
                logger.info("Time to read matrix: {}".format(
                    timer.take_sample()))

        return self._stored_synaptic_data_from_machine

    def is_multi_cast_partitionable_edge(self):
        return True<|MERGE_RESOLUTION|>--- conflicted
+++ resolved
@@ -35,59 +35,9 @@
         synapse_information.index = len(self._synapse_information)
         self._synapse_information.append(synapse_information)
 
-<<<<<<< HEAD
     @property
     def synapse_information(self):
         return self._synapse_information
-=======
-        # boolean that checks if this edge has changed since last run
-        self._change_requires_mapping = True
-
-    @property
-    def change_requires_mapping(self):
-        """
-        returns bool which returns if the population spec has changed since
-        changed was last changed.
-        :return: boolean
-        """
-        return self._change_requires_mapping
-
-    @change_requires_mapping.setter
-    def change_requires_mapping(self, new_value):
-        """
-        setter for the changed
-        :param new_value: the new vlaue of the changed
-        :return: None
-        """
-        self._change_requires_mapping = new_value
-
-    def create_subedge(self, presubvertex, postsubvertex, label=None):
-        """
-        Creates a subedge from this edge
-        """
-        return ProjectionPartitionedEdge(presubvertex, postsubvertex)
-
-    def get_max_n_words(self, vertex_slice=None):
-        """ Get the maximum number of words for a subvertex at the end of the\
-            connection
-        :param vertex_slice: the vertex slice for this vertex which contains \
-                the low and high atoms for this slice
-        """
-        if vertex_slice is None:
-            return max([self._synapse_row_io.get_n_words(
-                synapse_row)
-                for synapse_row in self._synapse_list.get_rows()])
-        else:
-            return max([self._synapse_row_io.get_n_words(
-                synapse_row, vertex_slice)
-                for synapse_row in self._synapse_list.get_rows()])
-
-    def get_n_rows(self):
-        """ Get the number of synaptic rows coming in to a subvertex at the\
-            end of the connection
-        """
-        return self._synapse_list.get_n_rows()
->>>>>>> 0a36bd8f
 
     @property
     def delay_edge(self):
@@ -104,10 +54,9 @@
         return self._delay_edge.pre_vertex.n_delay_stages
 
     def create_subedge(
-            self, pre_subvertex, post_subvertex, label=None, constraints=None):
+            self, pre_subvertex, post_subvertex, label=None):
         return ProjectionPartitionedEdge(
-            self._synapse_information, pre_subvertex, post_subvertex, label,
-            constraints)
+            self._synapse_information, pre_subvertex, post_subvertex, label)
 
     def get_synaptic_list_from_machine(self, graph_mapper, partitioned_graph,
                                        placements, transceiver, routing_infos):
