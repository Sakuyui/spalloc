--- conflicted
+++ resolved
@@ -43,13 +43,8 @@
     delay_bin = SpynnakerDataView.get_executable_path(DELAY_EXPANDER_APLX)
 
     # Find the places where the synapse expander and delay receivers should run
-<<<<<<< HEAD
-    expander_cores, expanded_pop_vertices = _plan_expansion(
+    expander_cores, expanded_pop_vertices, max_data = _plan_expansion(
         synapse_bin, delay_bin)
-=======
-    expander_cores, expanded_pop_vertices, max_data = _plan_expansion(
-        placements, synapse_bin, delay_bin, transceiver)
->>>>>>> 77b94eaf
 
     # Allow 1 seconds per ~1000 synapses, with minimum of 2 seconds
     timeout = max(2.0, max_data / 1000.0)
@@ -79,16 +74,10 @@
     expander_cores = ExecutableTargets()
     expanded_pop_vertices = list()
 
-<<<<<<< HEAD
+    max_data = 0
     progress = ProgressBar(
         SpynnakerDataView.get_n_placements(), "Preparing to Expand Synapses")
     for placement in progress.over(SpynnakerDataView.iterate_placemements()):
-=======
-    max_data = 0
-
-    progress = ProgressBar(len(placements), "Preparing to Expand Synapses")
-    for placement in progress.over(placements):
->>>>>>> 77b94eaf
         # Add all machine vertices of the population vertex to ones
         # that need synapse expansion
         vertex = placement.vertex
