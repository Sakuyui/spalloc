from spynnaker.pyNN.utilities import constants
from spynnaker.pyNN.utilities import utility_calls
from spynnaker.pyNN.models.utility_models.exp_synapse_param\
    import write_exp_synapse_param
import numpy
from abc import ABCMeta
from six import add_metaclass

NUM_SYNAPSE_PARAMS = 6  # tau_syn_E, tau_syn_E2 and tau_syn_I and initializers


@add_metaclass(ABCMeta)
class AbstractDualExponentialVertex(object):
    """
    This represents a population with two exponentially decaying synapses,
    one for excitatory connections and one for inhibitory connections
    """
    # noinspection PyPep8Naming
    def __init__(self, n_neurons, machine_time_step, tau_syn_E=5.0,
                 tau_syn_E2=5.0, tau_syn_I=5.0):

        self._tau_syn_E = utility_calls.convert_param_to_numpy(tau_syn_E,
                                                               n_neurons)
        self._tau_syn_E2 = utility_calls.convert_param_to_numpy(tau_syn_E2,
                                                               n_neurons)
        self._tau_syn_I = utility_calls.convert_param_to_numpy(tau_syn_I,
                                                               n_neurons)
        self._machine_time_step = machine_time_step

    # noinspection PyPep8Naming
    @property
    def tau_syn_E(self):
        return self._tau_syn_E

    # noinspection PyPep8Naming
    @tau_syn_E.setter
    def tau_syn_E(self, new_value):
        self._tau_syn_E = new_value

    # noinspection PyPep8Naming
    @property
    def tau_syn_E2(self):
        return self._tau_syn_E2

    # noinspection PyPep8Naming
    @tau_syn_E2.setter
    def tau_syn_E2(self, new_value):
        self._tau_syn_E2 = new_value

    # noinspection PyPep8Naming
    @property
    def tau_syn_I(self):
        return self._tau_syn_I

    # noinspection PyPep8Naming
    @tau_syn_I.setter
    def tau_syn_I(self, new_value):
        self._tau_syn_I = new_value

    @staticmethod
    def get_synapse_targets():
        """
        Gets the supported names of the synapse targets
        """
        return 'excitatory', 'excitatory2', 'inhibitory'

    @staticmethod
    def get_synapse_id(target_name):
        """
        Returns the numeric identifier of a synapse, given its name.  This
        is used by the neuron abstract_models.
        """
        if target_name == "excitatory":
            return 0
        elif target_name == "excitatory2":
            return 1
        elif target_name == "inhibitory":
            return 2
        return None

    @staticmethod
    def get_n_synapse_type_bits():
        """
        Return the number of bits used to identify the synapse in the synaptic
        row
        """
        return 2

    @staticmethod
    def get_synapse_parameter_size(vertex_slice):
        """
        Gets the size of the synapse parameters for a range of neurons
        """
        return NUM_SYNAPSE_PARAMS * 4 * ((vertex_slice.hi_atom -
                                          vertex_slice.lo_atom) + 1)

    def write_synapse_parameters(self, spec, subvertex, vertex_slice):
        """
        Write vectors of synapse parameters, one per neuron
        There is one parameter for each synapse, which is the decay constant
        for the exponential decay.

        Exponential decay factor calculated as:
        p11_XXX = exp(-h/tau_syn_XXX)
        where h is the internal time step in milliseconds (passed in a uSec).
        """

        # Set the focus to the memory region 3 (synapse parameters):
        spec.switch_write_focus(
            region=constants.POPULATION_BASED_REGIONS.SYNAPSE_PARAMS.value)
        n_atoms = (vertex_slice.hi_atom - vertex_slice.lo_atom) + 1
        spec.comment("\nWriting Synapse Parameters for {} Neurons:\n"
                     .format(self._atoms))
<<<<<<< HEAD

        decay_ex = numpy.exp(float(-self._machine_time_step)
                             / (1000.0 * self._tau_syn_E))
        init_ex = (self._tau_syn_E * (1 - decay_ex)
                                   * (1000.0 / self._machine_time_step))
        decay_ex2 = numpy.exp(float(-self._machine_time_step)
                              / (1000.0 * float(self._tau_syn_E2)))
        init_ex2 = (self._tau_syn_E2 * (1 - decay_ex2)
                                     * (1000.0 / self._machine_time_step))
        decay_in = numpy.exp(float(-self._machine_time_step)
                             / (1000.0 * float(self._tau_syn_I)))
        init_in = (self._tau_syn_I * (1 - decay_in)
                                   * (1000.0 / self._machine_time_step))

        # noinspection PyNoneFunctionAssignment
        rescaled_decay_ex = \
            numpy.multiply(decay_ex, numpy.array([float(pow(2, 32))],
                                                 dtype=float)).astype("uint32")
        # noinspection PyNoneFunctionAssignment
        rescaled_init_ex = \
            numpy.multiply(init_ex, numpy.array([float(pow(2, 32))],
                                                dtype=float)).astype("uint32")

        # noinspection PyNoneFunctionAssignment
        rescaled_decay_ex2 = \
            numpy.multiply(decay_ex2, numpy.array([float(pow(2, 32))],
                                                  dtype=float)).astype("uint32")
        # noinspection PyNoneFunctionAssignment
        rescaled_init_ex2 = \
            numpy.multiply(init_ex2, numpy.array([float(pow(2, 32))],
                                                 dtype=float)).astype("uint32")

        # noinspection PyNoneFunctionAssignment
        rescaled_decay_in = \
            numpy.multiply(decay_in, numpy.array([float(pow(2, 32))],
                                                 dtype=float)).astype("uint32")
        # noinspection PyNoneFunctionAssignment
        rescaled_init_in = \
            numpy.multiply(init_in, numpy.array([float(pow(2, 32))],
                                                dtype=float)).astype("uint32")

        for atom in range(0, n_atoms):
            # noinspection PyTypeChecker
            if len(rescaled_decay_ex) > 1:
                spec.write_value(data=rescaled_decay_ex[atom])
            else:
                spec.write_value(data=rescaled_decay_ex[0])
            # noinspection PyTypeChecker
            if len(rescaled_init_ex) > 1:
                spec.write_value(data=rescaled_init_ex[atom])
            else:
                spec.write_value(data=rescaled_init_ex[0])

        for atom in range(0, n_atoms):
            # noinspection PyTypeChecker
            if len(rescaled_decay_ex2) > 1:
                spec.write_value(data=rescaled_decay_ex2[atom])
            else:
                spec.write_value(data=rescaled_decay_ex2[0])
            # noinspection PyTypeChecker
            if len(rescaled_init_ex2) > 1:
                spec.write_value(data=rescaled_init_ex2[atom])
            else:
                spec.write_value(data=rescaled_init_ex2[0])

        for atom in range(0, n_atoms):
            # noinspection PyTypeChecker
            if len(rescaled_decay_in) > 1:
                spec.write_value(data=rescaled_decay_in[atom])
            else:
                spec.write_value(data=rescaled_decay_in[0])
            # noinspection PyTypeChecker
            if len(rescaled_init_in) > 1:
                spec.write_value(data=rescaled_init_in[atom])
            else:
                spec.write_value(data=rescaled_init_in[0])
=======
        
        # Write exponenential synapse parameters
        write_exp_synapse_param(self._tau_syn_E, self._machine_time_step, n_atoms, spec)
        write_exp_synapse_param(self._tau_syn_E2, self._machine_time_step, n_atoms, spec)
        write_exp_synapse_param(self._tau_syn_I, self._machine_time_step, n_atoms, spec)
>>>>>>> aa49a1b8
<|MERGE_RESOLUTION|>--- conflicted
+++ resolved
@@ -68,7 +68,7 @@
     def get_synapse_id(target_name):
         """
         Returns the numeric identifier of a synapse, given its name.  This
-        is used by the neuron abstract_models.
+        is used by the neuron models.
         """
         if target_name == "excitatory":
             return 0
@@ -111,87 +111,8 @@
         n_atoms = (vertex_slice.hi_atom - vertex_slice.lo_atom) + 1
         spec.comment("\nWriting Synapse Parameters for {} Neurons:\n"
                      .format(self._atoms))
-<<<<<<< HEAD
-
-        decay_ex = numpy.exp(float(-self._machine_time_step)
-                             / (1000.0 * self._tau_syn_E))
-        init_ex = (self._tau_syn_E * (1 - decay_ex)
-                                   * (1000.0 / self._machine_time_step))
-        decay_ex2 = numpy.exp(float(-self._machine_time_step)
-                              / (1000.0 * float(self._tau_syn_E2)))
-        init_ex2 = (self._tau_syn_E2 * (1 - decay_ex2)
-                                     * (1000.0 / self._machine_time_step))
-        decay_in = numpy.exp(float(-self._machine_time_step)
-                             / (1000.0 * float(self._tau_syn_I)))
-        init_in = (self._tau_syn_I * (1 - decay_in)
-                                   * (1000.0 / self._machine_time_step))
-
-        # noinspection PyNoneFunctionAssignment
-        rescaled_decay_ex = \
-            numpy.multiply(decay_ex, numpy.array([float(pow(2, 32))],
-                                                 dtype=float)).astype("uint32")
-        # noinspection PyNoneFunctionAssignment
-        rescaled_init_ex = \
-            numpy.multiply(init_ex, numpy.array([float(pow(2, 32))],
-                                                dtype=float)).astype("uint32")
-
-        # noinspection PyNoneFunctionAssignment
-        rescaled_decay_ex2 = \
-            numpy.multiply(decay_ex2, numpy.array([float(pow(2, 32))],
-                                                  dtype=float)).astype("uint32")
-        # noinspection PyNoneFunctionAssignment
-        rescaled_init_ex2 = \
-            numpy.multiply(init_ex2, numpy.array([float(pow(2, 32))],
-                                                 dtype=float)).astype("uint32")
-
-        # noinspection PyNoneFunctionAssignment
-        rescaled_decay_in = \
-            numpy.multiply(decay_in, numpy.array([float(pow(2, 32))],
-                                                 dtype=float)).astype("uint32")
-        # noinspection PyNoneFunctionAssignment
-        rescaled_init_in = \
-            numpy.multiply(init_in, numpy.array([float(pow(2, 32))],
-                                                dtype=float)).astype("uint32")
-
-        for atom in range(0, n_atoms):
-            # noinspection PyTypeChecker
-            if len(rescaled_decay_ex) > 1:
-                spec.write_value(data=rescaled_decay_ex[atom])
-            else:
-                spec.write_value(data=rescaled_decay_ex[0])
-            # noinspection PyTypeChecker
-            if len(rescaled_init_ex) > 1:
-                spec.write_value(data=rescaled_init_ex[atom])
-            else:
-                spec.write_value(data=rescaled_init_ex[0])
-
-        for atom in range(0, n_atoms):
-            # noinspection PyTypeChecker
-            if len(rescaled_decay_ex2) > 1:
-                spec.write_value(data=rescaled_decay_ex2[atom])
-            else:
-                spec.write_value(data=rescaled_decay_ex2[0])
-            # noinspection PyTypeChecker
-            if len(rescaled_init_ex2) > 1:
-                spec.write_value(data=rescaled_init_ex2[atom])
-            else:
-                spec.write_value(data=rescaled_init_ex2[0])
-
-        for atom in range(0, n_atoms):
-            # noinspection PyTypeChecker
-            if len(rescaled_decay_in) > 1:
-                spec.write_value(data=rescaled_decay_in[atom])
-            else:
-                spec.write_value(data=rescaled_decay_in[0])
-            # noinspection PyTypeChecker
-            if len(rescaled_init_in) > 1:
-                spec.write_value(data=rescaled_init_in[atom])
-            else:
-                spec.write_value(data=rescaled_init_in[0])
-=======
         
         # Write exponenential synapse parameters
         write_exp_synapse_param(self._tau_syn_E, self._machine_time_step, n_atoms, spec)
         write_exp_synapse_param(self._tau_syn_E2, self._machine_time_step, n_atoms, spec)
-        write_exp_synapse_param(self._tau_syn_I, self._machine_time_step, n_atoms, spec)
->>>>>>> aa49a1b8
+        write_exp_synapse_param(self._tau_syn_I, self._machine_time_step, n_atoms, spec)