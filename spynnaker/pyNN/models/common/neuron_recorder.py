# Copyright (c) 2017 The University of Manchester
#
# Licensed under the Apache License, Version 2.0 (the "License");
# you may not use this file except in compliance with the License.
# You may obtain a copy of the License at
#
#     https://www.apache.org/licenses/LICENSE-2.0
#
# Unless required by applicable law or agreed to in writing, software
# distributed under the License is distributed on an "AS IS" BASIS,
# WITHOUT WARRANTIES OR CONDITIONS OF ANY KIND, either express or implied.
# See the License for the specific language governing permissions and
# limitations under the License.
import itertools
import logging
import math
import numpy
from spinn_utilities.log import FormatAdapter
from pacman.model.resources.variable_sdram import VariableSDRAM
from data_specification.enums import DataType
from spinn_front_end_common.utilities.exceptions import ConfigurationException
from spinn_front_end_common.utilities.constants import (
    BYTES_PER_WORD, BITS_PER_WORD)
from spynnaker.pyNN.data import SpynnakerDataView
from spynnaker.pyNN.utilities.buffer_data_type import BufferDataType

logger = FormatAdapter(logging.getLogger(__name__))

# The number to add to generate that all neurons are in the given state
_REPEAT_PER_NEURON_RECORDED = 0x7FFFFFFF

# The number to add to generate that all neurons are recorded
_REPEAT_PER_NEURON = 0xFFFFFFFF

# The flag to add to generate that the count is recorded
_RECORDED_FLAG = 0x80000000

# The flag (or lack thereof) to add to generate that the count is not recorded
_NOT_RECORDED_FLAG = 0x00000000


class _ReadOnlyDict(dict):
    def __readonly__(self, *args, **kwargs):  # pylint: disable=unused-argument
        raise RuntimeError("Cannot modify ReadOnlyDict")

    __setitem__ = __readonly__
    __delitem__ = __readonly__
    pop = __readonly__
    popitem = __readonly__
    clear = __readonly__
    update = __readonly__
    setdefault = __readonly__
    del __readonly__


def get_sampling_interval(sampling_rate):
    """
    Return the current sampling interval given a sampling rate.

    :param float sampling_rate: The sampling rate in time steps
    :return: Sampling interval in microseconds
    :rtype: float
    """
    return sampling_rate * SpynnakerDataView.get_simulation_time_step_ms()


class NeuronRecorder(object):
    __slots__ = [
        "__indexes",
        "__n_neurons",
        "__sampling_rates",
        "__data_types",
        "__bitfield_variables",
        "__per_timestep_variables",
        "__per_timestep_datatypes",
        "__per_timestep_recording",
        "__events_per_core_variables",
        "__events_per_core_datatypes",
        "__events_per_core_recording",
        "__events_per_ts",
        "__region_ids",
        "__offset_added"]

    _N_BYTES_FOR_TIMESTAMP = BYTES_PER_WORD
    _N_BYTES_PER_RATE = BYTES_PER_WORD
    _N_BYTES_PER_ENUM = BYTES_PER_WORD
    _N_BYTES_PER_GEN_ITEM = BYTES_PER_WORD

    #: size of a index in terms of position into recording array
    _N_BYTES_PER_INDEX = DataType.UINT16.size  # currently uint16

    #: size of the counter for spike recording
    _N_BYTES_PER_COUNT = BYTES_PER_WORD

    #: size of the increment for spike recording
    _N_BYTES_PER_INCREMENT = BYTES_PER_WORD
    _N_BYTES_PER_SIZE = BYTES_PER_WORD

    # sampling temporal value size (how many ticks between recordings)
    _N_CPU_CYCLES_PER_NEURON = 8
    _N_BYTES_PER_POINTER = BYTES_PER_WORD
    _SARK_BLOCK_SIZE = 2 * BYTES_PER_WORD  # Seen in sark.c

    #: size of the counter for outstanding recording
    _N_BYTES_PER_OUTSTANDING_RECORDING = BYTES_PER_WORD

    #: number of items types (currently non-bitfield and bitfield)
    _N_ITEM_TYPES = 2

    #: flag for spikes
    SPIKES = "spikes"

    #: packets-per-timestep
    PACKETS = "packets-per-timestep"

    #: packets-per-timestep data type
    PACKETS_TYPE = DataType.UINT32

    #: rewiring
    REWIRING = "rewiring"

    #: rewiring data type
    REWIRING_TYPE = DataType.UINT32

    #: max_rewires
    MAX_REWIRES = "max_rewires"

    _MAX_RATE = 2 ** 32 - 1  # To allow a unit32_t to be used to store the rate

    def __init__(
            self, allowed_variables, data_types, bitfield_variables,
            n_neurons, per_timestep_variables, per_timestep_datatypes,
            events_per_core_variables, events_per_core_datatypes):
        """
        :param list(str) allowed_variables:
        :param dict(str,~data_specification.enums.DataType) data_types:
        :param list(str) bitfield_variables:
        :param int n_neurons:
        :param list(str) per_timestep_variables:
        :param per_timestep_datatypes:
        :type per_timestep_datatypes:
            dict(str,~data_specification.enums.DataType)
        :param list(str) events_per_core_variables:
        :param events_per_core_datatypes:
        :type events_per_core_datatypes:
            dict(str,~data_specification.enums.DataType)
        """
        self.__sampling_rates = dict()
        self.__indexes = dict()
        self.__data_types = data_types
        self.__n_neurons = n_neurons
        self.__bitfield_variables = bitfield_variables

        self.__per_timestep_variables = per_timestep_variables
        self.__per_timestep_datatypes = per_timestep_datatypes
        self.__per_timestep_recording = set()

        self.__events_per_core_variables = events_per_core_variables
        self.__events_per_core_datatypes = events_per_core_datatypes
        self.__events_per_core_recording = set()
        self.__events_per_ts = dict()
        self.__events_per_ts[self.MAX_REWIRES] = 0  # record('all')

        # Get info on variables like these
        for variable in itertools.chain(allowed_variables, bitfield_variables):
            self.__sampling_rates[variable] = 0
            self.__indexes[variable] = None

        # Get region ids for all variables
        self.__region_ids = dict()
        for region_id, variable in enumerate(itertools.chain(
                    allowed_variables, bitfield_variables,
                    events_per_core_variables, per_timestep_variables)):
            self.__region_ids[variable] = region_id

        self.__offset_added = False

    def add_region_offset(self, offset):
        """
        Add an offset to the regions.
        Used when there are multiple recorders on a single core.

        :param int offset: The offset to add
        """
        if not self.__offset_added:
            self.__region_ids = dict(
                (var, region + offset)
                for var, region in self.__region_ids.items())

        self.__offset_added = True

    def get_region(self, variable):
        """
        Get the region of a variable.

        :param str variable: The variable to get the region of
        :rtype: int
        """
        return self.__region_ids[variable]

    def _rate_and_count_per_slice(self, variable, vertex_slice):
        if variable not in self.__sampling_rates:
            return None, None
        if self.__sampling_rates[variable] == 0:
            return 0, 0
        if self.__indexes[variable] is None:
            return self.__sampling_rates[variable], vertex_slice.n_atoms
        count = sum(vertex_slice.lo_atom <= index <= vertex_slice.hi_atom
                    for index in self.__indexes[variable])
        if count:
            return self.__sampling_rates[variable], count
        return 0, 0

    def _max_recording_per_slice(self, variable, n_atoms):
        """
        :param str variable:
        :param int n_atoms:
        """
        if variable not in self.__sampling_rates:
            return None
        if self.__sampling_rates[variable] == 0:
            return 0
        if self.__indexes[variable] is None:
            return n_atoms
        indices = self.__indexes[variable]
        max_index = numpy.amax(indices)
        existence = numpy.zeros(max_index + 1)
        existence[indices] = 1
        splits = numpy.arange(n_atoms, max_index + 1, n_atoms)
        split_array = numpy.array_split(existence, splits)
        return max([numpy.sum(s) for s in split_array])

    def neurons_recording(self, variable, vertex_slice):
        """
        :param str variable:
        :param ~pacman.model.graphs.common.Slice vertex_slice:
        :rtype: None or iterable(int)
        """
        if variable not in self.__sampling_rates:
            return None
        if self.__sampling_rates[variable] == 0:
            return []
        if self.__indexes[variable] is None:
            return vertex_slice.get_raster_ids()
        all_set = set(self.__indexes[variable])
        ids = set(vertex_slice.get_raster_ids())
        local_list = list(all_set.intersection(ids))
        local_list.sort()
        return local_list

    def _convert_placement_matrix_data(
            self, row_data, n_rows, data_row_length, n_neurons, data_type):

        surplus_bytes = self._N_BYTES_FOR_TIMESTAMP
        var_data = (row_data[:, surplus_bytes:].reshape(
            n_rows * data_row_length))
        placement_data = data_type.decode_array(var_data).reshape(
            n_rows, n_neurons)
        return placement_data

    @staticmethod
    def _process_missing_data(
            missing_str, placement, expected_rows, n_neurons, times,
            sampling_rate, label, placement_data, region):
        missing_str += f"({placement.x}, {placement.y}, {placement.p}); "
        # Start the fragment for this slice empty
        fragment = numpy.empty((expected_rows, n_neurons))
        for i in range(0, expected_rows):
            time = i * sampling_rate
            # Check if there is data for this time step
            local_indexes = numpy.where(times == time)
            if len(local_indexes[0]) == 1:
                fragment[i] = placement_data[local_indexes[0]]
            elif len(local_indexes[0]) > 1:
                fragment[i] = placement_data[local_indexes[0][0]]
                logger.warning(
                    "Population {} has multiple recorded data for time {}"
                    " in region {} ", label, time, region)
            else:
                # Set row to nan
                fragment[i] = numpy.full(n_neurons, numpy.nan)
        return fragment

    def _get_placement_matrix_data(
            self, vertex, region, expected_rows,
            missing_str, sampling_rate, label, data_type, n_per_timestep):
        """
        Processes a placement for matrix data.

        :param ~pacman.model.placements.Placements placements:
            the placements object
        :param ~pacman.model.graphs.machine.MachineVertex vertex:
            the vertex to read from
        :param int region: the recording region id
        :param int expected_rows:
            how many rows the tools think should be recorded
        :param str missing_str: string for reporting missing stuff
        :param int sampling_rate: the rate of sampling
        :param str label: the vertex label.
        :return: placement data
        :rtype: ~numpy.ndarray
        """
        placement = SpynnakerDataView.get_placement_of_vertex(vertex)
        if n_per_timestep == 0:
            return None

        # for buffering output info is taken form the buffer manager
        buffer_manager = SpynnakerDataView.get_buffer_manager()
        record_raw, missing_data = buffer_manager.get_data_by_placement(
            placement, region)
        record_length = len(record_raw)

        # If there is no data, return empty for all timesteps
        if record_length == 0:
            return numpy.zeros((expected_rows, n_per_timestep),
                               dtype="float64")

        # There is one column for time and one for each neuron recording
        data_row_length = n_per_timestep * data_type.size
        full_row_length = data_row_length + self._N_BYTES_FOR_TIMESTAMP
        n_rows = record_length // full_row_length
        row_data = numpy.asarray(record_raw, dtype="uint8").reshape(
            n_rows, full_row_length)
        placement_data = self._convert_placement_matrix_data(
            row_data, n_rows, data_row_length, n_per_timestep, data_type)

        # If everything is there, return it
        if not missing_data and n_rows == expected_rows:
            return placement_data

        # Got data but its missing bits, so get times
        time_bytes = (
            row_data[:, 0: self._N_BYTES_FOR_TIMESTAMP].reshape(
                n_rows * self._N_BYTES_FOR_TIMESTAMP))
        times = time_bytes.view("<i4").reshape(n_rows, 1)

        # process data from core for missing data
        placement_data = self._process_missing_data(
            missing_str, placement, expected_rows, n_per_timestep, times,
            sampling_rate, label, placement_data, region)
        return placement_data

    def get_recorded_indices(self, application_vertex, variable):
        """
        Get the indices being recorded for a given variable.

        :param application_vertex: The vertex being recorded
        :type application_vertex:
            ~pacman.model.graphs.application.ApplicationVertex
        :param str variable: The name of the variable to get the indices of
        :rtype: list(int)
        """
        if variable not in self.__sampling_rates:
            return []
        if self.__indexes[variable] is None:
            return range(application_vertex.n_atoms)
        return self.__indexes[variable]

    def get_sampling_interval_ms(self, variable):
        """
        Get the sampling interval of a variable.

        :param str variable: The variable to get the sampling interval of
        :rtype: float
        """
        if (variable in self.__per_timestep_variables or
                variable in self.__events_per_core_variables):
            return get_sampling_interval(1)

        return get_sampling_interval(self.__sampling_rates[variable])

    def get_buffer_data_type(self, variable):
        """
        :param str variable:
        :rtype: BufferDataType
        """
        if variable == self.SPIKES:
            return BufferDataType.NEURON_SPIKES
        elif variable == self.REWIRING:
            return BufferDataType.REWIRES
        elif variable in self.__events_per_core_variables:
            raise NotImplementedError(
                f"Unexpected Event variable: {variable}")
        else:
            return BufferDataType.MATRIX

    def get_data_type(self, variable):
        """
        :param str variable:
        :rtype: ~data_specification.enums.DataType
        """
        if variable in self.__per_timestep_variables:
            return self.__per_timestep_datatypes[variable]
        if variable in self.__data_types:
            return self.__data_types[variable]
        return None

    def get_recordable_variables(self):
        """
        :rtype: iterable(str)
        """
        variables = list(self.__sampling_rates.keys())
        variables.extend(self.__events_per_core_variables)
        variables.extend(self.__per_timestep_variables)
        return variables

    def get_event_recordable_variables(self):
        """
        :rtype: iterable(str)
        """
        variables = list(self.__events_per_core_variables)
        return variables

    def is_recording(self, variable):
        """
        :param str variable:
        :rtype: bool
        """
        try:
            return self.__sampling_rates[variable] > 0
        except KeyError:
            if (variable in self.__events_per_core_recording or
                    variable in self.__per_timestep_recording):
                return True
        return False

    def is_recordable(self, variable):
        """
        Identify if the given variable can be recorded.

        :param str variable: The variable to check for
        :rtype: bool
        """
        return (variable in self.__sampling_rates or
                variable in self.__per_timestep_variables or
                variable in self.__events_per_core_variables)

    @property
    def recording_variables(self):
        """
        :rtype: list(str)
        """
        results = list()
        for variable, rate in self.__sampling_rates.items():
            if rate > 0:
                results.append(variable)
        for variable in self.__events_per_core_variables:
            if variable in self.__events_per_core_recording:
                results.append(variable)
        for variable in self.__per_timestep_variables:
            if variable in self.__per_timestep_recording:
                results.append(variable)
        return results

    @property
    def recorded_region_ids(self):
        """
        :rtype: list(int)
        """
        results = list()
        for variable, rate in self.__sampling_rates.items():
            if rate > 0:
                results.append(self.__region_ids[variable])
        # events per core regions come after normal regions
        for variable in self.__events_per_core_variables:
            if variable in self.__events_per_core_recording:
                results.append(self.__region_ids[variable])
        # Per timestep regions come next
        for variable in self.__per_timestep_variables:
            if variable in self.__per_timestep_recording:
                results.append(self.__region_ids[variable])
        return results

    def _is_recording(self, variable, vertex_slice):
        """
        :param str variable:
        :param ~pacman.model.graphs.common.Slice vertex_slice:
        :rtype: bool
        """
        # event per core and per_timestep variables are not recorded by slice,
        # so True if present
        if variable in self.__events_per_core_recording:
            return True
        if variable in self.__per_timestep_recording:
            return True
        if self.__sampling_rates[variable] == 0:
            return False
        if self.__indexes[variable] is None:
            return True
        indexes = self.__indexes[variable]
        for index in range(vertex_slice.lo_atom, vertex_slice.hi_atom+1):
            if index in indexes:
                return True
        return False

    def recorded_ids_by_slice(self, vertex_slice):
        """
        :param ~pacman.model.graphs.common.Slice vertex_slice:
        :rtype: list(int)
        """
        variables = [
            self.__region_ids[variable]
            for variable in self.__sampling_rates
            if self._is_recording(variable, vertex_slice)]
        # event per core variables are always defined, but the region is
        # declared after the other variables
        variables.extend([
            self.__region_ids[variable]
            for variable in self.__events_per_core_variables
            if variable in self.__events_per_core_recording])
        # per-timestep variables are always defined, but the region is declared
        # after the other variables
        variables.extend([
            self.__region_ids[variable]
            for variable in self.__per_timestep_variables
            if variable in self.__per_timestep_recording])
        return variables

    def _compute_rate(self, sampling_interval):
        """
        Convert a sampling interval into a rate.
        Remember, machine time step is in nanoseconds

        :param int sampling_interval: interval between samples in microseconds
        :return: rate
        :rtype: int
        """
        if sampling_interval is None:
            return 1

        step = SpynnakerDataView.get_simulation_time_step_ms()
        rate = int(sampling_interval / step)
        if sampling_interval != rate * step:
            raise ConfigurationException(
                f"sampling_interval {sampling_interval} is not an an "
                f"integer multiple of the simulation timestep {step}")
        if rate > self._MAX_RATE:
            raise ConfigurationException(
                f"sampling_interval {sampling_interval} higher than "
                f"max allowed which is {step * self._MAX_RATE}")
        return rate

    def check_indexes(self, indexes):
        """
        :param list(int) indexes:
        """
        if indexes is None:
            return

        if len(indexes) == 0:
            raise ConfigurationException("Empty indexes list")

        found = False
        warning = None
        for index in indexes:
            if index < 0:
                raise ConfigurationException(
                    "Negative indexes are not supported")
            elif index >= self.__n_neurons:
                warning = "Ignoring indexes greater than population size."
            else:
                found = True
            if warning is not None:
                logger.warning("{}", warning)
        if not found:
            raise ConfigurationException(
                "All indexes larger than population size")

    def __check_per_timestep_params(
            self, variable, sampling_interval, indexes):
        """
        Check if certain parameters have been provided for a per-timestep
        variable and if so, raise an Exception.

        :param str variable:
        :param int sampling_interval:
        :param iterable(int) indexes:
        """
        if sampling_interval is not None:
            raise ValueError(
                f"Variable {variable} does not support a sampling interval")
        if indexes is not None:
            raise ValueError(
                f"Variable {variable} can only be recorded "
                "on the whole population")

    def __check_events_per_core_params(
            self, variable, sampling_interval, indexes):
        """
        Check if certain parameters have been provided for an
        events-per-core variable and if so, raise an Exception.

        :param str variable:
        :param int sampling_interval:
        :param iterable(int) indexes:
        """
        if sampling_interval is not None:
            raise ValueError(
                f"Variable {variable} does not support a sampling interval")
        if indexes is not None:
            raise ValueError(
                f"Variable {variable} can only be recorded "
                "on the whole population")

    def _turn_off_recording(self, variable, sampling_interval, remove_indexes):
        """
        :param str variable:
        :param int sampling_interval:
        :param iterable(int) remove_indexes:
        """
        # If a per-timestep variable, remove it and return
        if variable in self.__per_timestep_variables:
            if variable in self.__per_timestep_recording:
                self.__per_timestep_recording.remove(variable)
            return

        # If an events-per-core variable, remove it and return
        if variable in self.__events_per_core_variables:
            if variable in self.__events_per_core_recording:
                self.__events_per_core_recording.remove(variable)
            return

        if self.__sampling_rates[variable] == 0:
            # Already off so ignore other parameters
            return

        if remove_indexes is None:
            # turning all off so ignoring sampling interval
            self.__sampling_rates[variable] = 0
            self.__indexes[variable] = None
            return

        # No good reason to specify_interval when turning off
        if sampling_interval is not None:
            rate = self._compute_rate(sampling_interval)
            # But if they do make sure it is the same as before
            if rate != self.__sampling_rates[variable]:
                raise ConfigurationException(
                    "Illegal sampling_interval parameter while turning "
                    "off recording")

        if self.__indexes[variable] is None:
            # start with all indexes
            self.__indexes[variable] = range(self.__n_neurons)

        # remove the indexes not recording
        self.__indexes[variable] = [
            index
            for index in self.__indexes[variable]
            if index not in remove_indexes]

        # Check is at least one index still recording
        if len(self.__indexes[variable]) == 0:
            self.__sampling_rates[variable] = 0
            self.__indexes[variable] = None

    def _check_complete_overwrite(self, variable, indexes):
        """
        :param str variable:
        :param iterable(int) indexes:
        """
        if indexes is None:
            # overwriting all OK!
            return
        if self.__indexes[variable] is None:
            if set(range(self.__n_neurons)).issubset(set(indexes)):
                # overwriting all previous so OK!
                return
        else:
            if set(self.__indexes[variable]).issubset(set(indexes)):
                # overwriting all previous so OK!
                return
        raise ConfigurationException(
            "Current implementation does not support multiple "
            f"sampling_intervals for {variable} on one population.")

    def _turn_on_recording(self, variable, sampling_interval, indexes):
        """
        :param str variable:
        :param int sampling_interval:
        :param iterable(int) indexes:
        """
        # If a per-timestep variable, update
        if variable in self.__per_timestep_variables:
            self.__check_per_timestep_params(
                variable, sampling_interval, indexes)
            self.__per_timestep_recording.add(variable)
            return

        # If an events-per-core variable, update
        if variable in self.__events_per_core_variables:
            self.__check_events_per_core_params(
                variable, sampling_interval, indexes)
            self.__events_per_core_recording.add(variable)
            return

        rate = self._compute_rate(sampling_interval)
        if self.__sampling_rates[variable] == 0:
            # Previously not recording so OK
            self.__sampling_rates[variable] = rate
        elif rate != self.__sampling_rates[variable]:
            self._check_complete_overwrite(variable, indexes)
        # else rate not changed so no action

        if indexes is None:
            # previous recording indexes does not matter as now all (None)
            self.__indexes[variable] = None
        else:
            # make sure indexes is not a generator like range
            indexes = list(indexes)
            self.check_indexes(indexes)
            if self.__indexes[variable] is not None:
                # merge the two indexes
                indexes = self.__indexes[variable] + indexes
            # Avoid duplicates and keep in numerical order
            self.__indexes[variable] = list(set(indexes))
            self.__indexes[variable].sort()

    def set_recording(self, variable, new_state, sampling_interval=None,
                      indexes=None):
        """
        :param str variable: PyNN variable name
        :param bool new_state:
        :param int sampling_interval:
        :param iterable(int) indexes:
        """
        if variable == "all":
            for key in self.__sampling_rates.keys():
                self.set_recording(key, new_state, sampling_interval, indexes)
            for var in self.__events_per_core_variables:
                # Skip the unsupported items for an events-per-core variable
                self.set_recording(var, new_state)
            for var in self.__per_timestep_variables:
                # Skip the unsupported items for a per-timestep variable
                self.set_recording(var, new_state)
        elif (variable in self.__sampling_rates or
                variable in self.__per_timestep_variables or
                variable in self.__events_per_core_variables):
            if new_state:
                self._turn_on_recording(variable, sampling_interval, indexes)
            else:
                self._turn_off_recording(variable, sampling_interval, indexes)
        else:
            raise ConfigurationException(
                f"Variable {variable} is not supported")

    def get_region_sizes(self, vertex_slice):
        """
        Get the sizes of the regions for the variables, whether they are
        recorded or not, with those that are not having a size of 0.

        :param ~pacman.model.graphs.common.Slice vertex_slice:
        :rtype: list(int)
        """
        values = list()
        for variable in itertools.chain(
                self.__sampling_rates, self.__events_per_core_variables,
                self.__per_timestep_variables):
            values.append(self.get_buffered_sdram(
                variable, vertex_slice))
        return values

    def write_neuron_recording_region(
            self, spec, neuron_recording_region, vertex_slice):
        """
        Recording data specification.

        :param ~data_specification.DataSpecificationGenerator spec: dsg spec
        :param int neuron_recording_region: the recording region
        :param ~pacman.model.graphs.common.Slice vertex_slice:
            the vertex slice
        """
        spec.switch_write_focus(neuron_recording_region)

        # Write the number of variables and bitfields (ignore per-timestep)
        n_vars = len(self.__sampling_rates) - len(self.__bitfield_variables)
        spec.write_value(data=n_vars)
        spec.write_value(data=len(self.__bitfield_variables))

        # Write the recording data
        recording_data = self._get_data(vertex_slice)
        spec.write_array(recording_data)

    def _get_buffered_sdram_per_record(self, variable, n_neurons):
        """
        Return the SDRAM used per record.

        :param str variable: PyNN variable name
        :param ~pacman.model.graphs.common.Slice vertex_slice:
        :return:
        :rtype: int
        """
        if variable in self.__per_timestep_variables:
            if variable not in self.__per_timestep_recording:
                return 0
            size = self.__per_timestep_datatypes[variable].size
            return self._N_BYTES_FOR_TIMESTAMP + size
        if variable in self.__events_per_core_variables:
            if variable not in self.__events_per_core_recording:
                return 0
            size = self.__events_per_core_datatypes[variable].size
            return self.__events_per_ts[self.MAX_REWIRES] * (
                self._N_BYTES_FOR_TIMESTAMP + size)
        if n_neurons == 0:
            return 0
        if variable in self.__bitfield_variables:
            # Overflow can be ignored as it is not save if in an extra word
            out_spike_words = int(math.ceil(n_neurons / BITS_PER_WORD))
            out_spike_bytes = out_spike_words * BYTES_PER_WORD
            return self._N_BYTES_FOR_TIMESTAMP + out_spike_bytes
        else:
            size = self.__data_types[variable].size
            return self._N_BYTES_FOR_TIMESTAMP + (n_neurons * size)

    def get_buffered_sdram_per_record(
            self, variable, vertex_slice):
        """
        Return the SDRAM used per record.

        :param str variable: PyNN variable name
        :param ~pacman.model.graphs.common.Slice vertex_slice:
        :return:
        :rtype: int
        """
        _, n_neurons = self._rate_and_count_per_slice(variable, vertex_slice)
        return self._get_buffered_sdram_per_record(variable, n_neurons)

    def get_max_buffered_sdram_per_record(self, variable, n_atoms):
        """
        Return the SDRAM used per record.

        :param str variable: PyNN variable name
        :param ~pacman.model.graphs.common.Slice vertex_slice:
        :return:
        :rtype: int
        """
        n_neurons = self._max_recording_per_slice(variable, n_atoms)
        return self._get_buffered_sdram_per_record(variable, n_neurons)

    def get_buffered_sdram_per_timestep(
            self, variable, vertex_slice):
        """
        Return the SDRAM used per timestep.

        In the case where sampling is used it returns the average
        for recording and none recording based on the recording rate

        :param str variable: PyNN variable name
        :param ~pacman.model.graphs.common.Slice vertex_slice:
        :return:
        :rtype: int
        """
        if variable in self.__per_timestep_variables:
            if variable not in self.__per_timestep_recording:
                return 0
            rate = 1
        elif variable in self.__events_per_core_variables:
            if variable not in self.__events_per_core_recording:
                return 0
            rate = 1
        else:
            rate = self.__sampling_rates[variable]
            if rate == 0:
                return 0

        data_size = self.get_buffered_sdram_per_record(variable, vertex_slice)
        if rate == 1:
            return data_size
        else:
            return data_size // rate

    def get_sampling_overflow_sdram(self, vertex_slice):
        """
        Get the extra SDRAM that should be reserved if using per_timestep.

        This is the extra that must be reserved if per_timestep is an average
        rather than fixed for every timestep.

        When sampling the average * time_steps may not be quite enough.
        This returns the extra space in the worst case
        where time_steps is a multiple of sampling rate + 1,
        and recording is done in the first and last time_step

        :param ~pacman.model.graphs.common.Slice vertex_slice:
        :return: Highest possible overflow needed
        :rtype: int
        """
        # No need to consider per-timestep variables here as they won't
        # overflow
        overflow = 0
        for variable, rate in self.__sampling_rates.items():
            # If rate is 0 no recording so no overflow
            # If rate is 1 there is no overflow as average is exact
            if rate > 1:
                data_size = self.get_buffered_sdram_per_record(
                    variable, vertex_slice)
                overflow += data_size // rate * (rate - 1)
        return overflow

    def get_buffered_sdram(
            self, variable, vertex_slice):
        """
        Returns the SDRAM used for this many time steps for a variable.

        If required the total is rounded up so the space will always fit.

        :param str variable: The PyNN variable name to get buffered sdram of
        :param ~pacman.model.graphs.common.Slice vertex_slice:
        :return: data size
        :rtype: int
        """
        n_machine_time_steps = SpynnakerDataView.get_max_run_time_steps()
        # Per timestep variables can't be done at a specific rate
        if variable in self.__per_timestep_variables:
            item = self.get_buffered_sdram_per_record(variable, vertex_slice)
            return item * n_machine_time_steps

        # Events per core variables depend on the max rewires possible
        # (this is already taken into consideration in per_record calculation)
        if variable in self.__events_per_core_variables:
            item = self.get_buffered_sdram_per_record(variable, vertex_slice)
            return item * n_machine_time_steps

        rate = self.__sampling_rates[variable]
        if rate == 0:
            return 0
        data_size = self.get_buffered_sdram_per_record(variable, vertex_slice)
        records = n_machine_time_steps // rate
        if n_machine_time_steps % rate > 0:
            records = records + 1
        return data_size * records

    def get_metadata_sdram_usage_in_bytes(self, n_atoms):
        """
        Get the SDRAM usage of the metadata for recording.

        :param int n_atoms: The number of atoms to record
        :rtype: int
        """
        # This calculates the size of the metadata only; thus no reference to
        # per-timestep variables which have no metadata
        n_indices = self.__ceil_n_indices(n_atoms)
        n_bytes_for_indices = n_indices * self._N_BYTES_PER_INDEX
        var_bytes = (
            (self._N_BYTES_PER_RATE + self._N_BYTES_PER_SIZE +
             self._N_BYTES_PER_ENUM + n_bytes_for_indices) *
            (len(self.__sampling_rates) - len(self.__bitfield_variables)))
        bitfield_bytes = (
            (self._N_BYTES_PER_RATE + self._N_BYTES_PER_SIZE +
             n_bytes_for_indices) *
            len(self.__bitfield_variables))
        return ((self._N_ITEM_TYPES * DataType.UINT32.size) + var_bytes +
                bitfield_bytes)

    def get_generator_sdram_usage_in_bytes(self, n_atoms):
        """
        Get the SDRAM usage of the generator data for recording metadata.

        :param int n_atoms: The number of atoms to be recorded
        :rtype: int
        """
        n_indices = self.__ceil_n_indices(n_atoms)
        n_bytes_for_indices = n_indices * self._N_BYTES_PER_INDEX
        var_bytes = (
            (self._N_BYTES_PER_RATE + self._N_BYTES_PER_SIZE +
             self._N_BYTES_PER_ENUM + self._N_BYTES_PER_GEN_ITEM +
             n_bytes_for_indices) *
            (len(self.__sampling_rates) - len(self.__bitfield_variables)))
        bitfield_bytes = (
            (self._N_BYTES_PER_RATE + self._N_BYTES_PER_SIZE +
             self._N_BYTES_PER_GEN_ITEM + n_bytes_for_indices) *
            len(self.__bitfield_variables))
        return ((self._N_ITEM_TYPES * DataType.UINT32.size) + var_bytes +
                bitfield_bytes)

    def get_variable_sdram_usage(self, vertex_slice):
        """
        :param ~pacman.model.graphs.common.Slice vertex_slice:
        :rtype: ~pacman.model.resources.VariableSDRAM
        """
        fixed_sdram = 0
        per_timestep_sdram = 0
        for variable in self.__sampling_rates:
            rate = self.__sampling_rates[variable]
            if rate > 0:
                fixed_sdram += self._SARK_BLOCK_SIZE
                per_record = self.get_buffered_sdram_per_record(
                    variable, vertex_slice)
                if rate == 1:
                    # Add size for one record as recording every timestep
                    per_timestep_sdram += per_record
                else:
                    # Get the average cost per timestep
                    average_per_timestep = per_record / rate
                    per_timestep_sdram += average_per_timestep
                    # Add the rest once to fixed for worst case
                    fixed_sdram += (per_record - average_per_timestep)
        for variable in self.__per_timestep_recording:
            per_timestep_sdram += self.get_buffered_sdram_per_record(
                variable, vertex_slice)
        for variable in self.__events_per_core_recording:
            per_timestep_sdram += self.get_buffered_sdram_per_record(
                variable, vertex_slice)
        return VariableSDRAM(fixed_sdram, per_timestep_sdram)

    def get_max_variable_sdram_usage(self, n_atoms):
        """
        :param ~pacman.model.graphs.common.Slice vertex_slice:
        :rtype: ~pacman.model.resources.VariableSDRAM
        """
        fixed_sdram = 0
        per_timestep_sdram = 0
        for variable in self.__sampling_rates:
            rate = self.__sampling_rates[variable]
            # fixed_sdram += self._get_fixed_sdram_usage(n_atoms)
            if rate > 0:
                fixed_sdram += self._SARK_BLOCK_SIZE
                per_record = self.get_max_buffered_sdram_per_record(
                    variable, n_atoms)
                if rate == 1:
                    # Add size for one record as recording every timestep
                    per_timestep_sdram += per_record
                else:
                    # Get the average cost per timestep
                    average_per_timestep = per_record / rate
                    per_timestep_sdram += average_per_timestep
                    # Add the rest once to fixed for worst case
                    fixed_sdram += (per_record - average_per_timestep)
        for variable in self.__per_timestep_recording:
            per_timestep_sdram += self.get_max_buffered_sdram_per_record(
                variable, n_atoms)
        for variable in self.__events_per_core_recording:
            per_timestep_sdram += self.get_max_buffered_sdram_per_record(
                variable, n_atoms)
        return VariableSDRAM(fixed_sdram, per_timestep_sdram)

    def __ceil_n_indices(self, n_neurons):
        """
        The number of indices rounded up to a whole number of words.

        :param int n_neurons: The number of neurons to account for
        :rtype: int
        """
        # Assumes that BYTES_PER_WORD is divisible by _N_BYTES_PER_INDEX
        n_bytes = n_neurons * self._N_BYTES_PER_INDEX
        ceil_bytes = int(math.ceil(n_bytes / BYTES_PER_WORD)) * BYTES_PER_WORD
        return ceil_bytes // self._N_BYTES_PER_INDEX

    def __add_indices(self, data, variable, rate, n_recording, vertex_slice):
        """
        :param list(~numpy.ndarray) data:
        :param str variable:
        :param int rate:
        :param int n_recording:
        :param ~pacman.model.graphs.common.Slice vertex_slice:
        """
        n_indices = self.__ceil_n_indices(vertex_slice.n_atoms)
        if rate == 0:
            data.append(numpy.zeros(n_indices, dtype="uint16").view("uint32"))
        elif self.__indexes[variable] is None:
            data.append(numpy.arange(n_indices, dtype="uint16").view("uint32"))
        else:
            indexes = self.__indexes[variable]
            local_index = 0
            local_indexes = list()
            for index in range(n_indices):
                if index + vertex_slice.lo_atom in indexes:
                    local_indexes.append(local_index)
                    local_index += 1
                else:
                    # write to one beyond recording range
                    local_indexes.append(n_recording)
            data.append(
                numpy.array(local_indexes, dtype="uint16").view("uint32"))

    def _get_data(self, vertex_slice):
        """
        :param ~pacman.model.graphs.common.Slice vertex_slice:
        :rtype: ~numpy.ndarray
        """
        # There is no data here for per-timestep variables by design
        data = list()
        for variable in self.__sampling_rates:
            rate, n_recording = self._rate_and_count_per_slice(
                variable, vertex_slice)
            if variable in self.__bitfield_variables:
                data.append(numpy.array([rate, n_recording], dtype="uint32"))
            else:
                dtype = self.__data_types[variable]
                data.append(numpy.array(
                    [rate, n_recording, dtype.size], dtype="uint32"))
            self.__add_indices(data, variable, rate, n_recording, vertex_slice)

        return numpy.concatenate(data)

    def set_max_rewires_per_ts(self, max_rewires_per_ts):
        """
        :param int max_rewires_per_ts: the maximum rewires per timestep
        """
        self.__events_per_ts[self.MAX_REWIRES] = max_rewires_per_ts

    @property
    def _indexes(self):  # for testing only
        return _ReadOnlyDict(self.__indexes)

    @property
    def is_global_generatable(self):
        """
        Whether the data for all neurons the same, i.e., all or none of the
        neurons are recorded for all variables.

        :rtype: bool
        """
        for variable in self.__sampling_rates:
            if variable in self.__indexes:
                return False
        return True

<<<<<<< HEAD
    def get_generator_data(self, vertex_slice=None):
        """ Get the recorded data as a generatable data set
=======
    def get_generator_data(self, vertex_slice=None, atoms_shape=None):
        """
        Get the recorded data as a generatable data set.
>>>>>>> e5a09be7

        :param vertex_slice:
            The slice to generate the data for, or `None` to generate for
            all neurons (assuming all the same, otherwise error)
<<<<<<< HEAD
        :type vertex_slice: Slice or None
=======
        :type vertex_slice: ~pacman.model.graphs.common.Slice or None
        :param atoms_shape:
            The shape of the atoms in the vertex;
            if `vertex_slice` is not `None`, atoms_shape must be not `None`
        :type atoms_shape: tuple(int) or None
>>>>>>> e5a09be7
        :rtype: numpy.ndarray
        """
        n_vars = len(self.__sampling_rates) - len(self.__bitfield_variables)
        data = [n_vars, len(self.__bitfield_variables)]
        for variable in self.__sampling_rates:
            rate, _ = self._rate_and_count_per_slice(
                variable, vertex_slice)
            if variable in self.__bitfield_variables:
                data.append(rate)
            else:
                data.extend([rate, self.__data_types[variable].size])
            if rate == 0:
                data.extend([0, 0])
            else:
                data.extend(self.__get_generator_indices(
                    variable, vertex_slice))
        return numpy.array(data, dtype="uint32")

<<<<<<< HEAD
    def __get_generator_indices(self, variable, vertex_slice=None):
        """ Get the indices of the variables to record in run-length-encoded
            form
=======
    def __get_generator_indices(
            self, variable, vertex_slice=None, atoms_shape=None):
        """
        Get the indices of the variables to record in run-length-encoded form.
>>>>>>> e5a09be7
        """
        index = self.__indexes.get(variable)

        # If there is no index, add that all variables are recorded
        if index is None:
            return [_REPEAT_PER_NEURON, 1,
                    _REPEAT_PER_NEURON_RECORDED | _RECORDED_FLAG]

        # Generate a run-length-encoded list
        # Initially there are no items, but this will be updated
        # Also keep track of the number recorded, also 0 initially
        data = [0, 0]
        n_items = 0

        # Go through the indices and ids, assuming both are in order (they are)
        id_iter = iter(enumerate(vertex_slice.get_raster_ids()))
        index_iter = iter(index)
        # Keep the id and the position in the id list (as this is a RLE)
        next_id, i = next(id_iter, (None, 0))
        next_index = next(index_iter, None)
        last_recorded = i
        n_recorded = 0
        while next_id is not None and next_index is not None:

            # Find the next index to be recorded
            while (next_id is not None and next_index is not None and
                   next_id != next_index):
                if next_index < next_id:
                    next_index = next(index_iter, None)
                elif next_id < next_index:
                    next_id, i = next(id_iter, (None, i + 1))

            # If we have moved the index onward, mark not recorded
            if i != last_recorded:
                data.append((i - last_recorded) | _NOT_RECORDED_FLAG)
                n_items += 1

            if next_id is not None and next_index is not None:
                start_i = i

                # Find the next index not recorded
                while (next_id is not None and next_index is not None and
                       next_id == next_index):
                    next_index = next(index_iter, None)
                    next_id, i = next(id_iter, (None, i + 1))

                # Add the count of things to be recorded
                data.append((i - start_i) | _RECORDED_FLAG)
                n_recorded += (i - start_i)
                last_recorded = i
                n_items += 1

        # If there are more items in the vertex slice, they must be
        # non-recorded items
        if next_id is not None:
            data.append((vertex_slice.n_atoms - i) | _NOT_RECORDED_FLAG)
            n_items += 1

        data[0] = n_recorded
        data[1] = n_items
        return numpy.array(data, dtype="uint32")<|MERGE_RESOLUTION|>--- conflicted
+++ resolved
@@ -1116,27 +1116,14 @@
                 return False
         return True
 
-<<<<<<< HEAD
     def get_generator_data(self, vertex_slice=None):
-        """ Get the recorded data as a generatable data set
-=======
-    def get_generator_data(self, vertex_slice=None, atoms_shape=None):
         """
         Get the recorded data as a generatable data set.
->>>>>>> e5a09be7
 
         :param vertex_slice:
             The slice to generate the data for, or `None` to generate for
             all neurons (assuming all the same, otherwise error)
-<<<<<<< HEAD
-        :type vertex_slice: Slice or None
-=======
         :type vertex_slice: ~pacman.model.graphs.common.Slice or None
-        :param atoms_shape:
-            The shape of the atoms in the vertex;
-            if `vertex_slice` is not `None`, atoms_shape must be not `None`
-        :type atoms_shape: tuple(int) or None
->>>>>>> e5a09be7
         :rtype: numpy.ndarray
         """
         n_vars = len(self.__sampling_rates) - len(self.__bitfield_variables)
@@ -1155,16 +1142,9 @@
                     variable, vertex_slice))
         return numpy.array(data, dtype="uint32")
 
-<<<<<<< HEAD
     def __get_generator_indices(self, variable, vertex_slice=None):
-        """ Get the indices of the variables to record in run-length-encoded
-            form
-=======
-    def __get_generator_indices(
-            self, variable, vertex_slice=None, atoms_shape=None):
         """
         Get the indices of the variables to record in run-length-encoded form.
->>>>>>> e5a09be7
         """
         index = self.__indexes.get(variable)
 
