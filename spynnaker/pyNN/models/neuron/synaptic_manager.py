try:
    from collections.abc import defaultdict
except ImportError:
    from collections import defaultdict
import math
import struct
import sys
import numpy
import scipy.stats  # @UnresolvedImport
from scipy import special  # @UnresolvedImport
from spinn_utilities.helpful_functions import get_valid_components
from pacman.model.graphs.application.application_vertex import (
    ApplicationVertex)
from data_specification.enums import DataType
from spinn_front_end_common.utilities.helpful_functions import (
    locate_memory_region_for_placement)
from spinn_front_end_common.utilities.globals_variables import get_simulator
from spynnaker.pyNN.models.neuron.generator_data import GeneratorData
from spynnaker.pyNN.exceptions import SynapticConfigurationException
from spynnaker.pyNN.models.neural_projections.connectors import (
    OneToOneConnector, AbstractGenerateConnectorOnMachine)
from spynnaker.pyNN.models.neural_projections import ProjectionApplicationEdge
from spynnaker.pyNN.models.neuron import master_pop_table_generators
from spynnaker.pyNN.models.neuron.synapse_dynamics import (
    SynapseDynamicsStatic, AbstractSynapseDynamicsStructural,
    AbstractGenerateOnMachine)
from spynnaker.pyNN.models.neuron.synapse_io import SynapseIORowBased
from spynnaker.pyNN.models.spike_source.spike_source_poisson_vertex import (
    SpikeSourcePoissonVertex)
from spynnaker.pyNN.models.utility_models import DelayExtensionVertex
from spynnaker.pyNN.utilities.constants import (
    POPULATION_BASED_REGIONS, POSSION_SIGMA_SUMMATION_LIMIT)
from spynnaker.pyNN.utilities.utility_calls import (
    get_maximum_probable_value, get_n_bits)
from spynnaker.pyNN.utilities.running_stats import RunningStats

TIME_STAMP_BYTES = 4

# TODO: Make sure these values are correct (particularly CPU cycles)
_SYNAPSES_BASE_DTCM_USAGE_IN_BYTES = 28
_SYNAPSES_BASE_SDRAM_USAGE_IN_BYTES = 0
_SYNAPSES_BASE_N_CPU_CYCLES_PER_NEURON = 10
_SYNAPSES_BASE_N_CPU_CYCLES = 8

# 4 for n_edges
# 8 for post_vertex_slice.lo_atom, post_vertex_slice.n_atoms
# 4 for n_synapse_types
# 4 for n_synapse_type_bits
# 4 for n_synapse_index_bits
_SYNAPSES_BASE_GENERATOR_SDRAM_USAGE_IN_BYTES = 4 + 8 + 4 + 4 + 4

# Amount to scale synapse SDRAM estimate by to make sure the synapses fit
_SYNAPSE_SDRAM_OVERSCALE = 1.1

_ONE_WORD = struct.Struct("<I")


class SynapticManager(object):
    """ Deals with synapses
    """
    # pylint: disable=too-many-arguments, too-many-locals
    __slots__ = [
        "__delay_key_index",
        "__n_synapse_types",
        "__one_to_one_connection_dtcm_max_bytes",
        "__poptable_type",
        "__pre_run_connection_holders",
        "__retrieved_blocks",
        "__ring_buffer_sigma",
        "__spikes_per_second",
        "__synapse_dynamics",
        "__synapse_io",
        "__weight_scales",
        "__ring_buffer_shifts",
        "__gen_on_machine",
        "__max_row_info"]

    def __init__(self, n_synapse_types, ring_buffer_sigma, spikes_per_second,
                 config, population_table_type=None, synapse_io=None):
        self.__n_synapse_types = n_synapse_types
        self.__ring_buffer_sigma = ring_buffer_sigma
        self.__spikes_per_second = spikes_per_second

        # Get the type of population table
        self.__poptable_type = population_table_type
        if population_table_type is None:
            population_table_type = ("MasterPopTableAs" + config.get(
                "MasterPopTable", "generator"))
            algorithms = get_valid_components(
                master_pop_table_generators, "master_pop_table_as")
            self.__poptable_type = algorithms[population_table_type]()

        # Get the synapse IO
        self.__synapse_io = synapse_io
        if synapse_io is None:
            self.__synapse_io = SynapseIORowBased()

        if self.__ring_buffer_sigma is None:
            self.__ring_buffer_sigma = config.getfloat(
                "Simulation", "ring_buffer_sigma")

        if self.__spikes_per_second is None:
            self.__spikes_per_second = config.getfloat(
                "Simulation", "spikes_per_second")

        # Prepare for dealing with STDP - there can only be one (non-static)
        # synapse dynamics per vertex at present
        self.__synapse_dynamics = SynapseDynamicsStatic()

        # Keep the details once computed to allow reading back
        self.__weight_scales = dict()
        self.__ring_buffer_shifts = None
        self.__delay_key_index = dict()
        self.__retrieved_blocks = dict()

        # A list of connection holders to be filled in pre-run, indexed by
        # the edge the connection is for
        self.__pre_run_connection_holders = defaultdict(list)

        # Limit the DTCM used by one-to-one connections
        self.__one_to_one_connection_dtcm_max_bytes = config.getint(
            "Simulation", "one_to_one_connection_dtcm_max_bytes")

        # Whether to generate on machine or not for a given vertex slice
        self.__gen_on_machine = dict()

        # A map of synapse information to maximum row / delayed row length and
        # size in bytes
        self.__max_row_info = dict()

    @property
    def synapse_dynamics(self):
        return self.__synapse_dynamics

    @synapse_dynamics.setter
    def synapse_dynamics(self, synapse_dynamics):

        # We can always override static dynamics or None
        if isinstance(self.__synapse_dynamics, SynapseDynamicsStatic):
            self.__synapse_dynamics = synapse_dynamics

        # We can ignore a static dynamics trying to overwrite a plastic one
        elif isinstance(synapse_dynamics, SynapseDynamicsStatic):
            pass

        # Otherwise, the dynamics must be equal
        elif not synapse_dynamics.is_same_as(self.__synapse_dynamics):
            raise SynapticConfigurationException(
                "Synapse dynamics must match exactly when using multiple edges"
                "to the same population")

    @property
    def ring_buffer_sigma(self):
        return self.__ring_buffer_sigma

    @ring_buffer_sigma.setter
    def ring_buffer_sigma(self, ring_buffer_sigma):
        self.__ring_buffer_sigma = ring_buffer_sigma

    @property
    def spikes_per_second(self):
        return self.__spikes_per_second

    @spikes_per_second.setter
    def spikes_per_second(self, spikes_per_second):
        self.__spikes_per_second = spikes_per_second

    def get_maximum_delay_supported_in_ms(self, machine_time_step):
        return self.__synapse_io.get_maximum_delay_supported_in_ms(
            machine_time_step)

    @property
    def vertex_executable_suffix(self):
        return self.__synapse_dynamics.get_vertex_executable_suffix()

    def add_pre_run_connection_holder(
            self, connection_holder, edge, synapse_info):
        self.__pre_run_connection_holders[edge, synapse_info].append(
            connection_holder)

    def get_n_cpu_cycles(self):
        # TODO: Calculate this correctly
        return 0

    def get_dtcm_usage_in_bytes(self):
        # TODO: Calculate this correctly
        return 0

    def _get_synapse_params_size(self):
        return (_SYNAPSES_BASE_SDRAM_USAGE_IN_BYTES +
                (4 * self.__n_synapse_types))

    def _get_static_synaptic_matrix_sdram_requirements(self):

        # 4 for address of direct addresses, and
        # 4 for the size of the direct addresses matrix in bytes
        return 8

    def _get_max_row_info(
            self, synapse_info, post_vertex_slice, app_edge,
            machine_time_step):
        """ Get the maximum size of each row for a given slice of the vertex
        """
        key = (synapse_info, post_vertex_slice.lo_atom,
               post_vertex_slice.hi_atom)
        if key not in self.__max_row_info:
            self.__max_row_info[key] = self.__synapse_io.get_max_row_info(
                synapse_info, post_vertex_slice,
                app_edge.n_delay_stages, self.__poptable_type,
                machine_time_step, app_edge)
        return self.__max_row_info[key]

    def _get_synaptic_blocks_size(
            self, post_vertex_slice, in_edges, machine_time_step):
        """ Get the size of the synaptic blocks in bytes
        """
        memory_size = self._get_static_synaptic_matrix_sdram_requirements()
        for in_edge in in_edges:
            if isinstance(in_edge, ProjectionApplicationEdge):
                for synapse_info in in_edge.synapse_information:
                    memory_size = self.__add_synapse_size(
                        memory_size, synapse_info, post_vertex_slice, in_edge,
                        machine_time_step)
        return int(memory_size * _SYNAPSE_SDRAM_OVERSCALE)

    def __add_synapse_size(self, memory_size, synapse_info, post_vertex_slice,
                           in_edge, machine_time_step):
        max_row_info = self._get_max_row_info(
            synapse_info, post_vertex_slice, in_edge, machine_time_step)
        n_atoms = in_edge.pre_vertex.n_atoms
        memory_size = self.__poptable_type.get_next_allowed_address(
            memory_size)
        memory_size += max_row_info.undelayed_max_bytes * n_atoms
        memory_size = self.__poptable_type.get_next_allowed_address(
            memory_size)
        memory_size += (
            max_row_info.delayed_max_bytes * n_atoms * in_edge.n_delay_stages)
        return memory_size

    def _get_size_of_generator_information(self, in_edges):
        """ Get the size of the synaptic expander parameters
        """
        gen_on_machine = False
        size = 0
        for in_edge in in_edges:
            if isinstance(in_edge, ProjectionApplicationEdge):
                for synapse_info in in_edge.synapse_information:

                    # Get the number of likely vertices
                    max_atoms = sys.maxsize
                    edge_pre_vertex = in_edge.pre_vertex
                    if (isinstance(edge_pre_vertex, ApplicationVertex)):
                        max_atoms = in_edge.pre_vertex.get_max_atoms_per_core()
                    if in_edge.pre_vertex.n_atoms < max_atoms:
                        max_atoms = in_edge.pre_vertex.n_atoms
                    n_edge_vertices = int(math.ceil(
                        float(in_edge.pre_vertex.n_atoms) / float(max_atoms)))

                    # Get the size
                    connector = synapse_info.connector
                    dynamics = synapse_info.synapse_dynamics
#                    weights = synapse_info.weight
#                    delays = synapse_info.delay
                    connector_gen = isinstance(
                        connector, AbstractGenerateConnectorOnMachine) and \
                        connector.generate_on_machine(
                            synapse_info.weight, synapse_info.delay)
                    synapse_gen = isinstance(
                        dynamics, AbstractGenerateOnMachine)
                    if connector_gen and synapse_gen:
                        gen_on_machine = True
                        gen_size = sum((
                            GeneratorData.BASE_SIZE,
                            connector.gen_delay_params_size_in_bytes(
                                synapse_info.delay),
                            connector.gen_weight_params_size_in_bytes(
                                synapse_info.weight),
                            connector.gen_connector_params_size_in_bytes,
                            dynamics.gen_matrix_params_size_in_bytes
                        ))
                        size += gen_size * n_edge_vertices
        if gen_on_machine:
            size += _SYNAPSES_BASE_GENERATOR_SDRAM_USAGE_IN_BYTES
            size += self.__n_synapse_types * 4
        return size

    def _get_synapse_dynamics_parameter_size(self, vertex_slice,
                                             in_edges=None):
        """ Get the size of the synapse dynamics region
        """
        # Does the size of the parameters area depend on presynaptic
        # connections in any way?
        if isinstance(self.synapse_dynamics,
                      AbstractSynapseDynamicsStructural):
            return self.__synapse_dynamics.get_parameters_sdram_usage_in_bytes(
                vertex_slice.n_atoms, self.__n_synapse_types,
                in_edges=in_edges)
        else:
            return self.__synapse_dynamics.get_parameters_sdram_usage_in_bytes(
                vertex_slice.n_atoms, self.__n_synapse_types)

    def get_sdram_usage_in_bytes(
            self, vertex_slice, in_edges, machine_time_step):
        return (
            self._get_synapse_params_size() +
            self._get_synapse_dynamics_parameter_size(vertex_slice,
                                                      in_edges=in_edges) +
            self._get_synaptic_blocks_size(
                vertex_slice, in_edges, machine_time_step) +
            self.__poptable_type.get_master_population_table_size(
                vertex_slice, in_edges) +
            self._get_size_of_generator_information(in_edges))

    def _reserve_memory_regions(
            self, spec, machine_vertex, vertex_slice,
            machine_graph, all_syn_block_sz, graph_mapper):
        spec.reserve_memory_region(
            region=POPULATION_BASED_REGIONS.SYNAPSE_PARAMS.value,
            size=self._get_synapse_params_size(),
            label='SynapseParams')

        master_pop_table_sz = \
            self.__poptable_type.get_exact_master_population_table_size(
                machine_vertex, machine_graph, graph_mapper)
        if master_pop_table_sz > 0:
            spec.reserve_memory_region(
                region=POPULATION_BASED_REGIONS.POPULATION_TABLE.value,
                size=master_pop_table_sz, label='PopTable')
        if all_syn_block_sz > 0:
            spec.reserve_memory_region(
                region=POPULATION_BASED_REGIONS.SYNAPTIC_MATRIX.value,
                size=all_syn_block_sz, label='SynBlocks')

        synapse_dynamics_sz = \
            self._get_synapse_dynamics_parameter_size(
                vertex_slice,
                machine_graph.get_edges_ending_at_vertex(machine_vertex))
        if synapse_dynamics_sz != 0:
            spec.reserve_memory_region(
                region=POPULATION_BASED_REGIONS.SYNAPSE_DYNAMICS.value,
                size=synapse_dynamics_sz, label='synapseDynamicsParams')

    @staticmethod
    def _ring_buffer_expected_upper_bound(
            weight_mean, weight_std_dev, spikes_per_second,
            machine_timestep, n_synapses_in, sigma):
        """ Provides expected upper bound on accumulated values in a ring\
            buffer element.

        Requires an assessment of maximum Poisson input rate.

        Assumes knowledge of mean and SD of weight distribution, fan-in\
        and timestep.

        All arguments should be assumed real values except n_synapses_in\
        which will be an integer.

        :param weight_mean: Mean of weight distribution (in either nA or\
            microSiemens as required)
        :param weight_std_dev: SD of weight distribution
        :param spikes_per_second: Maximum expected Poisson rate in Hz
        :param machine_timestep: in us
        :param n_synapses_in: No of connected synapses
        :param sigma: How many SD above the mean to go for upper bound; a\
            good starting choice is 5.0. Given length of simulation we can\
            set this for approximate number of saturation events.
        """
        # E[ number of spikes ] in a timestep
        steps_per_second = 1000000.0 / machine_timestep
        average_spikes_per_timestep = (
            float(n_synapses_in * spikes_per_second) / steps_per_second)

        # Exact variance contribution from inherent Poisson variation
        poisson_variance = average_spikes_per_timestep * (weight_mean ** 2)

        # Upper end of range for Poisson summation required below
        # upper_bound needs to be an integer
        upper_bound = int(round(average_spikes_per_timestep +
                                POSSION_SIGMA_SUMMATION_LIMIT *
                                math.sqrt(average_spikes_per_timestep)))

        # Closed-form exact solution for summation that gives the variance
        # contributed by weight distribution variation when modulated by
        # Poisson PDF.  Requires scipy.special for gamma and incomplete gamma
        # functions. Beware: incomplete gamma doesn't work the same as
        # Mathematica because (1) it's regularised and needs a further
        # multiplication and (2) it's actually the complement that is needed
        # i.e. 'gammaincc']

        weight_variance = 0.0

        if weight_std_dev > 0:
            lngamma = special.gammaln(1 + upper_bound)
            gammai = special.gammaincc(
                1 + upper_bound, average_spikes_per_timestep)

            big_ratio = (math.log(average_spikes_per_timestep) * upper_bound -
                         lngamma)

            if -701.0 < big_ratio < 701.0 and big_ratio != 0.0:
                log_weight_variance = (
                    -average_spikes_per_timestep +
                    math.log(average_spikes_per_timestep) +
                    2.0 * math.log(weight_std_dev) +
                    math.log(math.exp(average_spikes_per_timestep) * gammai -
                             math.exp(big_ratio)))
                weight_variance = math.exp(log_weight_variance)

        # upper bound calculation -> mean + n * SD
        return ((average_spikes_per_timestep * weight_mean) +
                (sigma * math.sqrt(poisson_variance + weight_variance)))

    def _get_ring_buffer_to_input_left_shifts(
            self, application_vertex, application_graph, machine_timestep,
            weight_scale):
        """ Get the scaling of the ring buffer to provide as much accuracy as\
            possible without too much overflow
        """
        weight_scale_squared = weight_scale * weight_scale
        n_synapse_types = self.__n_synapse_types
        running_totals = [RunningStats() for _ in range(n_synapse_types)]
        delay_running_totals = [RunningStats() for _ in range(n_synapse_types)]
        total_weights = numpy.zeros(n_synapse_types)
        biggest_weight = numpy.zeros(n_synapse_types)
        weights_signed = False
        rate_stats = [RunningStats() for _ in range(n_synapse_types)]
        steps_per_second = 1000000.0 / machine_timestep

        for app_edge in application_graph.get_edges_ending_at_vertex(
                application_vertex):
            if isinstance(app_edge, ProjectionApplicationEdge):
                for synapse_info in app_edge.synapse_information:
                    synapse_type = synapse_info.synapse_type
                    synapse_dynamics = synapse_info.synapse_dynamics
                    connector = synapse_info.connector

                    weight_mean = (
                        synapse_dynamics.get_weight_mean(
                            connector, synapse_info.weight) * weight_scale)
                    n_connections = \
                        connector.get_n_connections_to_post_vertex_maximum()
                    weight_variance = synapse_dynamics.get_weight_variance(
                        connector, synapse_info.weight) * weight_scale_squared
                    running_totals[synapse_type].add_items(
                        weight_mean, weight_variance, n_connections)

                    delay_variance = synapse_dynamics.get_delay_variance(
                        connector, synapse_info.delay)
                    delay_running_totals[synapse_type].add_items(
                        0.0, delay_variance, n_connections)

                    weight_max = (synapse_dynamics.get_weight_maximum(
                        connector, synapse_info.weight) * weight_scale)
                    biggest_weight[synapse_type] = max(
                        biggest_weight[synapse_type], weight_max)

                    spikes_per_tick = max(
                        1.0, self.__spikes_per_second / steps_per_second)
                    spikes_per_second = self.__spikes_per_second
                    if isinstance(app_edge.pre_vertex,
                                  SpikeSourcePoissonVertex):
                        rate = app_edge.pre_vertex.max_rate
                        # If non-zero rate then use it; otherwise keep default
                        if (rate != 0):
                            spikes_per_second = rate
                        if hasattr(spikes_per_second, "__getitem__"):
                            spikes_per_second = numpy.max(spikes_per_second)
                        elif get_simulator().is_a_pynn_random(
                                spikes_per_second):
                            spikes_per_second = get_maximum_probable_value(
                                spikes_per_second, app_edge.pre_vertex.n_atoms)
                        prob = 1.0 - (
                            (1.0 / 100.0) / app_edge.pre_vertex.n_atoms)
                        spikes_per_tick = spikes_per_second / steps_per_second
                        spikes_per_tick = scipy.stats.poisson.ppf(
                            prob, spikes_per_tick)
                    rate_stats[synapse_type].add_items(
                        spikes_per_second, 0, n_connections)
                    total_weights[synapse_type] += spikes_per_tick * (
                        weight_max * n_connections)

                    if synapse_dynamics.are_weights_signed():
                        weights_signed = True

        max_weights = numpy.zeros(n_synapse_types)
        for synapse_type in range(n_synapse_types):
            stats = running_totals[synapse_type]
            rates = rate_stats[synapse_type]
            if delay_running_totals[synapse_type].variance == 0.0:
                max_weights[synapse_type] = max(total_weights[synapse_type],
                                                biggest_weight[synapse_type])
            else:
                max_weights[synapse_type] = min(
                    self._ring_buffer_expected_upper_bound(
                        stats.mean, stats.standard_deviation, rates.mean,
                        machine_timestep, stats.n_items,
                        self.__ring_buffer_sigma),
                    total_weights[synapse_type])
                max_weights[synapse_type] = max(
                    max_weights[synapse_type], biggest_weight[synapse_type])

        # Convert these to powers
        max_weight_powers = (
            0 if w <= 0 else int(math.ceil(max(0, math.log(w, 2))))
            for w in max_weights)

        # If 2^max_weight_power equals the max weight, we have to add another
        # power, as range is 0 - (just under 2^max_weight_power)!
        max_weight_powers = (
            w + 1 if (2 ** w) <= a else w
            for w, a in zip(max_weight_powers, max_weights))

        # If we have synapse dynamics that uses signed weights,
        # Add another bit of shift to prevent overflows
        if weights_signed:
            max_weight_powers = (m + 1 for m in max_weight_powers)

        return list(max_weight_powers)

    @staticmethod
    def _get_weight_scale(ring_buffer_to_input_left_shift):
        """ Return the amount to scale the weights by to convert them from \
            floating point values to 16-bit fixed point numbers which can be \
            shifted left by ring_buffer_to_input_left_shift to produce an\
            s1615 fixed point number
        """
        return float(math.pow(2, 16 - (ring_buffer_to_input_left_shift + 1)))

    def _write_synapse_parameters(
            self, spec, ring_buffer_shifts, post_vertex_slice, weight_scale):
        # Get the ring buffer shifts and scaling factors

        spec.switch_write_focus(POPULATION_BASED_REGIONS.SYNAPSE_PARAMS.value)

        spec.write_array(ring_buffer_shifts)

        weight_scales = numpy.array([
            self._get_weight_scale(r) * weight_scale
            for r in ring_buffer_shifts])
        return weight_scales

    def _write_padding(
            self, spec, synaptic_matrix_region, next_block_start_address):
        next_block_allowed_address = self.__poptable_type\
            .get_next_allowed_address(next_block_start_address)
        if next_block_allowed_address != next_block_start_address:

            # Pad out data file with the added alignment bytes:
            spec.comment("\nWriting population table required padding\n")
            spec.switch_write_focus(synaptic_matrix_region)
            spec.set_register_value(
                register_id=15,
                data=next_block_allowed_address - next_block_start_address)
            spec.write_repeated_value(
                data=0xDD, repeats=15, repeats_is_register=True,
                data_type=DataType.UINT8)
            return next_block_allowed_address
        return next_block_start_address

    def _write_synaptic_matrix_and_master_population_table(
            self, spec, post_slices, post_slice_index, machine_vertex,
            post_vertex_slice, all_syn_block_sz, weight_scales,
            master_pop_table_region, synaptic_matrix_region,
            direct_matrix_region, routing_info,
            graph_mapper, machine_graph, machine_time_step):
        """ Simultaneously generates both the master population table and
            the synaptic matrix.
        """
        spec.comment(
            "\nWriting Synaptic Matrix and Master Population Table:\n")

        # Track writes inside the synaptic matrix region:
        block_addr = 0

        # Get the edges
        in_edges = machine_graph.get_edges_ending_at_vertex(machine_vertex)

        # Set up the master population table
        self.__poptable_type.initialise_table(spec, master_pop_table_region)

        # Set up for single synapses - write the offset of the single synapses
        # initially 0
        single_synapses = list()
        spec.switch_write_focus(synaptic_matrix_region)
        single_addr = 0

        # Store a list of synapse info to be generated on the machine
        generate_on_machine = list()

        # For each machine edge in the vertex, create a synaptic list
        for machine_edge in in_edges:
            app_edge = graph_mapper.get_application_edge(machine_edge)
            if isinstance(app_edge, ProjectionApplicationEdge):
                spec.comment("\nWriting matrix for m_edge:{}\n".format(
                    machine_edge.label))

                pre_vertex_slice = graph_mapper.get_slice(
                    machine_edge.pre_vertex)
                pre_slices = graph_mapper.get_slices(app_edge.pre_vertex)
                pre_slice_idx = graph_mapper.get_machine_vertex_index(
                    machine_edge.pre_vertex)

                for synapse_info in app_edge.synapse_information:
                    rinfo = routing_info.get_routing_info_for_edge(
                        machine_edge)

                    # If connector is being built on SpiNNaker,
                    # compute matrix sizes only
                    connector = synapse_info.connector
                    dynamics = synapse_info.synapse_dynamics
                    if (isinstance(
                            connector, AbstractGenerateConnectorOnMachine) and
                            connector.generate_on_machine(
                                synapse_info.weight, synapse_info.delay) and
                            isinstance(dynamics, AbstractGenerateOnMachine) and
                            dynamics.generate_on_machine and
                            not self.__is_direct(
                                single_addr, connector, pre_vertex_slice,
                                post_vertex_slice, app_edge)):
                        generate_on_machine.append((
                            synapse_info, pre_slices, pre_vertex_slice,
                            pre_slice_idx, app_edge, rinfo))
                    else:
                        block_addr, single_addr = self.__write_block(
                            spec, synaptic_matrix_region, synapse_info,
                            pre_slices, pre_slice_idx, post_slices,
                            post_slice_index, pre_vertex_slice,
                            post_vertex_slice, app_edge,
                            self.__n_synapse_types,
                            single_synapses, master_pop_table_region,
                            weight_scales, machine_time_step, rinfo,
                            all_syn_block_sz, block_addr, single_addr,
                            machine_edge=machine_edge)

        # Skip blocks that will be written on the machine, but add them
        # to the master population table
        generator_data = list()
        # numpy.random.shuffle(order)
        for gen_data in generate_on_machine:
            (synapse_info, pre_slices, pre_vertex_slice, pre_slice_idx,
                app_edge, rinfo) = gen_data
            block_addr = self.__generate_on_chip_data(
                spec, synapse_info,
                pre_slices, pre_slice_idx, post_slices,
                post_slice_index, pre_vertex_slice,
                post_vertex_slice, master_pop_table_region, rinfo,
                all_syn_block_sz, block_addr, machine_time_step, app_edge,
                generator_data)

        self.__poptable_type.finish_master_pop_table(
            spec, master_pop_table_region)

        # Write the size and data of single synapses to the direct region
        if single_synapses:
            single_data = numpy.concatenate(single_synapses)
            spec.reserve_memory_region(
                region=direct_matrix_region,
                size=(len(single_data) * 4) + 4,
                label='DirectMatrix')
            spec.switch_write_focus(direct_matrix_region)
            spec.write_value(len(single_data) * 4)
            spec.write_array(single_data)
        else:
            spec.reserve_memory_region(
                region=direct_matrix_region, size=4, label="DirectMatrix")
            spec.switch_write_focus(direct_matrix_region)
            spec.write_value(0)

        return generator_data

    def __generate_on_chip_data(
            self, spec, synapse_info, pre_slices,
            pre_slice_index, post_slices, post_slice_index, pre_vertex_slice,
            post_vertex_slice, master_pop_table_region, rinfo,
            all_syn_block_sz, block_addr, machine_time_step,
            app_edge, generator_data):
        """ Generate data for the synapse expander
        """

        # Get the size of the matrices that will be required
        max_row_info = self._get_max_row_info(
            synapse_info, post_vertex_slice, app_edge, machine_time_step)

        # If delay edge exists, tell this about the data too, so it can
        # generate its own data
        if (max_row_info.delayed_max_n_synapses > 0 and
                app_edge.delay_edge is not None):
            app_edge.delay_edge.pre_vertex.add_generator_data(
                max_row_info.undelayed_max_n_synapses,
                max_row_info.delayed_max_n_synapses,
                pre_slices, pre_slice_index, post_slices, post_slice_index,
                pre_vertex_slice, post_vertex_slice, synapse_info,
                app_edge.n_delay_stages + 1, machine_time_step)
        elif max_row_info.delayed_max_n_synapses != 0:
            raise Exception(
                "Found delayed items but no delay "
                "machine edge for {}".format(app_edge.label))

        # Skip over the normal bytes but still write a master pop entry
        synaptic_matrix_offset = 0xFFFFFFFF
        if max_row_info.undelayed_max_n_synapses:
            synaptic_matrix_offset = \
                self.__poptable_type.get_next_allowed_address(block_addr)
            self.__poptable_type.update_master_population_table(
                spec, synaptic_matrix_offset,
                max_row_info.undelayed_max_words,
                rinfo.first_key_and_mask, master_pop_table_region)
            n_bytes_undelayed = (
                max_row_info.undelayed_max_bytes * pre_vertex_slice.n_atoms)
            block_addr = synaptic_matrix_offset + n_bytes_undelayed

            # The synaptic matrix offset is in words for the generator
            synaptic_matrix_offset = synaptic_matrix_offset // 4
        elif rinfo is not None:
            self.__poptable_type.update_master_population_table(
                spec, 0, 0, rinfo.first_key_and_mask, master_pop_table_region)

        if block_addr > all_syn_block_sz:
            raise Exception(
                "Too much synaptic memory has been written: {} of {} ".format(
                    block_addr, all_syn_block_sz))

        # Skip over the delayed bytes but still write a master pop entry
        delayed_synaptic_matrix_offset = 0xFFFFFFFF
        delay_rinfo = None
        n_delay_stages = 0
        delay_key = (app_edge.pre_vertex, pre_vertex_slice.lo_atom,
                     pre_vertex_slice.hi_atom)
        if delay_key in self.__delay_key_index:
            delay_rinfo = self.__delay_key_index[delay_key]
        if max_row_info.delayed_max_n_synapses:
            n_delay_stages = app_edge.n_delay_stages
            delayed_synaptic_matrix_offset = \
                self.__poptable_type.get_next_allowed_address(
                    block_addr)
            self.__poptable_type.update_master_population_table(
                spec, delayed_synaptic_matrix_offset,
                max_row_info.delayed_max_words,
                delay_rinfo.first_key_and_mask, master_pop_table_region)
            n_bytes_delayed = (
                max_row_info.delayed_max_bytes * pre_vertex_slice.n_atoms *
                n_delay_stages)
            block_addr = delayed_synaptic_matrix_offset + n_bytes_delayed

            # The delayed synaptic matrix offset is in words for the generator
            delayed_synaptic_matrix_offset = \
                delayed_synaptic_matrix_offset // 4
        elif delay_rinfo is not None:
            self.__poptable_type.update_master_population_table(
                spec, 0, 0, delay_rinfo.first_key_and_mask,
                master_pop_table_region)

        if block_addr > all_syn_block_sz:
            raise Exception(
                "Too much synaptic memory has been written:"
                " {} of {} ".format(
                    block_addr, all_syn_block_sz))

        # Get additional data for the synapse expander
        generator_data.append(GeneratorData(
            synaptic_matrix_offset, delayed_synaptic_matrix_offset,
            max_row_info.undelayed_max_words, max_row_info.delayed_max_words,
            max_row_info.undelayed_max_n_synapses,
            max_row_info.delayed_max_n_synapses, pre_slices, pre_slice_index,
            post_slices, post_slice_index, pre_vertex_slice, post_vertex_slice,
            synapse_info, n_delay_stages + 1,
            machine_time_step))
        key = (post_vertex_slice.lo_atom, post_vertex_slice.hi_atom)
        self.__gen_on_machine[key] = True

        return block_addr

    def __write_block(
            self, spec, synaptic_matrix_region, synapse_info, pre_slices,
            pre_slice_idx, post_slices, post_slice_index, pre_vertex_slice,
            post_vertex_slice, app_edge, n_synapse_types, single_synapses,
            master_pop_table_region, weight_scales, machine_time_step,
            rinfo, all_syn_block_sz, block_addr, single_addr,
            machine_edge):
        (row_data, row_length, delayed_row_data, delayed_row_length,
         delayed_source_ids, delay_stages) = self.__synapse_io.get_synapses(
             synapse_info, pre_slices, pre_slice_idx, post_slices,
             post_slice_index, pre_vertex_slice, post_vertex_slice,
             app_edge.n_delay_stages, self.__poptable_type, n_synapse_types,
             weight_scales, machine_time_step,
             app_edge=app_edge, machine_edge=machine_edge)

        if app_edge.delay_edge is not None:
            app_edge.delay_edge.pre_vertex.add_delays(
                pre_vertex_slice, delayed_source_ids, delay_stages)
        elif delayed_source_ids.size != 0:
            raise Exception(
                "Found delayed source IDs but no delay "
                "machine edge for {}".format(app_edge.label))

        if (app_edge, synapse_info) in self.__pre_run_connection_holders:
            for conn_holder in self.__pre_run_connection_holders[
                    app_edge, synapse_info]:
                conn_holder.add_connections(self._read_synapses(
                    synapse_info, pre_vertex_slice, post_vertex_slice,
                    row_length, delayed_row_length, n_synapse_types,
                    weight_scales, row_data, delayed_row_data,
                    app_edge.n_delay_stages, machine_time_step))
                conn_holder.finish()

        if row_data.size:
            block_addr, single_addr = self.__write_row_data(
                spec, synapse_info.connector, pre_vertex_slice,
                post_vertex_slice, row_length, row_data, rinfo,
                single_synapses, master_pop_table_region,
                synaptic_matrix_region, block_addr, single_addr, app_edge)
        elif rinfo is not None:
            self.__poptable_type.update_master_population_table(
                spec, 0, 0, rinfo.first_key_and_mask, master_pop_table_region)
        del row_data

        if block_addr > all_syn_block_sz:
            raise Exception(
                "Too much synaptic memory has been written: {} of {} ".format(
                    block_addr, all_syn_block_sz))

        delay_rinfo = None
        delay_key = (app_edge.pre_vertex, pre_vertex_slice.lo_atom,
                     pre_vertex_slice.hi_atom)
        if delay_key in self.__delay_key_index:
            delay_rinfo = self.__delay_key_index[delay_key]
        if delayed_row_data.size:
            block_addr, single_addr = self.__write_row_data(
                spec, synapse_info.connector, pre_vertex_slice,
                post_vertex_slice, delayed_row_length, delayed_row_data,
                delay_rinfo, single_synapses, master_pop_table_region,
                synaptic_matrix_region, block_addr, single_addr, app_edge)
        elif delay_rinfo is not None:
            self.__poptable_type.update_master_population_table(
                spec, 0, 0, delay_rinfo.first_key_and_mask,
                master_pop_table_region)
        del delayed_row_data

        if block_addr > all_syn_block_sz:
            raise Exception(
                "Too much synaptic memory has been written: {} of {} ".format(
                    block_addr, all_syn_block_sz))
        return block_addr, single_addr

    def __is_direct(
            self, single_addr, connector, pre_vertex_slice, post_vertex_slice,
            app_edge):
        """ Determine if the given connection can be done with a "direct"\
            synaptic matrix - this must have an exactly 1 entry per row
        """
        return (
            app_edge.n_delay_stages == 0 and
            isinstance(connector, OneToOneConnector) and
            (single_addr + (pre_vertex_slice.n_atoms * 4) <=
                self.__one_to_one_connection_dtcm_max_bytes) and
            (pre_vertex_slice.lo_atom == post_vertex_slice.lo_atom) and
            (pre_vertex_slice.hi_atom == post_vertex_slice.hi_atom))

    def __write_row_data(
            self, spec, connector, pre_vertex_slice, post_vertex_slice,
            row_length, row_data, rinfo, single_synapses,
            master_pop_table_region, synaptic_matrix_region,
            block_addr, single_addr, app_edge):
        if row_length == 1 and self.__is_direct(
                single_addr, connector, pre_vertex_slice, post_vertex_slice,
                app_edge):
            single_rows = row_data.reshape(-1, 4)[:, 3]
            single_synapses.append(single_rows)
            self.__poptable_type.update_master_population_table(
                spec, single_addr, 1, rinfo.first_key_and_mask,
                master_pop_table_region, is_single=True)
            single_addr += len(single_rows) * 4
        else:
            block_addr = self._write_padding(
                spec, synaptic_matrix_region, block_addr)
            spec.switch_write_focus(synaptic_matrix_region)
            spec.write_array(row_data)
            self.__poptable_type.update_master_population_table(
                spec, block_addr, row_length,
                rinfo.first_key_and_mask, master_pop_table_region)
            block_addr += len(row_data) * 4
        return block_addr, single_addr

    def _get_ring_buffer_shifts(
            self, application_vertex, application_graph, machine_timestep,
            weight_scale):
        """ Get the ring buffer shifts for this vertex
        """
        if self.__ring_buffer_shifts is None:
            self.__ring_buffer_shifts = \
                self._get_ring_buffer_to_input_left_shifts(
                    application_vertex, application_graph, machine_timestep,
                    weight_scale)
        return self.__ring_buffer_shifts

    def write_data_spec(
            self, spec, application_vertex, post_vertex_slice, machine_vertex,
            placement, machine_graph, application_graph, routing_info,
            graph_mapper, weight_scale, machine_time_step, placements):
        # Create an index of delay keys into this vertex
        for m_edge in machine_graph.get_edges_ending_at_vertex(machine_vertex):
            app_edge = graph_mapper.get_application_edge(m_edge)
            if isinstance(app_edge.pre_vertex, DelayExtensionVertex):
                pre_vertex_slice = graph_mapper.get_slice(
                    m_edge.pre_vertex)
                self.__delay_key_index[app_edge.pre_vertex.source_vertex,
                                       pre_vertex_slice.lo_atom,
                                       pre_vertex_slice.hi_atom] = \
                    routing_info.get_routing_info_for_edge(m_edge)

        post_slices = graph_mapper.get_slices(application_vertex)
        post_slice_idx = graph_mapper.get_machine_vertex_index(machine_vertex)

        # Reserve the memory
        in_edges = application_graph.get_edges_ending_at_vertex(
            application_vertex)
        all_syn_block_sz = self._get_synaptic_blocks_size(
            post_vertex_slice, in_edges, machine_time_step)
        self._reserve_memory_regions(
            spec, machine_vertex, post_vertex_slice, machine_graph,
            all_syn_block_sz, graph_mapper)

        ring_buffer_shifts = self._get_ring_buffer_shifts(
            application_vertex, application_graph, machine_time_step,
            weight_scale)
        weight_scales = self._write_synapse_parameters(
            spec, ring_buffer_shifts, post_vertex_slice, weight_scale)

        gen_data = self._write_synaptic_matrix_and_master_population_table(
            spec, post_slices, post_slice_idx, machine_vertex,
            post_vertex_slice, all_syn_block_sz, weight_scales,
            POPULATION_BASED_REGIONS.POPULATION_TABLE.value,
            POPULATION_BASED_REGIONS.SYNAPTIC_MATRIX.value,
            POPULATION_BASED_REGIONS.DIRECT_MATRIX.value,
            routing_info, graph_mapper, machine_graph, machine_time_step)

        if isinstance(self.__synapse_dynamics,
                      AbstractSynapseDynamicsStructural):
            self.__synapse_dynamics.write_parameters(
                spec,
                POPULATION_BASED_REGIONS.SYNAPSE_DYNAMICS.value,
                machine_time_step, weight_scales,
                application_graph=application_graph,
                machine_graph=machine_graph,
                app_vertex=application_vertex, post_slice=post_vertex_slice,
                machine_vertex=machine_vertex,
                graph_mapper=graph_mapper, routing_info=routing_info)
        else:
            self.__synapse_dynamics.write_parameters(
                spec,
                POPULATION_BASED_REGIONS.SYNAPSE_DYNAMICS.value,
                machine_time_step, weight_scales)

        self.__weight_scales[placement] = weight_scales

        self._write_on_machine_data_spec(
            spec, post_vertex_slice, weight_scales, gen_data)

    def clear_connection_cache(self):
        self.__retrieved_blocks = dict()

    def get_connections_from_machine(
            self, transceiver, placement, machine_edge, graph_mapper,
            routing_infos, synapse_info, machine_time_step,
            using_extra_monitor_cores, placements=None, monitor_api=None,
            monitor_placement=None, monitor_cores=None,
            handle_time_out_configuration=True, fixed_routes=None):
        app_edge = graph_mapper.get_application_edge(machine_edge)
        if not isinstance(app_edge, ProjectionApplicationEdge):
            return None

        # Get details for extraction
        pre_vertex_slice = graph_mapper.get_slice(machine_edge.pre_vertex)
        post_vertex_slice = graph_mapper.get_slice(machine_edge.post_vertex)

        # Get the key for the pre_vertex
        key = routing_infos.get_first_key_for_edge(machine_edge)

        # Get the key for the delayed pre_vertex
        delayed_key = None
        if app_edge.delay_edge is not None:
            delayed_key = self.__delay_key_index[
                app_edge.pre_vertex, pre_vertex_slice.lo_atom,
                pre_vertex_slice.hi_atom].first_key

        # Get the block for the connections from the pre_vertex
        master_pop_table, direct_synapses, indirect_synapses = \
            self.__compute_addresses(transceiver, placement)
        data, max_row_length = self._retrieve_synaptic_block(
            transceiver, placement, master_pop_table, indirect_synapses,
            direct_synapses, key, pre_vertex_slice.n_atoms, synapse_info.index,
            using_extra_monitor_cores, placements, monitor_api,
            monitor_placement, monitor_cores, fixed_routes)

        # Get the block for the connections from the delayed pre_vertex
        delayed_data = None
        delayed_max_row_len = 0
        if delayed_key is not None:
            delayed_data, delayed_max_row_len = self._retrieve_synaptic_block(
                transceiver, placement, master_pop_table, indirect_synapses,
                direct_synapses, delayed_key,
                pre_vertex_slice.n_atoms * app_edge.n_delay_stages,
                synapse_info.index, using_extra_monitor_cores, placements,
                monitor_api, monitor_placement, monitor_cores,
                handle_time_out_configuration, fixed_routes)

        # Convert the blocks into connections
        return self._read_synapses(
            synapse_info, pre_vertex_slice, post_vertex_slice,
            max_row_length, delayed_max_row_len, self.__n_synapse_types,
            self.__weight_scales[placement], data, delayed_data,
            app_edge.n_delay_stages, machine_time_step)

    def __compute_addresses(self, transceiver, placement):
        """ Helper for computing the addresses of the master pop table and\
            synaptic-matrix-related bits.
        """
        master_pop_table = locate_memory_region_for_placement(
            placement, POPULATION_BASED_REGIONS.POPULATION_TABLE.value,
            transceiver)
        synaptic_matrix = locate_memory_region_for_placement(
            placement, POPULATION_BASED_REGIONS.SYNAPTIC_MATRIX.value,
            transceiver)
        direct_synapses = locate_memory_region_for_placement(
            placement, POPULATION_BASED_REGIONS.DIRECT_MATRIX.value,
            transceiver) + 4
        return master_pop_table, direct_synapses, synaptic_matrix

    def _extract_synaptic_matrix_data_location(
            self, key, master_pop_table_address, transceiver, placement):
        return self.__poptable_type.extract_synaptic_matrix_data_location(
            key, master_pop_table_address, transceiver,
            placement.x, placement.y)

    def _read_synapses(self, info, pre_slice, post_slice, len1, len2, len3,
                       weight_scales, data1, data2, n_delays, timestep):
        return self.__synapse_io.read_synapses(
            info, pre_slice, post_slice, len1, len2, len3, weight_scales,
            data1, data2, n_delays, timestep)

    def _retrieve_synaptic_block(
            self, txrx, placement, master_pop_table_address,
            indirect_synapses_address, direct_synapses_address,
            key, n_rows, index, using_monitors, placements=None,
            monitor_api=None, monitor_placement=None, monitor_cores=None,
            handle_time_out_configuration=True, fixed_routes=None):
        """ Read in a synaptic block from a given processor and vertex on\
            the machine
        """
        # See if we have already got this block
        if (placement, key, index) in self.__retrieved_blocks:
            return self.__retrieved_blocks[placement, key, index]

<<<<<<< HEAD
        items = self._poptable_type.extract_synaptic_matrix_data_location(
            key, master_pop_table_address, txrx, placement.x, placement.y)
=======
        items = self._extract_synaptic_matrix_data_location(
            key, master_pop_table_address, transceiver, placement)
>>>>>>> 3f338899
        if index >= len(items):
            return None, None

        max_row_length, synaptic_block_offset, is_single = items[index]
        if max_row_length == 0:
            return None, None

        block = None
        if max_row_length > 0 and synaptic_block_offset is not None:
            # if exploiting the extra monitor cores, need to set the machine
            # for data extraction mode
            if using_monitors and handle_time_out_configuration:
                monitor_api.set_cores_for_data_streaming(
                    txrx, monitor_cores, placements)

            # read in the synaptic block
            if not is_single:
                block = self.__read_multiple_synaptic_blocks(
                    txrx, monitor_api, placement, n_rows, max_row_length,
                    indirect_synapses_address + synaptic_block_offset,
                    using_monitors, monitor_placement, fixed_routes)
            else:
                block, max_row_length = self.__read_single_synaptic_block(
                    txrx, monitor_api, placement, n_rows,
                    direct_synapses_address + synaptic_block_offset,
                    using_monitors, monitor_placement, fixed_routes)

            if using_monitors and handle_time_out_configuration:
                monitor_api.unset_cores_for_data_streaming(
                    txrx, monitor_cores, placements)

        self.__retrieved_blocks[placement, key, index] = \
            (block, max_row_length)
        return block, max_row_length

    def __read_multiple_synaptic_blocks(
            self, transceiver, monitor_api, placement, n_rows, max_row_length,
            address, using_monitors, monitor_placement, fixed_routes):
        """ Read in an array of synaptic blocks.
        """
        # calculate the synaptic block size in bytes
        synaptic_block_size = self.__synapse_io.get_block_n_bytes(
            max_row_length, n_rows)

        # read in the synaptic block
        if using_monitors:
            return monitor_api.get_data(
                monitor_placement, address, synaptic_block_size, fixed_routes)
        return transceiver.read_memory(
            placement.x, placement.y, address, synaptic_block_size)

    def __read_single_synaptic_block(
            self, transceiver, data_receiver, placement, n_rows, address,
            using_monitors, monitor_placement, fixed_routes):
        """ Read in a single synaptic block.
        """
        # The data is one per row
        synaptic_block_size = n_rows * 4

        # read in the synaptic row data
        if using_monitors:
            single_block = data_receiver.get_data(
                monitor_placement, address, synaptic_block_size, fixed_routes)
        else:
            single_block = transceiver.read_memory(
                placement.x, placement.y, address, synaptic_block_size)

        # Convert the block into a set of rows
        numpy_block = numpy.zeros((n_rows, 4), dtype="uint32")
        numpy_block[:, 3] = numpy.asarray(
            single_block, dtype="uint8").view("uint32")
        numpy_block[:, 1] = 1
        return bytearray(numpy_block.tobytes()), 1

    # inherited from AbstractProvidesIncomingPartitionConstraints
    def get_incoming_partition_constraints(self):
        return self.__poptable_type.get_edge_constraints()

    def _write_on_machine_data_spec(
            self, spec, post_vertex_slice, weight_scales, generator_data):
        """ Write the data spec for the synapse expander

        :param spec: The specification to write to
        :param post_vertex_slice: The slice of the vertex being written
        :param weight_scales: scaling of weights on each synapse
        """
        if not generator_data:
            return

        n_bytes = (
            _SYNAPSES_BASE_GENERATOR_SDRAM_USAGE_IN_BYTES +
            (self.__n_synapse_types * 4))
        for data in generator_data:
            n_bytes += data.size

        spec.reserve_memory_region(
            region=POPULATION_BASED_REGIONS.CONNECTOR_BUILDER.value,
            size=n_bytes, label="ConnectorBuilderRegion")
        spec.switch_write_focus(
            region=POPULATION_BASED_REGIONS.CONNECTOR_BUILDER.value)

        spec.write_value(len(generator_data))
        spec.write_value(post_vertex_slice.lo_atom)
        spec.write_value(post_vertex_slice.n_atoms)
        spec.write_value(self.__n_synapse_types)
        spec.write_value(get_n_bits(self.__n_synapse_types))
        n_neuron_id_bits = get_n_bits(post_vertex_slice.n_atoms)
        spec.write_value(n_neuron_id_bits)
        for w in weight_scales:
            spec.write_value(int(w), data_type=DataType.INT32)

        for data in generator_data:
            spec.write_array(data.gen_data)

    def gen_on_machine(self, vertex_slice):
        """ True if the synapses should be generated on the machine
        """
        key = (vertex_slice.lo_atom, vertex_slice.hi_atom)
        return self.__gen_on_machine.get(key, False)<|MERGE_RESOLUTION|>--- conflicted
+++ resolved
@@ -1051,13 +1051,8 @@
         if (placement, key, index) in self.__retrieved_blocks:
             return self.__retrieved_blocks[placement, key, index]
 
-<<<<<<< HEAD
-        items = self._poptable_type.extract_synaptic_matrix_data_location(
-            key, master_pop_table_address, txrx, placement.x, placement.y)
-=======
         items = self._extract_synaptic_matrix_data_location(
-            key, master_pop_table_address, transceiver, placement)
->>>>>>> 3f338899
+            key, master_pop_table_address, txrx, placement)
         if index >= len(items):
             return None, None
 
