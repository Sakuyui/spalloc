# utils imports
from spinn_utilities.abstract_base import AbstractBase

# common front end imports
from spinn_front_end_common.interface.abstract_spinnaker_base \
    import AbstractSpinnakerBase
from spinn_front_end_common.utilities.exceptions import ConfigurationException
from spinn_front_end_common.utility_models import CommandSender
from spinn_front_end_common.utilities.utility_objs import ExecutableFinder
from spinn_front_end_common.utilities import globals_variables

# local front end imports
from spynnaker.pyNN import overridden_pacman_functions
from spynnaker.pyNN import model_binaries
from spynnaker.pyNN.utilities import constants
from spynnaker.pyNN.spynnaker_simulator_interface \
    import SpynnakerSimulatorInterface
from spynnaker import __version__ as version

# general imports
from six import add_metaclass
import logging
import math
import os

# global objects
from spynnaker.pyNN.utilities.extracted_data import ExtractedData

logger = logging.getLogger(__name__)


@add_metaclass(AbstractBase)
class AbstractSpiNNakerCommon(AbstractSpinnakerBase,
                              SpynnakerSimulatorInterface):
    """ main interface for neural code

    """

    CONFIG_FILE_NAME = "spynnaker.cfg"

    _EXECUTABLE_FINDER = ExecutableFinder()

    def __init__(
            self, graph_label, database_socket_addresses, n_chips_required,
            timestep, max_delay, min_delay, hostname,
            user_extra_algorithm_xml_path=None, user_extra_mapping_inputs=None,
            user_extra_algorithms_pre_run=None, time_scale_factor=None,
            extra_post_run_algorithms=None, extra_mapping_algorithms=None,
            extra_load_algorithms=None, front_end_versions=None):

        # add model binaries
        self._EXECUTABLE_FINDER.add_path(
            os.path.dirname(model_binaries.__file__))

        # pynn population objects
        self._populations = list()
        self._projections = list()
        self._edge_count = 0
        self._id_counter = 0

        # the number of edges that are associated with commands being sent to
        # a vertex
        self._command_edge_count = 0
        self._live_spike_recorder = dict()

        # create xml path for where to locate spynnaker related functions when
        # using auto pause and resume
        extra_algorithm_xml_path = list()
        extra_algorithm_xml_path.append(os.path.join(
            os.path.dirname(overridden_pacman_functions.__file__),
            "algorithms_metadata.xml"))
        if user_extra_algorithm_xml_path is not None:
            extra_algorithm_xml_path.extend(user_extra_algorithm_xml_path)

        # timing parameters
        self._min_delay = None
        self._max_delay = None

        self._neurons_per_core_set = set()

        versions = [("sPyNNaker", version)]
        if front_end_versions is not None:
            versions.extend(front_end_versions)

        AbstractSpinnakerBase.__init__(
            self,
            configfile=self.CONFIG_FILE_NAME,
            executable_finder=self._EXECUTABLE_FINDER,
            graph_label=graph_label,
            database_socket_addresses=database_socket_addresses,
            extra_algorithm_xml_paths=extra_algorithm_xml_path,
            n_chips_required=n_chips_required,
            default_config_paths=[
                os.path.join(os.path.dirname(__file__),
                             self.CONFIG_FILE_NAME)],
            front_end_versions=versions
        )

        extra_mapping_inputs = dict()
        extra_mapping_inputs['CreateAtomToEventIdMapping'] = \
            self.config.getboolean(
                "Database", "create_routing_info_to_neuron_id_mapping")
        if user_extra_mapping_inputs is not None:
            extra_mapping_inputs.update(user_extra_mapping_inputs)

        if extra_mapping_algorithms is None:
            extra_mapping_algorithms = list()
        if extra_load_algorithms is None:
            extra_load_algorithms = list()
        extra_algorithms_pre_run = list()

        if self.config.getboolean("Reports", "draw_network_graph"):
            extra_mapping_algorithms.append(
                "SpYNNakerConnectionHolderGenerator")
            extra_load_algorithms.append(
                "SpYNNakerNeuronGraphNetworkSpecificationReport")

        if self.config.getboolean("Reports", "reports_enabled"):
            if self.config.getboolean("Reports", "write_synaptic_report"):
                extra_algorithms_pre_run.append("SynapticMatrixReport")
        if user_extra_algorithms_pre_run is not None:
            extra_algorithms_pre_run.extend(user_extra_algorithms_pre_run)

        self.update_extra_mapping_inputs(extra_mapping_inputs)
        self.extend_extra_mapping_algorithms(extra_mapping_algorithms)
        self.prepend_extra_pre_run_algorithms(extra_algorithms_pre_run)
        self.extend_extra_post_run_algorithms(extra_post_run_algorithms)
        self.extend_extra_load_algorithms(extra_load_algorithms)

        # set up machine targeted data
        self._set_up_timings(
            timestep, min_delay, max_delay, self.config, time_scale_factor)
        self.set_up_machine_specifics(hostname)

        logger.info("Setting time scale factor to {}."
                    .format(self._time_scale_factor))

        # get the machine time step
        logger.info("Setting machine time step to {} micro-seconds."
                    .format(self._machine_time_step))

    def _set_up_timings(
            self, timestep, min_delay, max_delay, config, time_scale_factor):

        # Get the standard values
        machine_time_step = None
        if timestep is not None:
            machine_time_step = math.ceil(timestep * 1000.0)
        self.set_up_timings(machine_time_step, time_scale_factor)

        # Sort out the minimum delay
        if (min_delay is not None and
                float(min_delay * 1000) < self._machine_time_step):
            raise ConfigurationException(
                "Pacman does not support min delays below {} ms with the "
                "current machine time step".format(
                    constants.MIN_SUPPORTED_DELAY * self._machine_time_step))
        if min_delay is not None:
            self._min_delay = min_delay
        else:
            self._min_delay = self._machine_time_step / 1000.0

        # Sort out the maximum delay
        natively_supported_delay_for_models = \
            constants.MAX_SUPPORTED_DELAY_TICS
        delay_extension_max_supported_delay = (
            constants.MAX_DELAY_BLOCKS *
            constants.MAX_TIMER_TICS_SUPPORTED_PER_BLOCK)
        max_delay_tics_supported = \
            natively_supported_delay_for_models + \
            delay_extension_max_supported_delay
        if (max_delay is not None and
                float(max_delay * 1000.0) >
                (max_delay_tics_supported * self._machine_time_step)):
            raise ConfigurationException(
                "Pacman does not support max delays above {} ms with the "
                "current machine time step".format(
                    0.144 * self._machine_time_step))
        if max_delay is not None:
            self._max_delay = max_delay
        else:
            self._max_delay = (
                max_delay_tics_supported * (self._machine_time_step / 1000.0))

        # Sort out the time scale factor if not user specified
        # (including config)
        if self._time_scale_factor is None:
            self._time_scale_factor = max(
                1, math.ceil(1000.0 / float(self._machine_time_step)))
            if self._time_scale_factor > 1:
                logger.warn(
                    "A timestep was entered that has forced sPyNNaker "
                    "to automatically slow the simulation down from "
                    "real time by a factor of {}. To remove this "
                    "automatic behaviour, please enter a "
                    "timescaleFactor value in your .{}".format(
                        self._time_scale_factor,
                        self.CONFIG_FILE_NAME))

        # Check the combination of machine time step and time scale factor
        if self._machine_time_step * self._time_scale_factor < 1000:
            if config.getboolean(
                    "Mode", "violate_1ms_wall_clock_restriction"):
                logger.warn(
                    "****************************************************")
                logger.warn(
                    "*** The combination of simulation time step and  ***")
                logger.warn(
                    "*** the machine time scale factor results in a   ***")
                logger.warn(
                    "*** wall clock timer tick that is currently not  ***")
                logger.warn(
                    "*** reliably supported by the spinnaker machine. ***")
                logger.warn(
                    "****************************************************")
            else:
                raise ConfigurationException(
                    "The combination of simulation time step and the"
                    " machine time scale factor results in a wall clock "
                    "timer tick that is currently not reliably supported "
                    "by the spinnaker machine.  If you would like to "
                    "override this behaviour (at your own risk), please "
                    "add violate_1ms_wall_clock_restriction = True to the "
                    "[Mode] section of your .{} file".format(
                        self.CONFIG_FILE_NAME))

    def _detect_if_graph_has_changed(self, reset_flags=True):
        """ Iterates though the graph and looks changes
        """
        changed = AbstractSpinnakerBase._detect_if_graph_has_changed(
            self, reset_flags)

        # Additionally check populations for changes
        for population in self._populations:
            if population.requires_mapping:
                changed = True
            if reset_flags:
                population.mark_no_changes()

        # Additionally check projections for changes
        for projection in self._projections:
            if projection.requires_mapping:
                changed = True
            if reset_flags:
                projection.mark_no_changes()

        return changed

    @property
    def min_delay(self):
        """ The minimum supported delay based in milliseconds
        """
        return self._min_delay

    @property
    def max_delay(self):
        """ The maximum supported delay based in milliseconds
        """
        return self._max_delay

    def add_application_vertex(self, vertex_to_add):
        if isinstance(vertex_to_add, CommandSender):
            self._command_sender = vertex_to_add

        self._application_graph.add_vertex(vertex_to_add)

    @staticmethod
    def _count_unique_keys(commands):
        unique_keys = {command.key for command in commands}
        return len(unique_keys)

    def add_population(self, population):
        """ Called by each population to add itself to the list
        """
        self._populations.append(population)

    def add_projection(self, projection):
        """ Called by each projection to add itself to the list
        """
        self._projections.append(projection)

    def stop(self, turn_off_machine=None, clear_routing_tables=None,
             clear_tags=None):
        """
        :param turn_off_machine: decides if the machine should be powered down\
            after running the execution. Note that this powers down all boards\
            connected to the BMP connections given to the transceiver
        :type turn_off_machine: bool
        :param clear_routing_tables: informs the tool chain if it\
            should turn off the clearing of the routing tables
        :type clear_routing_tables: bool
        :param clear_tags: informs the tool chain if it should clear the tags\
            off the machine at stop
        :type clear_tags: boolean
        :rtype: None
        """
        for population in self._populations:
            population._end()

        AbstractSpinnakerBase.stop(
            self, turn_off_machine, clear_routing_tables, clear_tags)
        self.reset_number_of_neurons_per_core()
        globals_variables.unset_simulator()

    def run(self, run_time):
        """ Run the model created

        :param run_time: the time in ms to run the simulation for
        """

        # extra post run algorithms
        self._dsg_algorithm = "SpynnakerDataSpecificationWriter"
        for projection in self._projections:
            projection._clear_cache()
        AbstractSpinnakerBase._run(self, run_time)

    @property
    def time_scale_factor(self):
        """ the multiplicative scaling from application time to real
        execution time

        :return: the time scale factor
        """
        return self._time_scale_factor

    @staticmethod
    def register_binary_search_path(search_path):
        """ Registers an additional binary search path for executables
            :param search_path: absolute search path for binaries
            """
        AbstractSpiNNakerCommon._EXECUTABLE_FINDER.add_path(search_path)

    def set_number_of_neurons_per_core(self, neuron_type, max_permitted):
        if hasattr(neuron_type, "set_model_max_atoms_per_core"):
            if hasattr(neuron_type, "get_max_atoms_per_core"):
                previous = neuron_type.get_max_atoms_per_core()
                if previous < max_permitted:
                    logger.warning(
                        "Attempt to increase number_of_neurons_per_core "
                        "from {} to {} ignored".format(previous,
                                                       max_permitted))
                    return
            neuron_type.set_model_max_atoms_per_core(max_permitted)
            self._neurons_per_core_set.add(neuron_type)
        else:
            raise Exception("{} is not a Vertex type".format(neuron_type))

    def reset_number_of_neurons_per_core(self):
        for neuron_type in self._neurons_per_core_set:
            neuron_type.set_model_max_atoms_per_core()

<<<<<<< HEAD
    def get_projections_data(self, projection_to_attribute_map):
        """ common data extractor for projection data. Allows fully 
        exploitation of the 
        
        :param projection_to_attribute_map: the projection to attributes \
        mapping
        :type projection_to_attribute_map: dict of projection with set of \
        attributes
        :return: a extracted data object with get method for getting the data
        :rtype ExtractedData object
        """

        # build data structure for holding data
        mother_lode = ExtractedData()

        # acquire data objects from front end
        using_extra_monitor_functionality = \
            self._last_run_outputs["UsingAdvancedMonitorSupport"]

        # if using extra monitor functionality, locate extra data items
        receivers = list()
        if using_extra_monitor_functionality:
            receivers = self._locate_receivers_from_projections(
                projection_to_attribute_map.keys(),
                self.get_generated_output(
                    "MemoryMCGatherVertexToEthernetConnectedChipMapping"),
                self.get_generated_output(
                    "MemoryExtraMonitorToChipMapping"))

        # set up the router timeouts to stop packet loss
        if using_extra_monitor_functionality:
            for data_receiver, extra_monitor_cores in receivers:
                data_receiver.set_cores_for_data_extraction(
                    self._txrx, list(extra_monitor_cores), self._placements)

        # acquire the data
        for projection in projection_to_attribute_map:
            for attribute in projection_to_attribute_map[projection]:
                data = projection._get_synaptic_data(
                    as_list=True, data_to_get=attribute,
                    fixed_values=None, notify=None,
                    handle_time_out_configuration=False)
                mother_lode.set(projection, attribute, data)

        # reset time outs for the receivers
        if using_extra_monitor_functionality:
            for data_receiver, extra_monitor_cores in receivers:
                data_receiver.unset_cores_for_data_extraction(
                    self._txrx, list(extra_monitor_cores), self._placements)

        # return data items
        return mother_lode

    def _locate_receivers_from_projections(
            self, projections, gatherers, extra_monitors_per_chip):
        """ locates receivers and their corresponding monitor cores for 
        setting router time outs
         
        :param projections: the projections going to be read
        :param gatherers: the gathers per ethernet chip
        :param extra_monitors_per_chip: the extra monitor cores per chip
        :return: list of tupels with gatherer and its extra monitor cores
        """
        important_gathers = set()

        # iterate though projections
        for projection in projections:

            # iteration though the projections machine edges to locate chips
            edges = self._graph_mapper.get_machine_edges(
                projection._projection_edge)

            for edge in edges:
                placement = self._placements.get_placement_of_vertex(
                    edge.post_vertex)
                chip = self._machine.get_chip_at(placement.x, placement.y)

                # locate extra monitor cores on the board of this chip
                extra_monitor_cores_on_board = set()
                for (chip_x, chip_y) in self._machine.get_chips_on_board(chip):
                    extra_monitor_cores_on_board.add(
                        extra_monitors_per_chip[(chip_x, chip_y)])

                # map gatherer to extra monitor cores for board
                important_gathers.add(
                    (gatherers[(chip.nearest_ethernet_x,
                                chip.nearest_ethernet_y)],
                     frozenset(extra_monitor_cores_on_board)))
        return list(important_gathers)
=======
    @property
    def id_counter(self):
        """ property for id_counter, currently used by the populations.
        (maybe it could live in the pop class???)

        :return:
        """
        return self._id_counter

    @id_counter.setter
    def id_counter(self, new_value):
        """ setter for id_counter, currently used by the populations.
        (maybe it could live in the pop class???)

        :param new_value: new value for id_counter
        :return:
        """
        self._id_counter = new_value
>>>>>>> 39ebe28c
<|MERGE_RESOLUTION|>--- conflicted
+++ resolved
@@ -349,7 +349,6 @@
         for neuron_type in self._neurons_per_core_set:
             neuron_type.set_model_max_atoms_per_core()
 
-<<<<<<< HEAD
     def get_projections_data(self, projection_to_attribute_map):
         """ common data extractor for projection data. Allows fully 
         exploitation of the 
@@ -439,7 +438,7 @@
                                 chip.nearest_ethernet_y)],
                      frozenset(extra_monitor_cores_on_board)))
         return list(important_gathers)
-=======
+
     @property
     def id_counter(self):
         """ property for id_counter, currently used by the populations.
@@ -457,5 +456,4 @@
         :param new_value: new value for id_counter
         :return:
         """
-        self._id_counter = new_value
->>>>>>> 39ebe28c
+        self._id_counter = new_value