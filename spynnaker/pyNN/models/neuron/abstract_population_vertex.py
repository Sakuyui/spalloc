# Copyright (c) 2017-2019 The University of Manchester
#
# This program is free software: you can redistribute it and/or modify
# it under the terms of the GNU General Public License as published by
# the Free Software Foundation, either version 3 of the License, or
# (at your option) any later version.
#
# This program is distributed in the hope that it will be useful,
# but WITHOUT ANY WARRANTY; without even the implied warranty of
# MERCHANTABILITY or FITNESS FOR A PARTICULAR PURPOSE.  See the
# GNU General Public License for more details.
#
# You should have received a copy of the GNU General Public License
# along with this program.  If not, see <http://www.gnu.org/licenses/>.

import logging
import os

from spinn_front_end_common.abstract_models.impl.requires_tdma import \
    RequiresTDMA
from spinn_utilities.overrides import overrides
from pacman.model.constraints.key_allocator_constraints import (
    ContiguousKeyRangeContraint)
from pacman.executor.injection_decorator import inject_items
from pacman.model.graphs.application import ApplicationVertex
from pacman.model.resources import (
    ConstantSDRAM, CPUCyclesPerTickResource, DTCMResource, ResourceContainer)
from spinn_front_end_common.abstract_models import (
    AbstractChangableAfterRun, AbstractProvidesIncomingPartitionConstraints,
    AbstractProvidesOutgoingPartitionConstraints,
    AbstractGeneratesDataSpecification, AbstractRewritesDataSpecification,
    AbstractCanReset)
from spinn_front_end_common.abstract_models.impl import (
    ProvidesKeyToAtomMappingImpl)
from spinn_front_end_common.utilities import (
    constants as common_constants, helpful_functions, globals_variables)
from spinn_front_end_common.utilities.constants import (
    BYTES_PER_WORD, SYSTEM_BYTES_REQUIREMENT)
from spinn_front_end_common.interface.simulation import simulation_utilities
from spinn_front_end_common.interface.profiling import profile_utils
from spynnaker.pyNN.utilities.constants import POPULATION_BASED_REGIONS
from spynnaker.pyNN.models.common import (
    AbstractSpikeRecordable, AbstractNeuronRecordable, NeuronRecorder)
from spynnaker.pyNN.utilities import constants, bit_field_utilities
from spynnaker.pyNN.models.abstract_models import (
    AbstractPopulationInitializable, AbstractAcceptsIncomingSynapses,
    AbstractPopulationSettable, AbstractReadParametersBeforeSet,
    AbstractContainsUnits)
from spynnaker.pyNN.exceptions import InvalidParameterType
from spynnaker.pyNN.utilities.ranged import (
    SpynnakerRangeDictionary, SpynnakerRangedList)
from .synapse_dynamics import AbstractSynapseDynamicsStructural
from .synaptic_manager import SynapticManager
from .population_machine_vertex import PopulationMachineVertex

logger = logging.getLogger(__name__)

# TODO: Make sure these values are correct (particularly CPU cycles)
_NEURON_BASE_DTCM_USAGE_IN_BYTES = 9 * BYTES_PER_WORD
_NEURON_BASE_N_CPU_CYCLES_PER_NEURON = 22
_NEURON_BASE_N_CPU_CYCLES = 10


class AbstractPopulationVertex(
        ApplicationVertex, RequiresTDMA, AbstractGeneratesDataSpecification,
<<<<<<< HEAD
        AbstractHasAssociatedBinary, AbstractContainsUnits,
        AbstractSpikeRecordable,  AbstractNeuronRecordable,
=======
        AbstractContainsUnits, AbstractSpikeRecordable,
        AbstractNeuronRecordable,
>>>>>>> 5219f298
        AbstractProvidesOutgoingPartitionConstraints,
        AbstractProvidesIncomingPartitionConstraints,
        AbstractPopulationInitializable, AbstractPopulationSettable,
        AbstractChangableAfterRun, AbstractRewritesDataSpecification,
        AbstractReadParametersBeforeSet, AbstractAcceptsIncomingSynapses,
        ProvidesKeyToAtomMappingImpl, AbstractCanReset):
    """ Underlying vertex model for Neural Populations.
        Not actually abstract.
    """

    __slots__ = [
        "__change_requires_mapping",
        "__change_requires_neuron_parameters_reload",
        "__change_requires_data_generation",
        "__incoming_spike_buffer_size",
        "__n_atoms",
        "__n_profile_samples",
        "__neuron_impl",
        "__neuron_recorder",
        "_parameters",  # See AbstractPyNNModel
        "__pynn_model",
        "_state_variables",  # See AbstractPyNNModel
        "__synapse_manager",
        "__time_between_requests",
        "__units",
        "__n_subvertices",
        "__n_data_specs",
        "__initial_state_variables",
        "__has_reset_last",
        "__updated_state_variables"]

    #: recording region IDs
    _SPIKE_RECORDING_REGION = 0

    #: the size of the runtime SDP port data region
    _RUNTIME_SDP_PORT_SIZE = BYTES_PER_WORD

    #: The Buffer traffic type
    _TRAFFIC_IDENTIFIER = "BufferTraffic"

    # 7 elements before the start of global parameters
    # 1. has key, 2. key, 3. n atoms,
    # 4. n synapse types, 5. incoming spike buffer size.
    _BYTES_TILL_START_OF_GLOBAL_PARAMETERS = 5 * BYTES_PER_WORD

    def __init__(
            self, n_neurons, label, constraints, max_atoms_per_core,
            spikes_per_second, ring_buffer_sigma, incoming_spike_buffer_size,
            neuron_impl, pynn_model, drop_late_spikes):
        """
        :param int n_neurons: The number of neurons in the population
        :param str label: The label on the population
        :param list(~pacman.model.constraints.AbstractConstraint) constraints:
            Constraints on where a population's vertices may be placed.
        :param int max_atoms_per_core:
            The maximum number of atoms (neurons) per SpiNNaker core.
        :param spikes_per_second: Expected spike rate
        :type spikes_per_second: float or None
        :param ring_buffer_sigma:
            How many SD above the mean to go for upper bound of ring buffer \
            size; a good starting choice is 5.0. Given length of simulation \
            we can set this for approximate number of saturation events.
        :type ring_buffer_sigma: float or None
        :param incoming_spike_buffer_size:
        :type incoming_spike_buffer_size: int or None
        :param bool drop_late_spikes: control flag for dropping late packets.
        :param AbstractNeuronImpl neuron_impl:
            The (Python side of the) implementation of the neurons themselves.
        :param AbstractPyNNNeuronModel pynn_model:
            The PyNN neuron model that this vertex is working on behalf of.
        """

        # pylint: disable=too-many-arguments, too-many-locals
        ApplicationVertex.__init__(
            self, label, constraints, max_atoms_per_core)
        RequiresTDMA.__init__(self)

        self.__n_atoms = n_neurons
        self.__n_subvertices = 0
        self.__n_data_specs = 0

        # buffer data
        self.__incoming_spike_buffer_size = incoming_spike_buffer_size

        # get config from simulator
        config = globals_variables.get_simulator().config

        if incoming_spike_buffer_size is None:
            self.__incoming_spike_buffer_size = config.getint(
                "Simulation", "incoming_spike_buffer_size")

        self.__neuron_impl = neuron_impl
        self.__pynn_model = pynn_model
        self._parameters = SpynnakerRangeDictionary(n_neurons)
        self._state_variables = SpynnakerRangeDictionary(n_neurons)
        self.__neuron_impl.add_parameters(self._parameters)
        self.__neuron_impl.add_state_variables(self._state_variables)
        self.__initial_state_variables = None
        self.__updated_state_variables = set()

        # Set up for recording
        recordable_variables = list(
            self.__neuron_impl.get_recordable_variables())
        record_data_types = dict(
            self.__neuron_impl.get_recordable_data_types())
        self.__neuron_recorder = NeuronRecorder(
            recordable_variables, record_data_types, [NeuronRecorder.SPIKES],
            n_neurons, [NeuronRecorder.PACKETS],
            {NeuronRecorder.PACKETS: NeuronRecorder.PACKETS_TYPE})

        # Set up synapse handling
        self.__synapse_manager = SynapticManager(
            self.__neuron_impl.get_n_synapse_types(), ring_buffer_sigma,
            spikes_per_second, config, drop_late_spikes)

        # bool for if state has changed.
        self.__change_requires_mapping = True
        self.__change_requires_neuron_parameters_reload = False
        self.__change_requires_data_generation = False
        self.__has_reset_last = True

        # Set up for profiling
        self.__n_profile_samples = helpful_functions.read_config_int(
            config, "Reports", "n_profile_samples")

    @property
    @overrides(ApplicationVertex.n_atoms)
    def n_atoms(self):
        return self.__n_atoms

    @property
    def _neuron_recorder(self):  # for testing only
        return self.__neuron_recorder

    @inject_items({
        "graph": "MemoryApplicationGraph",
        "machine_time_step": "MachineTimeStep"
    })
    @overrides(
        ApplicationVertex.get_resources_used_by_atoms,
        additional_arguments={
            "graph", "machine_time_step"
        }
    )
    def get_resources_used_by_atoms(
            self, vertex_slice, graph, machine_time_step):
        # pylint: disable=arguments-differ

        variableSDRAM = self.__neuron_recorder.get_variable_sdram_usage(
            vertex_slice)
        constantSDRAM = ConstantSDRAM(
                self._get_sdram_usage_for_atoms(
                    vertex_slice, graph, machine_time_step))

        # set resources required from this object
        container = ResourceContainer(
            sdram=variableSDRAM + constantSDRAM,
            dtcm=DTCMResource(self.get_dtcm_usage_for_atoms(vertex_slice)),
            cpu_cycles=CPUCyclesPerTickResource(
                self.get_cpu_usage_for_atoms(vertex_slice)))

        # return the total resources.
        return container

    @property
    @overrides(AbstractChangableAfterRun.requires_mapping)
    def requires_mapping(self):
        return self.__change_requires_mapping

    @property
    @overrides(AbstractChangableAfterRun.requires_data_generation)
    def requires_data_generation(self):
        return self.__change_requires_data_generation

    @overrides(AbstractChangableAfterRun.mark_no_changes)
    def mark_no_changes(self):
        self.__change_requires_mapping = False
        self.__change_requires_data_generation = False

    @overrides(ApplicationVertex.create_machine_vertex)
    def create_machine_vertex(
            self, vertex_slice, resources_required, label=None,
            constraints=None):
        self.__n_subvertices += 1
        return PopulationMachineVertex(
            resources_required,
            self.__neuron_recorder.recorded_ids_by_slice(vertex_slice),
            label, constraints, self, vertex_slice,
<<<<<<< HEAD
            self.__synapse_manager.drop_late_spikes)
=======
            self.__synapse_manager.drop_late_spikes,
            self._get_binary_file_name())
>>>>>>> 5219f298

    def get_cpu_usage_for_atoms(self, vertex_slice):
        """
        :param ~pacman.model.graphs.common.Slice vertex_slice:
        """
        return (
            _NEURON_BASE_N_CPU_CYCLES +
            (_NEURON_BASE_N_CPU_CYCLES_PER_NEURON * vertex_slice.n_atoms) +
            self.__neuron_recorder.get_n_cpu_cycles(vertex_slice.n_atoms) +
            self.__neuron_impl.get_n_cpu_cycles(vertex_slice.n_atoms) +
            self.__synapse_manager.get_n_cpu_cycles())

    def get_dtcm_usage_for_atoms(self, vertex_slice):
        """
        :param ~pacman.model.graphs.common.Slice vertex_slice:
        """
        return (
            _NEURON_BASE_DTCM_USAGE_IN_BYTES +
            self.__neuron_impl.get_dtcm_usage_in_bytes(vertex_slice.n_atoms) +
            self.__neuron_recorder.get_dtcm_usage_in_bytes(vertex_slice) +
            self.__synapse_manager.get_dtcm_usage_in_bytes())

    def _get_sdram_usage_for_neuron_params(self, vertex_slice):
        """ Calculate the SDRAM usage for just the neuron parameters region.

        :param ~pacman.model.graphs.common.Slice vertex_slice:
            the slice of atoms.
        :return: The SDRAM required for the neuron region
        """
        return (
            self._BYTES_TILL_START_OF_GLOBAL_PARAMETERS +
            self.tdma_sdram_size_in_bytes +
            self.__neuron_impl.get_sdram_usage_in_bytes(vertex_slice.n_atoms))

    def _get_sdram_usage_for_atoms(
            self, vertex_slice, graph, machine_time_step):
        sdram_requirement = (
            SYSTEM_BYTES_REQUIREMENT +
            self._get_sdram_usage_for_neuron_params(vertex_slice) +
            self._neuron_recorder.get_static_sdram_usage(vertex_slice) +
            PopulationMachineVertex.get_provenance_data_size(
                len(PopulationMachineVertex.EXTRA_PROVENANCE_DATA_ENTRIES)) +
            self.__synapse_manager.get_sdram_usage_in_bytes(
                vertex_slice, machine_time_step, graph, self) +
            profile_utils.get_profile_region_size(
                self.__n_profile_samples) +
            bit_field_utilities.get_estimated_sdram_for_bit_field_region(
                graph, self) +
            bit_field_utilities.get_estimated_sdram_for_key_region(
                graph, self) +
            bit_field_utilities.exact_sdram_for_bit_field_builder_region())
        return sdram_requirement

    def _reserve_memory_regions(
            self, spec, vertex_slice, vertex, machine_graph, n_key_map):
        """ Reserve the DSG data regions.

        :param ~.DataSpecificationGenerator spec:
            the spec to write the DSG region to
        :param ~pacman.model.graphs.common.Slice vertex_slice:
            the slice of atoms from the application vertex
        :param ~.MachineVertex vertex: this vertex
        :param ~.MachineGraph machine_graph: machine graph
        :param n_key_map: nkey map
        :return: None
        """
        spec.comment("\nReserving memory space for data regions:\n\n")

        # Reserve memory:
        spec.reserve_memory_region(
            region=POPULATION_BASED_REGIONS.SYSTEM.value,
            size=common_constants.SIMULATION_N_BYTES,
            label='System')

        self._reserve_neuron_params_data_region(spec, vertex_slice)

        spec.reserve_memory_region(
            region=POPULATION_BASED_REGIONS.NEURON_RECORDING.value,
            size=self._neuron_recorder.get_static_sdram_usage(vertex_slice),
            label="neuron recording")

        profile_utils.reserve_profile_region(
            spec, POPULATION_BASED_REGIONS.PROFILING.value,
            self.__n_profile_samples)

        # reserve bit field region
        bit_field_utilities.reserve_bit_field_regions(
            spec, machine_graph, n_key_map, vertex,
            POPULATION_BASED_REGIONS.BIT_FIELD_BUILDER.value,
            POPULATION_BASED_REGIONS.BIT_FIELD_FILTER.value,
            POPULATION_BASED_REGIONS.BIT_FIELD_KEY_MAP.value)

        vertex.reserve_provenance_data_region(spec)

    def _reserve_neuron_params_data_region(self, spec, vertex_slice):
        """ Reserve the neuron parameter data region.

        :param ~data_specification.DataSpecificationGenerator spec:
            the spec to write the DSG region to
        :param ~pacman.model.graphs.common.Slice vertex_slice:
            the slice of atoms from the application vertex
        :return: None
        """
        params_size = self._get_sdram_usage_for_neuron_params(vertex_slice)
        spec.reserve_memory_region(
            region=POPULATION_BASED_REGIONS.NEURON_PARAMS.value,
            size=params_size, label='NeuronParams')

    @staticmethod
    def __copy_ranged_dict(source, merge=None, merge_keys=None):
        target = SpynnakerRangeDictionary(len(source))
        for key in source.keys():
            copy_list = SpynnakerRangedList(len(source))
            if merge_keys is None or key not in merge_keys:
                init_list = source.get_list(key)
            else:
                init_list = merge.get_list(key)
            for start, stop, value in init_list.iter_ranges():
                is_list = (hasattr(value, '__iter__') and
                           not isinstance(value, str))
                copy_list.set_value_by_slice(start, stop, value, is_list)
            target[key] = copy_list
        return target

    def _write_neuron_parameters(self, spec, key, vertex_slice):

        # If resetting, reset any state variables that need to be reset
        if (self.__has_reset_last and
                self.__initial_state_variables is not None):
            self._state_variables = self.__copy_ranged_dict(
                self.__initial_state_variables, self._state_variables,
                self.__updated_state_variables)
            self.__initial_state_variables = None

        # If no initial state variables, copy them now
        if self.__has_reset_last:
            self.__initial_state_variables = self.__copy_ranged_dict(
                self._state_variables)

        # Reset things that need resetting
        self.__has_reset_last = False
        self.__updated_state_variables.clear()

        # pylint: disable=too-many-arguments
        n_atoms = vertex_slice.n_atoms
        spec.comment("\nWriting Neuron Parameters for {} Neurons:\n".format(
            n_atoms))

        # Set the focus to the memory region 2 (neuron parameters):
        spec.switch_write_focus(
            region=constants.POPULATION_BASED_REGIONS.NEURON_PARAMS.value)

        # store the tdma data here for this slice.
        data = self.generate_tdma_data_specification_data(
            self.vertex_slices.index(vertex_slice))
        spec.write_array(data)

        # Write whether the key is to be used, and then the key, or 0 if it
        # isn't to be used
        if key is None:
            spec.write_value(data=0)
            spec.write_value(data=0)
        else:
            spec.write_value(data=1)
            spec.write_value(data=key)

        # Write the number of neurons in the block:
        spec.write_value(data=n_atoms)

        # Write the number of synapse types
        spec.write_value(data=self.__neuron_impl.get_n_synapse_types())

        # Write the size of the incoming spike buffer
        spec.write_value(data=self.__incoming_spike_buffer_size)

        # Write the neuron parameters
        neuron_data = self.__neuron_impl.get_data(
            self._parameters, self._state_variables, vertex_slice)
        spec.write_array(neuron_data)

    @inject_items({"routing_info": "MemoryRoutingInfos"})
    @overrides(
        AbstractRewritesDataSpecification.regenerate_data_specification,
        additional_arguments={"routing_info"})
    def regenerate_data_specification(self, spec, placement, routing_info):
        # pylint: disable=too-many-arguments, arguments-differ
        vertex_slice = placement.vertex.vertex_slice

        # reserve the neuron parameters data region
        self._reserve_neuron_params_data_region(spec, vertex_slice)

        # write the neuron params into the new DSG region
        self._write_neuron_parameters(
            key=routing_info.get_first_key_from_pre_vertex(
                placement.vertex, constants.SPIKE_PARTITION_ID),
            spec=spec, vertex_slice=vertex_slice)
        # close spec
        spec.end_specification()

    @overrides(AbstractRewritesDataSpecification
               .requires_memory_regions_to_be_reloaded)
    def requires_memory_regions_to_be_reloaded(self):
        return self.__change_requires_neuron_parameters_reload

    @overrides(AbstractRewritesDataSpecification.mark_regions_reloaded)
    def mark_regions_reloaded(self):
        self.__change_requires_neuron_parameters_reload = False

    @inject_items({
        "machine_time_step": "MachineTimeStep",
        "time_scale_factor": "TimeScaleFactor",
        "application_graph": "MemoryApplicationGraph",
        "machine_graph": "MemoryMachineGraph",
        "routing_info": "MemoryRoutingInfos",
        "data_n_time_steps": "DataNTimeSteps",
        "n_key_map": "MemoryMachinePartitionNKeysMap"
    })
    @overrides(
        AbstractGeneratesDataSpecification.generate_data_specification,
        additional_arguments={
            "machine_time_step", "time_scale_factor",
            "application_graph", "machine_graph", "routing_info",
            "data_n_time_steps", "n_key_map"
        })
    def generate_data_specification(
            self, spec, placement, machine_time_step, time_scale_factor,
            application_graph, machine_graph, routing_info, data_n_time_steps,
            n_key_map):
        """
        :param machine_time_step: (injected)
        :param time_scale_factor: (injected)
        :param application_graph: (injected)
        :param machine_graph: (injected)
        :param routing_info: (injected)
        :param data_n_time_steps: (injected)
        :param n_key_map: (injected)
        :param tdma_data: (injected)
        """
        # pylint: disable=too-many-arguments, arguments-differ
        vertex = placement.vertex

        spec.comment("\n*** Spec for block of {} neurons ***\n".format(
            self.__neuron_impl.model_name))
        vertex_slice = vertex.vertex_slice

        # Reserve memory regions
        self._reserve_memory_regions(
            spec, vertex_slice, vertex, machine_graph, n_key_map)

        # Declare random number generators and distributions:
        # TODO add random distribution stuff
        # self.write_random_distribution_declarations(spec)

        # Get the key
        key = routing_info.get_first_key_from_pre_vertex(
            vertex, constants.SPIKE_PARTITION_ID)

        # Write the setup region
        spec.switch_write_focus(POPULATION_BASED_REGIONS.SYSTEM.value)
        spec.write_array(simulation_utilities.get_simulation_header_array(
            self._get_binary_file_name(), machine_time_step,
            time_scale_factor))

        # Write the neuron recording region
        self._neuron_recorder.write_neuron_recording_region(
            spec, POPULATION_BASED_REGIONS.NEURON_RECORDING.value,
            vertex_slice, data_n_time_steps)

        # Write the neuron parameters
        self._write_neuron_parameters(spec, key, vertex_slice)

        # write profile data
        profile_utils.write_profile_region_data(
            spec, POPULATION_BASED_REGIONS.PROFILING.value,
            self.__n_profile_samples)

        # Get the weight_scale value from the appropriate location
        weight_scale = self.__neuron_impl.get_global_weight_scale()

        # allow the synaptic matrix to write its data spec-able data
        self.__synapse_manager.write_data_spec(
            spec, self, vertex_slice, vertex, placement, machine_graph,
            application_graph, routing_info,
            weight_scale, machine_time_step)
        vertex.set_on_chip_generatable_area(
            self.__synapse_manager.host_written_matrix_size,
            self.__synapse_manager.on_chip_written_matrix_size)

        # write up the bitfield builder data
        bit_field_utilities.write_bitfield_init_data(
            spec, vertex, machine_graph, routing_info,
            n_key_map, POPULATION_BASED_REGIONS.BIT_FIELD_BUILDER.value,
            POPULATION_BASED_REGIONS.POPULATION_TABLE.value,
            POPULATION_BASED_REGIONS.SYNAPTIC_MATRIX.value,
            POPULATION_BASED_REGIONS.DIRECT_MATRIX.value,
            POPULATION_BASED_REGIONS.BIT_FIELD_FILTER.value,
            POPULATION_BASED_REGIONS.BIT_FIELD_KEY_MAP.value,
            POPULATION_BASED_REGIONS.STRUCTURAL_DYNAMICS.value,
            isinstance(
                self.__synapse_manager.synapse_dynamics,
                AbstractSynapseDynamicsStructural))

        # End the writing of this specification:
        spec.end_specification()

    def _get_binary_file_name(self):

        # Split binary name into title and extension
        binary_title, binary_extension = os.path.splitext(
            self.__neuron_impl.binary_name)

        # Reunite title and extension and return
        return (binary_title +
                self.__synapse_manager.vertex_executable_suffix +
                binary_extension)

    @overrides(AbstractSpikeRecordable.is_recording_spikes)
    def is_recording_spikes(self):
        return self.__neuron_recorder.is_recording(NeuronRecorder.SPIKES)

    @overrides(AbstractSpikeRecordable.set_recording_spikes)
    def set_recording_spikes(
            self, new_state=True, sampling_interval=None, indexes=None):
        self.set_recording(
            NeuronRecorder.SPIKES, new_state, sampling_interval, indexes)

    @overrides(AbstractSpikeRecordable.get_spikes)
    def get_spikes(
            self, placements, buffer_manager, machine_time_step):
        return self.__neuron_recorder.get_spikes(
            self.label, buffer_manager, placements, self,
            NeuronRecorder.SPIKES, machine_time_step)

    @overrides(AbstractNeuronRecordable.get_recordable_variables)
    def get_recordable_variables(self):
        return self.__neuron_recorder.get_recordable_variables()

    @overrides(AbstractNeuronRecordable.is_recording)
    def is_recording(self, variable):
        return self.__neuron_recorder.is_recording(variable)

    @overrides(AbstractNeuronRecordable.set_recording)
    def set_recording(self, variable, new_state=True, sampling_interval=None,
                      indexes=None):
        self.__change_requires_mapping = not self.is_recording(variable)
        self.__neuron_recorder.set_recording(
            variable, new_state, sampling_interval, indexes)

    @overrides(AbstractNeuronRecordable.get_data)
    def get_data(self, variable, n_machine_time_steps, placements,
                 buffer_manager, machine_time_step):
        # pylint: disable=too-many-arguments
        return self.__neuron_recorder.get_matrix_data(
            self.label, buffer_manager, placements, self, variable,
            n_machine_time_steps)

    @overrides(AbstractNeuronRecordable.get_neuron_sampling_interval)
    def get_neuron_sampling_interval(self, variable):
        return self.__neuron_recorder.get_neuron_sampling_interval(variable)

    @overrides(AbstractSpikeRecordable.get_spikes_sampling_interval)
    def get_spikes_sampling_interval(self):
        return self.__neuron_recorder.get_neuron_sampling_interval("spikes")

    @overrides(AbstractPopulationInitializable.initialize)
    def initialize(self, variable, value):
        if not self.__has_reset_last:
            raise Exception(
                "initialize can only be called before the first call to run, "
                "or before the first call to run after a reset")
        if variable not in self._state_variables:
            raise KeyError(
                "Vertex does not support initialisation of"
                " parameter {}".format(variable))
        self._state_variables.set_value(variable, value)
        self.__updated_state_variables.add(variable)
        self.__change_requires_neuron_parameters_reload = True

    @property
    def initialize_parameters(self):
        """ The names of parameters that have default initial values.

        :rtype: iterable(str)
        """
        return self.__pynn_model.default_initial_values.keys()

    def _get_parameter(self, variable):
        if variable.endswith("_init"):
            # method called with "V_init"
            key = variable[:-5]
            if variable in self._state_variables:
                # variable is v and parameter is v_init
                return variable
            elif key in self._state_variables:
                # Oops neuron defines v and not v_init
                return key
        else:
            # method called with "v"
            if variable + "_init" in self._state_variables:
                # variable is v and parameter is v_init
                return variable + "_init"
            if variable in self._state_variables:
                # Oops neuron defines v and not v_init
                return variable

        # parameter not found for this variable
        raise KeyError("No variable {} found in {}".format(
            variable, self.__neuron_impl.model_name))

    @overrides(AbstractPopulationInitializable.get_initial_value)
    def get_initial_value(self, variable, selector=None):
        parameter = self._get_parameter(variable)

        ranged_list = self._state_variables[parameter]
        if selector is None:
            return ranged_list
        return ranged_list.get_values(selector)

    @overrides(AbstractPopulationInitializable.set_initial_value)
    def set_initial_value(self, variable, value, selector=None):
        if variable not in self._state_variables:
            raise KeyError(
                "Vertex does not support initialisation of"
                " parameter {}".format(variable))

        parameter = self._get_parameter(variable)
        ranged_list = self._state_variables[parameter]
        ranged_list.set_value_by_selector(selector, value)
        self.__change_requires_neuron_parameters_reload = True

    @property
    def conductance_based(self):
        """
        :rtype: bool
        """
        return self.__neuron_impl.is_conductance_based

    @overrides(AbstractPopulationSettable.get_value)
    def get_value(self, key):
        """ Get a property of the overall model.
        """
        if key not in self._parameters:
            raise InvalidParameterType(
                "Population {} does not have parameter {}".format(
                    self.__neuron_impl.model_name, key))
        return self._parameters[key]

    @overrides(AbstractPopulationSettable.set_value)
    def set_value(self, key, value):
        """ Set a property of the overall model.
        """
        if key not in self._parameters:
            raise InvalidParameterType(
                "Population {} does not have parameter {}".format(
                    self.__neuron_impl.model_name, key))
        self._parameters.set_value(key, value)
        self.__change_requires_neuron_parameters_reload = True

    @overrides(AbstractReadParametersBeforeSet.read_parameters_from_machine)
    def read_parameters_from_machine(
            self, transceiver, placement, vertex_slice):

        # locate SDRAM address to where the neuron parameters are stored
        neuron_region_sdram_address = \
            helpful_functions.locate_memory_region_for_placement(
                placement, POPULATION_BASED_REGIONS.NEURON_PARAMS.value,
                transceiver)

        # shift past the extra stuff before neuron parameters that we don't
        # need to read
        neuron_parameters_sdram_address = (
            neuron_region_sdram_address + self.tdma_sdram_size_in_bytes +
            self._BYTES_TILL_START_OF_GLOBAL_PARAMETERS)

        # get size of neuron params
        size_of_region = self._get_sdram_usage_for_neuron_params(vertex_slice)
        size_of_region -= (
            self._BYTES_TILL_START_OF_GLOBAL_PARAMETERS +
            self.tdma_sdram_size_in_bytes)

        # get data from the machine
        byte_array = transceiver.read_memory(
            placement.x, placement.y, neuron_parameters_sdram_address,
            size_of_region)

        # update python neuron parameters with the data
        self.__neuron_impl.read_data(
            byte_array, 0, vertex_slice, self._parameters,
            self._state_variables)

    @property
    def weight_scale(self):
        """
        :rtype: float
        """
        return self.__neuron_impl.get_global_weight_scale()

    @property
    def ring_buffer_sigma(self):
        return self.__synapse_manager.ring_buffer_sigma

    @ring_buffer_sigma.setter
    def ring_buffer_sigma(self, ring_buffer_sigma):
        self.__synapse_manager.ring_buffer_sigma = ring_buffer_sigma

    def reset_ring_buffer_shifts(self):
        self.__synapse_manager.reset_ring_buffer_shifts()

    @property
    def spikes_per_second(self):
        return self.__synapse_manager.spikes_per_second

    @spikes_per_second.setter
    def spikes_per_second(self, spikes_per_second):
        self.__synapse_manager.spikes_per_second = spikes_per_second

    @property
    def synapse_dynamics(self):
        """
        :rtype: AbstractSynapseDynamics
        """
        return self.__synapse_manager.synapse_dynamics

    def set_synapse_dynamics(self, synapse_dynamics):
        """
        :param AbstractSynapseDynamics synapse_dynamics:
        """
        self.__synapse_manager.synapse_dynamics = synapse_dynamics

    @overrides(AbstractAcceptsIncomingSynapses.add_pre_run_connection_holder)
    def add_pre_run_connection_holder(
            self, connection_holder, projection_edge, synapse_information):
        self.__synapse_manager.add_pre_run_connection_holder(
            connection_holder, projection_edge, synapse_information)

    def get_connection_holders(self):
        """
        :rtype: dict(tuple(ProjectionApplicationEdge,SynapseInformation),\
            ConnectionHolder)
        """
        return self.__synapse_manager.get_connection_holders()

    @overrides(AbstractAcceptsIncomingSynapses.get_connections_from_machine)
    def get_connections_from_machine(
            self, transceiver, placement, edge, routing_infos,
            synapse_information, machine_time_step, using_extra_monitor_cores,
            placements=None, monitor_api=None, fixed_routes=None,
            extra_monitor=None):
        # pylint: disable=too-many-arguments
        return self.__synapse_manager.get_connections_from_machine(
            transceiver, placement, edge, routing_infos,
            synapse_information, machine_time_step, using_extra_monitor_cores,
            placements, monitor_api, fixed_routes, extra_monitor)

    def clear_connection_cache(self):
        self.__synapse_manager.clear_connection_cache()

    def get_maximum_delay_supported_in_ms(self, machine_time_step):
        return self.__synapse_manager.get_maximum_delay_supported_in_ms(
            machine_time_step)

    @overrides(AbstractProvidesIncomingPartitionConstraints.
               get_incoming_partition_constraints)
    def get_incoming_partition_constraints(self, partition):
        """ Gets the constraints for partitions going into this vertex.

        :param partition: partition that goes into this vertex
        :return: list of constraints
        """
        return self.__synapse_manager.get_incoming_partition_constraints()

    @overrides(AbstractProvidesOutgoingPartitionConstraints.
               get_outgoing_partition_constraints)
    def get_outgoing_partition_constraints(self, partition):
        """ Gets the constraints for partitions going out of this vertex.

        :param partition: the partition that leaves this vertex
        :return: list of constraints
        """
        return [ContiguousKeyRangeContraint()]

    @overrides(
        AbstractNeuronRecordable.clear_recording)
    def clear_recording(self, variable, buffer_manager, placements):
        if variable == NeuronRecorder.SPIKES:
            index = len(self.__neuron_impl.get_recordable_variables())
        else:
            index = (
                self.__neuron_impl.get_recordable_variable_index(variable))
        self._clear_recording_region(buffer_manager, placements, index)

    @overrides(AbstractSpikeRecordable.clear_spike_recording)
    def clear_spike_recording(self, buffer_manager, placements):
        self._clear_recording_region(
            buffer_manager, placements,
            len(self.__neuron_impl.get_recordable_variables()))

    def _clear_recording_region(
            self, buffer_manager, placements, recording_region_id):
        """ Clear a recorded data region from the buffer manager.

        :param buffer_manager: the buffer manager object
        :param placements: the placements object
        :param recording_region_id: the recorded region ID for clearing
        :rtype: None
        """
        for machine_vertex in self.machine_vertices:
            placement = placements.get_placement_of_vertex(machine_vertex)
            buffer_manager.clear_recorded_data(
                placement.x, placement.y, placement.p, recording_region_id)

    @overrides(AbstractContainsUnits.get_units)
    def get_units(self, variable):
        if variable == NeuronRecorder.SPIKES:
            return NeuronRecorder.SPIKES
        if variable == NeuronRecorder.PACKETS:
            return ""
        if self.__neuron_impl.is_recordable(variable):
            return self.__neuron_impl.get_recordable_units(variable)
        if variable not in self._parameters:
            raise Exception("Population {} does not have parameter {}".format(
                self.__neuron_impl.model_name, variable))
        return self.__neuron_impl.get_units(variable)

    def describe(self):
        """ Get a human-readable description of the cell or synapse type.

        The output may be customised by specifying a different template\
        together with an associated template engine\
        (see :py:mod:`pyNN.descriptions`).

        If template is None, then a dictionary containing the template context\
        will be returned.

        :rtype: dict(str, ...)
        """
        parameters = dict()
        for parameter_name in self.__pynn_model.default_parameters:
            parameters[parameter_name] = self.get_value(parameter_name)

        context = {
            "name": self.__neuron_impl.model_name,
            "default_parameters": self.__pynn_model.default_parameters,
            "default_initial_values": self.__pynn_model.default_parameters,
            "parameters": parameters,
        }
        return context

    def get_synapse_id_by_target(self, target):
        return self.__neuron_impl.get_synapse_id_by_target(target)

    def __str__(self):
        return "{} with {} atoms".format(self.label, self.n_atoms)

    def __repr__(self):
        return self.__str__()

    def gen_on_machine(self, vertex_slice):
        """ True if the synapses of a particular slice of this population \
            should be generated on the machine.

        :param ~pacman.model.graphs.common.Slice vertex_slice:
        """
        return self.__synapse_manager.gen_on_machine(vertex_slice)

    @overrides(AbstractCanReset.reset_to_first_timestep)
    def reset_to_first_timestep(self):
        # Mark that reset has been done, and reload state variables
        self.__has_reset_last = True
        self.__change_requires_neuron_parameters_reload = True

        # If synapses change during the run,
        if self.__synapse_manager.changes_during_run:
            self.__change_requires_data_generation = True
            self.__change_requires_neuron_parameters_reload = False<|MERGE_RESOLUTION|>--- conflicted
+++ resolved
@@ -63,13 +63,8 @@
 
 class AbstractPopulationVertex(
         ApplicationVertex, RequiresTDMA, AbstractGeneratesDataSpecification,
-<<<<<<< HEAD
-        AbstractHasAssociatedBinary, AbstractContainsUnits,
-        AbstractSpikeRecordable,  AbstractNeuronRecordable,
-=======
         AbstractContainsUnits, AbstractSpikeRecordable,
         AbstractNeuronRecordable,
->>>>>>> 5219f298
         AbstractProvidesOutgoingPartitionConstraints,
         AbstractProvidesIncomingPartitionConstraints,
         AbstractPopulationInitializable, AbstractPopulationSettable,
@@ -258,12 +253,8 @@
             resources_required,
             self.__neuron_recorder.recorded_ids_by_slice(vertex_slice),
             label, constraints, self, vertex_slice,
-<<<<<<< HEAD
-            self.__synapse_manager.drop_late_spikes)
-=======
             self.__synapse_manager.drop_late_spikes,
             self._get_binary_file_name())
->>>>>>> 5219f298
 
     def get_cpu_usage_for_atoms(self, vertex_slice):
         """
