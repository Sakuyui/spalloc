import logging
from spinn_utilities.overrides import overrides
from pacman.model.constraints.key_allocator_constraints import (
    ContiguousKeyRangeContraint)
from spinn_front_end_common.abstract_models import (
    AbstractProvidesOutgoingPartitionConstraints)
from spinn_front_end_common.utility_models import ReverseIpTagMultiCastSource
from spinn_front_end_common.utilities.globals_variables import get_simulator
from spynnaker.pyNN.models.common import (
    AbstractSpikeRecordable, EIEIOSpikeRecorder, SimplePopulationSettable)

logger = logging.getLogger(__name__)


class SpikeInjectorVertex(
        ReverseIpTagMultiCastSource,
        AbstractProvidesOutgoingPartitionConstraints,
        AbstractSpikeRecordable, SimplePopulationSettable):
    """ An Injector of Spikes for PyNN populations.  This only allows the user\
        to specify the virtual_key of the population to identify the population
    """
    __slots__ = [
        "_receive_port",
        "_requires_mapping",
        "_spike_recorder",
        "_virtual_key"]

    default_parameters = {
        'label': "spikeInjector", 'port': None, 'virtual_key': None}

    SPIKE_RECORDING_REGION_ID = 0

    def __init__(
<<<<<<< HEAD
            self, n_neurons, label, constraints, port, virtual_key,
            spike_buffer_max_size, buffer_size_before_receive,
            time_between_requests, buffer_notification_ip_address,
            buffer_notification_port, reserve_reverse_ip_tag):
=======
            self, n_neurons, label, constraints, port, virtual_key):
>>>>>>> 46fdcacf
        # pylint: disable=too-many-arguments

        super(SpikeInjectorVertex, self).__init__(
            n_keys=n_neurons, label=label, receive_port=port,
<<<<<<< HEAD
            virtual_key=virtual_key,
            reserve_reverse_ip_tag=reserve_reverse_ip_tag,
            buffer_notification_ip_address=buffer_notification_ip_address,
            buffer_notification_port=buffer_notification_port,
=======
            virtual_key=virtual_key, reserve_reverse_ip_tag=True,
>>>>>>> 46fdcacf
            constraints=constraints)

        # Set up for recording
        self._spike_recorder = EIEIOSpikeRecorder()

    @property
    def port(self):
        return self._receive_port

    @port.setter
    def port(self, port):
        self._receive_port = port

    @property
    def virtual_key(self):
        return self._virtual_key

    @virtual_key.setter
    def virtual_key(self, virtual_key):
        self._virtual_key = virtual_key

    @overrides(AbstractSpikeRecordable.is_recording_spikes)
    def is_recording_spikes(self):
        return self._spike_recorder.record

    @overrides(AbstractSpikeRecordable.set_recording_spikes)
    def set_recording_spikes(
            self, new_state=True, sampling_interval=None, indexes=None):
        if sampling_interval is not None:
            logger.warning("Sampling interval currently not supported "
                           "so being ignored")
        if indexes is not None:
            logger.warning("Indexes currently not supported "
                           "so being ignored")
        self.enable_recording(new_state)
        self._requires_mapping = not self._spike_recorder.record
        self._spike_recorder.record = new_state

    @overrides(AbstractSpikeRecordable.get_spikes_sampling_interval)
    def get_spikes_sampling_interval(self):
        return get_simulator().machine_time_step

    @overrides(AbstractSpikeRecordable.get_spikes)
    def get_spikes(
            self, placements, graph_mapper, buffer_manager, machine_time_step):
        return self._spike_recorder.get_spikes(
            self.label, buffer_manager,
            SpikeInjectorVertex.SPIKE_RECORDING_REGION_ID,
            placements, graph_mapper, self,
            lambda vertex:
                vertex.virtual_key
                if vertex.virtual_key is not None
                else 0,
            machine_time_step)

    @overrides(AbstractSpikeRecordable.clear_spike_recording)
    def clear_spike_recording(self, buffer_manager, placements, graph_mapper):
        machine_vertices = graph_mapper.get_machine_vertices(self)
        for machine_vertex in machine_vertices:
            placement = placements.get_placement_of_vertex(machine_vertex)
            buffer_manager.clear_recorded_data(
                placement.x, placement.y, placement.p,
                SpikeInjectorVertex.SPIKE_RECORDING_REGION_ID)

    @overrides(AbstractProvidesOutgoingPartitionConstraints.
               get_outgoing_partition_constraints)
    def get_outgoing_partition_constraints(self, partition):
        constraints = ReverseIpTagMultiCastSource\
            .get_outgoing_partition_constraints(self, partition)
        constraints.append(ContiguousKeyRangeContraint())
        return constraints

    def describe(self):
        """
        Returns a human-readable description of the cell or synapse type.

        The output may be customised by specifying a different template
        together with an associated template engine
        (see ``pyNN.descriptions``).

        If template is None, then a dictionary containing the template context
        will be returned.
        """

        parameters = dict()
        for parameter_name in self.default_parameters:
            parameters[parameter_name] = self.get_value(parameter_name)

        context = {
            "name": "SpikeInjector",
            "default_parameters": self.default_parameters,
            "default_initial_values": self.default_parameters,
            "parameters": parameters,
        }
        return context<|MERGE_RESOLUTION|>--- conflicted
+++ resolved
@@ -31,26 +31,14 @@
     SPIKE_RECORDING_REGION_ID = 0
 
     def __init__(
-<<<<<<< HEAD
             self, n_neurons, label, constraints, port, virtual_key,
-            spike_buffer_max_size, buffer_size_before_receive,
-            time_between_requests, buffer_notification_ip_address,
-            buffer_notification_port, reserve_reverse_ip_tag):
-=======
-            self, n_neurons, label, constraints, port, virtual_key):
->>>>>>> 46fdcacf
+            reserve_reverse_ip_tag):
         # pylint: disable=too-many-arguments
 
         super(SpikeInjectorVertex, self).__init__(
             n_keys=n_neurons, label=label, receive_port=port,
-<<<<<<< HEAD
             virtual_key=virtual_key,
             reserve_reverse_ip_tag=reserve_reverse_ip_tag,
-            buffer_notification_ip_address=buffer_notification_ip_address,
-            buffer_notification_port=buffer_notification_port,
-=======
-            virtual_key=virtual_key, reserve_reverse_ip_tag=True,
->>>>>>> 46fdcacf
             constraints=constraints)
 
         # Set up for recording
