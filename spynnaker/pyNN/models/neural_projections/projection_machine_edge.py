--- conflicted
+++ resolved
@@ -44,24 +44,22 @@
                 post_hi = graph_mapper.get_slice(self.post_vertex).hi_atom
                 if pre_hi < post_lo or pre_lo > post_hi:
                     n_filtered += 1
-<<<<<<< HEAD
             elif isinstance(synapse_info.connector, FromListConnector):
                 pre_lo = graph_mapper.get_slice(self.pre_vertex).lo_atom
                 pre_hi = graph_mapper.get_slice(self.pre_vertex).hi_atom
                 post_lo = graph_mapper.get_slice(self.post_vertex).lo_atom
                 post_hi = graph_mapper.get_slice(self.post_vertex).hi_atom
-            # run through connection list and return false if we find any connections between the pre and post vertices
+            # run through connection list and return false if we find any
+            # connections between the pre and post vertices
                 try:
-                    if synapse_info.connector._conn_matrix[pre_lo:pre_hi + 1, post_lo:post_hi + 1].max() == 0:
+                    if synapse_info.connector.conn_matrix[
+                        pre_lo:pre_hi + 1, post_lo:post_hi + 1].max() == 0:
                         n_filtered += 1
                 except ValueError:
-                    print "Value error"
+                    print("Value error")
                     n_filtered += 1
-        return (n_filtered == len(self._synapse_information))
-=======
 
         return (n_filtered == len(self.__synapse_information))
->>>>>>> 4f550270
 
     @overrides(AbstractWeightUpdatable.update_weight)
     def update_weight(self, graph_mapper):
