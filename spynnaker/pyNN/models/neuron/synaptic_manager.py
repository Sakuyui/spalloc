# Copyright (c) 2017-2019 The University of Manchester
#
# This program is free software: you can redistribute it and/or modify
# it under the terms of the GNU General Public License as published by
# the Free Software Foundation, either version 3 of the License, or
# (at your option) any later version.
#
# This program is distributed in the hope that it will be useful,
# but WITHOUT ANY WARRANTY; without even the implied warranty of
# MERCHANTABILITY or FITNESS FOR A PARTICULAR PURPOSE.  See the
# GNU General Public License for more details.
#
# You should have received a copy of the GNU General Public License
# along with this program.  If not, see <http://www.gnu.org/licenses/>.

from collections import defaultdict, namedtuple
import math
import struct
import numpy
from scipy import special  # @UnresolvedImport
from data_specification.enums import DataType
from spinn_front_end_common.utilities.helpful_functions import (
    locate_memory_region_for_placement)
from spinn_front_end_common.utilities.constants import (
    BYTES_PER_WORD, MICRO_TO_SECOND_CONVERSION)
from spynnaker.pyNN.models.neuron.generator_data import GeneratorData
from spynnaker.pyNN.models.neural_projections.connectors import (
    AbstractGenerateConnectorOnMachine)
from spynnaker.pyNN.models.neural_projections import (
    ProjectionApplicationEdge, ProjectionMachineEdge)
from .synapse_dynamics import (
    AbstractSynapseDynamicsStructural,
    AbstractGenerateOnMachine, SynapseDynamicsStructuralSTDP)
from spynnaker.pyNN.models.neuron.synapse_io import SynapseIORowBased
from spynnaker.pyNN.models.spike_source.spike_source_poisson_machine_vertex \
    import SpikeSourcePoissonMachineVertex
from spynnaker.pyNN.models.utility_models.delays import DelayExtensionVertex
from spynnaker.pyNN.utilities.constants import (
    POPULATION_BASED_REGIONS, POSSION_SIGMA_SUMMATION_LIMIT)
from spynnaker.pyNN.utilities.utility_calls import (get_n_bits)
from spynnaker.pyNN.utilities.running_stats import RunningStats
from spynnaker.pyNN.models.neuron.master_pop_table import (
    MasterPopTableAsBinarySearch)

TIME_STAMP_BYTES = BYTES_PER_WORD

# TODO: Make sure these values are correct (particularly CPU cycles)
_SYNAPSES_BASE_DTCM_USAGE_IN_BYTES = 7 * BYTES_PER_WORD

# 1 for drop late packets.
_SYNAPSES_BASE_SDRAM_USAGE_IN_BYTES = 1 * BYTES_PER_WORD
_SYNAPSES_BASE_N_CPU_CYCLES_PER_NEURON = 10
_SYNAPSES_BASE_N_CPU_CYCLES = 8

# 4 for n_edges
# 8 for post_vertex_slice.lo_atom, post_vertex_slice.n_atoms
# 4 for n_synapse_types
# 4 for n_synapse_type_bits
# 4 for n_synapse_index_bits
_SYNAPSES_BASE_GENERATOR_SDRAM_USAGE_IN_BYTES = (
    1 + 2 + 1 + 1 + 1) * BYTES_PER_WORD

# Amount to scale synapse SDRAM estimate by to make sure the synapses fit
_SYNAPSE_SDRAM_OVERSCALE = 1.1

_ONE_WORD = struct.Struct("<I")

# Information about a connector to be generated on machine
_Gen = namedtuple(
    "_Gen", "synapse_info, pre_slices, pre_slice, pre_index, app_edge, rinfo")


class SynapticManager(object):
    """ Deals with synapses
    """
    # pylint: disable=too-many-arguments, too-many-locals
    __slots__ = [
        "__delay_key_index",
        "__n_synapse_types",
        "__one_to_one_connection_dtcm_max_bytes",
        "__poptable_type",
        "__pre_run_connection_holders",
        "__retrieved_blocks",
        "__ring_buffer_sigma",
        "__spikes_per_second",
        "__synapse_dynamics",
        "__synapse_io",
        "__weight_scales",
        "__ring_buffer_shifts",
        "__gen_on_machine",
        "__max_row_info",
        "__synapse_indices",
        "__drop_late_spikes",
        "_host_generated_block_addr",
        "_on_chip_generated_block_addr",
        # Overridable (for testing only) region IDs
        "_synapse_params_region",
        "_pop_table_region",
        "_synaptic_matrix_region",
        "_synapse_dynamics_region",
        "_struct_dynamics_region",
        "_connector_builder_region",
        "_direct_matrix_region"]

    # TODO make this right
    FUDGE = 0

    # 1. address of direct addresses, 2. size of direct addresses matrix size
    STATIC_SYNAPSE_MATRIX_SDRAM_IN_BYTES = 2 * BYTES_PER_WORD

    def __init__(self, n_synapse_types, ring_buffer_sigma, spikes_per_second,
                 config, drop_late_spikes, population_table_type=None,
                 synapse_io=None):
        """
        :param int n_synapse_types:
            number of synapse types on a neuron (e.g., 2 for excitatory and
            inhibitory)
        :param ring_buffer_sigma:
            How many SD above the mean to go for upper bound; a
            good starting choice is 5.0. Given length of simulation we can
            set this for approximate number of saturation events.
        :type ring_buffer_sigma: float or None
        :param spikes_per_second: Estimated spikes per second
        :type spikes_per_second: float or None
        :param ~configparser.RawConfigParser config: The system configuration
        :param population_table_type:
            What type of master population table is used
        :type population_table_type: MasterPopTableAsBinarySearch or None
        :param synapse_io: How IO for synapses is performed
        :type synapse_io: SynapseIORowBased or None
        :param bool drop_late_spikes: control flag for dropping late packets.
        """
        self.__n_synapse_types = n_synapse_types
        self.__ring_buffer_sigma = ring_buffer_sigma
        self.__spikes_per_second = spikes_per_second
        self.__drop_late_spikes = drop_late_spikes
        self._synapse_params_region = \
            POPULATION_BASED_REGIONS.SYNAPSE_PARAMS.value
        self._pop_table_region = \
            POPULATION_BASED_REGIONS.POPULATION_TABLE.value
        self._synaptic_matrix_region = \
            POPULATION_BASED_REGIONS.SYNAPTIC_MATRIX.value
        self._synapse_dynamics_region = \
            POPULATION_BASED_REGIONS.SYNAPSE_DYNAMICS.value
        self._struct_dynamics_region = \
            POPULATION_BASED_REGIONS.STRUCTURAL_DYNAMICS.value
        self._connector_builder_region = \
            POPULATION_BASED_REGIONS.CONNECTOR_BUILDER.value
        self._direct_matrix_region = \
            POPULATION_BASED_REGIONS.DIRECT_MATRIX.value

        # Get the type of population table
        self.__poptable_type = population_table_type
        if population_table_type is None:
            self.__poptable_type = MasterPopTableAsBinarySearch()

        # Get the synapse IO
        self.__synapse_io = synapse_io
        if synapse_io is None:
            self.__synapse_io = SynapseIORowBased()

        if self.__ring_buffer_sigma is None:
            self.__ring_buffer_sigma = config.getfloat(
                "Simulation", "ring_buffer_sigma")

        if self.__spikes_per_second is None:
            self.__spikes_per_second = config.getfloat(
                "Simulation", "spikes_per_second")

        if self.__drop_late_spikes is None:
            self.__drop_late_spikes = config.getboolean(
                "Simulation", "drop_late_spikes")

        # Prepare for dealing with STDP - there can only be one (non-static)
        # synapse dynamics per vertex at present
        self.__synapse_dynamics = None

        # Keep the details once computed to allow reading back
        self.__weight_scales = dict()
        self.__ring_buffer_shifts = None
        self.__delay_key_index = dict()
        self.__retrieved_blocks = dict()

        # A list of connection holders to be filled in pre-run, indexed by
        # the edge the connection is for
        self.__pre_run_connection_holders = defaultdict(list)

        # Limit the DTCM used by one-to-one connections
        self.__one_to_one_connection_dtcm_max_bytes = config.getint(
            "Simulation", "one_to_one_connection_dtcm_max_bytes")

        # Whether to generate on machine or not for a given vertex slice
        self.__gen_on_machine = dict()

        # A map of synapse information to maximum row / delayed row length and
        # size in bytes
        self.__max_row_info = dict()

        # A map of synapse information for each machine pre vertex to index
        self.__synapse_indices = dict()

        # Track writes inside the synaptic matrix region (to meet sizes):
        self._host_generated_block_addr = 0
        self._on_chip_generated_block_addr = 0

    @property
    def host_written_matrix_size(self):
        return self._host_generated_block_addr

    @property
    def on_chip_written_matrix_size(self):
        return (self._on_chip_generated_block_addr -
                self._host_generated_block_addr)

    @property
    def synapse_dynamics(self):
        """ Settable.

        :rtype: AbstractSynapseDynamics or None
        """
        return self.__synapse_dynamics

    @property
    def drop_late_spikes(self):
        return self.__drop_late_spikes

    @staticmethod
    def __combine_structural_stdp_dynamics(structural, stdp):
        """
        :param AbstractSynapseDynamicsStructural structural:
        :param SynapseDynamicsSTDP stdp:
        :rtype: SynapseDynamicsStructuralSTDP
        """
        return SynapseDynamicsStructuralSTDP(
            structural.partner_selection, structural.formation,
            structural.elimination,
            stdp.timing_dependence, stdp.weight_dependence,
            # voltage dependence is not supported
            None, stdp.dendritic_delay_fraction,
            structural.f_rew, structural.initial_weight,
            structural.initial_delay, structural.s_max, structural.seed)

    @synapse_dynamics.setter
    def synapse_dynamics(self, synapse_dynamics):
        if self.__synapse_dynamics is None:
            self.__synapse_dynamics = synapse_dynamics
        else:
            self.__synapse_dynamics = self.__synapse_dynamics.merge(
                synapse_dynamics)

    @property
    def ring_buffer_sigma(self):
        """ Settable.

        :rtype: float
        """
        return self.__ring_buffer_sigma

    @ring_buffer_sigma.setter
    def ring_buffer_sigma(self, ring_buffer_sigma):
        self.__ring_buffer_sigma = ring_buffer_sigma

    @property
    def spikes_per_second(self):
        """ Settable.

        :rtype: float
        """
        return self.__spikes_per_second

    @spikes_per_second.setter
    def spikes_per_second(self, spikes_per_second):
        self.__spikes_per_second = spikes_per_second

    def get_maximum_delay_supported_in_ms(self, machine_time_step):
        """
        :rtype: int or None
        """
        return self.__synapse_io.get_maximum_delay_supported_in_ms(
            machine_time_step)

    @property
    def vertex_executable_suffix(self):
        """ The suffix of the executable name due to the type of synapses \
            in use.

        :rtype: str
        """
        if self.__synapse_dynamics is None:
            return ""
        return self.__synapse_dynamics.get_vertex_executable_suffix()

    def add_pre_run_connection_holder(
            self, connection_holder, edge, synapse_info):
        """
        :param ConnectionHolder connection_holder:
        :param ProjectionApplicationEdge edge:
        :param SynapseInformation synapse_info:
        """
        self.__pre_run_connection_holders[edge, synapse_info].append(
            connection_holder)

    def get_connection_holders(self):
        """
        :rtype: dict(tuple(ProjectionApplicationEdge,SynapseInformation),\
            ConnectionHolder)
        """
        return self.__pre_run_connection_holders

    def get_n_cpu_cycles(self):
        """
        :rtype: int
        """
        # TODO: Calculate this correctly
        return self.FUDGE

    def get_dtcm_usage_in_bytes(self):
        """
        :rtype: int
        """
        # TODO: Calculate this correctly
        return self.FUDGE

    def _get_synapse_params_size(self):
        """
        :rtype: int
        """
        return (_SYNAPSES_BASE_SDRAM_USAGE_IN_BYTES +
                (BYTES_PER_WORD * self.__n_synapse_types))

    def _get_static_synaptic_matrix_sdram_requirements(self):
        """
        :rtype: int
        """
        # 4 for address of direct addresses, and
        # 4 for the size of the direct addresses matrix in bytes
        return self.STATIC_SYNAPSE_MATRIX_SDRAM_IN_BYTES

    def __get_max_row_info(
            self, synapse_info, post_vertex_slice, app_edge,
            machine_time_step):
        """ Get the maximum size of each row for a given slice of the vertex

        :param SynapseInformation synapse_info:
        :param ~pacman.model.graphs.common.Slice post_vertex_slice:
        :param ProjectionApplicationEdge app_edge:
        :param int machine_time_step:
        :rtype: MaxRowInfo
        """
        key = (synapse_info, post_vertex_slice)
        if key not in self.__max_row_info:
            self.__max_row_info[key] = self.__synapse_io.get_max_row_info(
                synapse_info, post_vertex_slice,
                app_edge.n_delay_stages, self.__poptable_type,
                machine_time_step, app_edge)
        return self.__max_row_info[key]

    def _get_synaptic_blocks_size(
            self, post_vertex_slice, in_edges, machine_time_step):
        """ Get the size of the synaptic blocks in bytes

        :param ~pacman.model.graphs.common.Slice post_vertex_slice:
        :param list(.ApplicationEdge) in_edges:
        :param int machine_time_step:
        :rtype: int
        """
        memory_size = self._get_static_synaptic_matrix_sdram_requirements()
        for in_edge in in_edges:
            if isinstance(in_edge, ProjectionApplicationEdge):
                for synapse_info in in_edge.synapse_information:
                    memory_size = self.__add_synapse_size(
                        memory_size, synapse_info, post_vertex_slice, in_edge,
                        machine_time_step)
        return int(memory_size * _SYNAPSE_SDRAM_OVERSCALE)

    def __add_synapse_size(self, memory_size, synapse_info, post_vertex_slice,
                           in_edge, machine_time_step):
        """
        :param int memory_size:
        :param SynapseInformation synapse_info:
        :param ~pacman.model.graphs.common.Slice post_vertex_slice:
        :param ProjectionApplicationEdge in_edge:
        :param int machine_time_step:
        :rtype: int
        """
        max_row_info = self.__get_max_row_info(
            synapse_info, post_vertex_slice, in_edge, machine_time_step)
        n_atoms = in_edge.pre_vertex.n_atoms
        memory_size = self.__poptable_type.get_next_allowed_address(
            memory_size)
        memory_size += max_row_info.undelayed_max_bytes * n_atoms
        memory_size = self.__poptable_type.get_next_allowed_address(
            memory_size)
        memory_size += (
            max_row_info.delayed_max_bytes * n_atoms * in_edge.n_delay_stages)
        return memory_size

    def _get_size_of_generator_information(self, in_edges):
        """ Get the size of the synaptic expander parameters

        :param list(.ApplicationEdge) in_edges:
        :rtype: int
        """
        gen_on_machine = False
        size = 0
        for in_edge in in_edges:
            if not isinstance(in_edge, ProjectionApplicationEdge):
                continue

            for synapse_info in in_edge.synapse_information:
                # Get the number of likely vertices
                max_atoms = in_edge.pre_vertex.get_max_atoms_per_core()
                if in_edge.pre_vertex.n_atoms < max_atoms:
                    max_atoms = in_edge.pre_vertex.n_atoms
                n_edge_vertices = int(math.ceil(
                    float(in_edge.pre_vertex.n_atoms) / float(max_atoms)))

                # Get the size
                if synapse_info.may_generate_on_machine():
                    gen_on_machine = True
                    connector = synapse_info.connector
                    dynamics = synapse_info.synapse_dynamics
                    gen_size = sum((
                        GeneratorData.BASE_SIZE,
                        connector.gen_delay_params_size_in_bytes(
                            synapse_info.delays),
                        connector.gen_weight_params_size_in_bytes(
                            synapse_info.weights),
                        connector.gen_connector_params_size_in_bytes,
                        dynamics.gen_matrix_params_size_in_bytes
                    ))
                    size += gen_size * n_edge_vertices
        if gen_on_machine:
            size += _SYNAPSES_BASE_GENERATOR_SDRAM_USAGE_IN_BYTES
            size += self.__n_synapse_types * BYTES_PER_WORD
        return size

    def _get_synapse_dynamics_parameter_size(
            self, vertex_slice, app_graph, app_vertex):
        """ Get the size of the synapse dynamics region

        :param ~pacman.model.graphs.common.Slice vertex_slice:
        :param ~.ApplicationGraph app_graph:
        :param ~.ApplicationVertex app_vertex:
        :rtype: int
        """
        if self.__synapse_dynamics is None:
            return 0

        # Does the size of the parameters area depend on presynaptic
        # connections in any way?
        if isinstance(self.__synapse_dynamics,
                      AbstractSynapseDynamicsStructural):
            return self.__synapse_dynamics\
                .get_structural_parameters_sdram_usage_in_bytes(
                     app_graph, app_vertex, vertex_slice.n_atoms)
        else:
            return self.__synapse_dynamics.get_parameters_sdram_usage_in_bytes(
                vertex_slice.n_atoms, self.__n_synapse_types)

    def get_sdram_usage_in_bytes(
            self, vertex_slice, machine_time_step, application_graph,
            app_vertex):
        """
        :param ~pacman.model.graphs.common.Slice vertex_slice:
        :param int machine_time_step:
        :param ~pacman.model.graphs.application.ApplicationGraph \
                application_graph:
        :param AbstractPopulationVertex app_vertex:
        :rtype: int
        """
        in_edges = application_graph.get_edges_ending_at_vertex(app_vertex)
        return (
            self._get_synapse_params_size() +
            self._get_synapse_dynamics_parameter_size(
                vertex_slice, application_graph, app_vertex) +
            self._get_synaptic_blocks_size(
                vertex_slice, in_edges, machine_time_step) +
            self.__poptable_type.get_master_population_table_size(in_edges) +
            self._get_size_of_generator_information(in_edges))

    def _reserve_memory_regions(
            self, spec, machine_vertex, vertex_slice, machine_graph,
            all_syn_block_sz):
        """
        :param ~.DataSpecificationGenerator spec:
        :param ~.MachineVertex machine_vertex:
        :param ~pacman.model.graphs.common.Slice vertex_slice:
        :param ~.MachineGraph machine_graph:
        :param int all_syn_block_sz:
        """
        spec.reserve_memory_region(
            region=self._synapse_params_region,
            size=self._get_synapse_params_size(),
            label='SynapseParams')

        master_pop_table_sz = \
            self.__poptable_type.get_exact_master_population_table_size(
                machine_vertex, machine_graph)
        if master_pop_table_sz > 0:
            spec.reserve_memory_region(
                region=self._pop_table_region,
                size=master_pop_table_sz, label='PopTable')
        if all_syn_block_sz > 0:
            spec.reserve_memory_region(
                region=self._synaptic_matrix_region,
                size=all_syn_block_sz, label='SynBlocks')

        # return if not got a synapse dynamics
        if self.__synapse_dynamics is None:
            return

        synapse_dynamics_sz = \
            self.__synapse_dynamics.get_parameters_sdram_usage_in_bytes(
                vertex_slice.n_atoms, self.__n_synapse_types)
        if synapse_dynamics_sz != 0:
            spec.reserve_memory_region(
                region=self._synapse_dynamics_region,
                size=synapse_dynamics_sz, label='synapseDynamicsParams')

        # if structural, create structural region
        if isinstance(
                self.__synapse_dynamics, AbstractSynapseDynamicsStructural):

            synapse_structural_dynamics_sz = (
                self.__synapse_dynamics.
                get_structural_parameters_sdram_usage_in_bytes(
                    machine_graph, machine_vertex, vertex_slice.n_atoms))

            if synapse_structural_dynamics_sz != 0:
                spec.reserve_memory_region(
                    region=self._struct_dynamics_region,
                    size=synapse_structural_dynamics_sz,
                    label='synapseDynamicsStructuralParams')

    @staticmethod
    def _ring_buffer_expected_upper_bound(
            weight_mean, weight_std_dev, spikes_per_second,
            machine_timestep, n_synapses_in, sigma):
        """ Provides expected upper bound on accumulated values in a ring\
            buffer element.

        Requires an assessment of maximum Poisson input rate.

        Assumes knowledge of mean and SD of weight distribution, fan-in\
        and timestep.

        All arguments should be assumed real values except n_synapses_in\
        which will be an integer.

        :param float weight_mean: Mean of weight distribution (in either nA or\
            microSiemens as required)
        :param float weight_std_dev: SD of weight distribution
        :param float spikes_per_second: Maximum expected Poisson rate in Hz
        :param int machine_timestep: in us
        :param int n_synapses_in: No of connected synapses
        :param float sigma: How many SD above the mean to go for upper bound;\
            a good starting choice is 5.0. Given length of simulation we can\
            set this for approximate number of saturation events.
        :rtype: float
        """
        # E[ number of spikes ] in a timestep
        steps_per_second = MICRO_TO_SECOND_CONVERSION / machine_timestep
        average_spikes_per_timestep = (
            float(n_synapses_in * spikes_per_second) / steps_per_second)

        # Exact variance contribution from inherent Poisson variation
        poisson_variance = average_spikes_per_timestep * (weight_mean ** 2)

        # Upper end of range for Poisson summation required below
        # upper_bound needs to be an integer
        upper_bound = int(round(average_spikes_per_timestep +
                                POSSION_SIGMA_SUMMATION_LIMIT *
                                math.sqrt(average_spikes_per_timestep)))

        # Closed-form exact solution for summation that gives the variance
        # contributed by weight distribution variation when modulated by
        # Poisson PDF.  Requires scipy.special for gamma and incomplete gamma
        # functions. Beware: incomplete gamma doesn't work the same as
        # Mathematica because (1) it's regularised and needs a further
        # multiplication and (2) it's actually the complement that is needed
        # i.e. 'gammaincc']

        weight_variance = 0.0

        if weight_std_dev > 0:
            # pylint: disable=no-member
            lngamma = special.gammaln(1 + upper_bound)
            gammai = special.gammaincc(
                1 + upper_bound, average_spikes_per_timestep)

            big_ratio = (math.log(average_spikes_per_timestep) * upper_bound -
                         lngamma)

            if -701.0 < big_ratio < 701.0 and big_ratio != 0.0:
                log_weight_variance = (
                    -average_spikes_per_timestep +
                    math.log(average_spikes_per_timestep) +
                    2.0 * math.log(weight_std_dev) +
                    math.log(math.exp(average_spikes_per_timestep) * gammai -
                             math.exp(big_ratio)))
                weight_variance = math.exp(log_weight_variance)

        # upper bound calculation -> mean + n * SD
        return ((average_spikes_per_timestep * weight_mean) +
                (sigma * math.sqrt(poisson_variance + weight_variance)))

    def _get_ring_buffer_to_input_left_shifts(
            self, machine_vertex, machine_graph, machine_timestep,
            weight_scale):
        """ Get the scaling of the ring buffer to provide as much accuracy as\
            possible without too much overflow

        :param .MachineVertex machine_vertex:
        :param .MachineGraph machine_graph:
        :param int machine_timestep:
        :param float weight_scale:
        :rtype: list(int)
        """
        weight_scale_squared = weight_scale * weight_scale
        n_synapse_types = self.__n_synapse_types
        running_totals = [RunningStats() for _ in range(n_synapse_types)]
        delay_running_totals = [RunningStats() for _ in range(n_synapse_types)]
        total_weights = numpy.zeros(n_synapse_types)
        biggest_weight = numpy.zeros(n_synapse_types)
        weights_signed = False
        rate_stats = [RunningStats() for _ in range(n_synapse_types)]
        steps_per_second = MICRO_TO_SECOND_CONVERSION / machine_timestep

        for machine_edge in machine_graph.get_edges_ending_at_vertex(
                machine_vertex):
            if isinstance(machine_edge, ProjectionMachineEdge):
                for synapse_info in machine_edge.synapse_information:
                    synapse_type = synapse_info.synapse_type
                    synapse_dynamics = synapse_info.synapse_dynamics
                    connector = synapse_info.connector

                    weight_mean = (
                        synapse_dynamics.get_weight_mean(
                            connector, synapse_info) * weight_scale)
                    n_connections = \
                        connector.get_n_connections_to_post_vertex_maximum(
                            synapse_info)
                    weight_variance = synapse_dynamics.get_weight_variance(
                        connector, synapse_info.weights) * weight_scale_squared
                    running_totals[synapse_type].add_items(
                        weight_mean, weight_variance, n_connections)

                    delay_variance = synapse_dynamics.get_delay_variance(
                        connector, synapse_info.delays)
                    delay_running_totals[synapse_type].add_items(
                        0.0, delay_variance, n_connections)

                    weight_max = (synapse_dynamics.get_weight_maximum(
                        connector, synapse_info) * weight_scale)
                    biggest_weight[synapse_type] = max(
                        biggest_weight[synapse_type], weight_max)

                    spikes_per_tick = max(
                        1.0, self.__spikes_per_second / steps_per_second)
                    spikes_per_second = self.__spikes_per_second
                    pre_vertex = machine_edge.pre_vertex
                    if isinstance(pre_vertex, SpikeSourcePoissonMachineVertex):
                        rate = pre_vertex.max_rate
                        # If non-zero rate then use it; otherwise keep default
                        if rate != 0:
                            spikes_per_second = rate
<<<<<<< HEAD
                        if hasattr(spikes_per_second, "__getitem__"):
                            spikes_per_second = numpy.max(spikes_per_second)
                        elif isinstance(spikes_per_second, RandomDistribution):
                            spikes_per_second = get_maximum_probable_value(
                                spikes_per_second,
                                pre_vertex.application_n_atoms)
                        prob = 1.0 - (
                            (1.0 / 100.0) / pre_vertex.application_n_atoms)
                        spikes_per_tick = spikes_per_second / steps_per_second
                        spikes_per_tick = scipy.stats.poisson.ppf(
                            prob, spikes_per_tick)
=======
                        spikes_per_tick = \
                            app_edge.pre_vertex.max_spikes_per_ts(
                                machine_timestep)
>>>>>>> 8a98668a
                    rate_stats[synapse_type].add_items(
                        spikes_per_second, 0, n_connections)
                    total_weights[synapse_type] += spikes_per_tick * (
                        weight_max * n_connections)

                    if synapse_dynamics.are_weights_signed():
                        weights_signed = True

        max_weights = numpy.zeros(n_synapse_types)
        for synapse_type in range(n_synapse_types):
            if delay_running_totals[synapse_type].variance == 0.0:
                max_weights[synapse_type] = max(total_weights[synapse_type],
                                                biggest_weight[synapse_type])
            else:
                stats = running_totals[synapse_type]
                rates = rate_stats[synapse_type]
                max_weights[synapse_type] = min(
                    self._ring_buffer_expected_upper_bound(
                        stats.mean, stats.standard_deviation, rates.mean,
                        machine_timestep, stats.n_items,
                        self.__ring_buffer_sigma),
                    total_weights[synapse_type])
                max_weights[synapse_type] = max(
                    max_weights[synapse_type], biggest_weight[synapse_type])

        # Convert these to powers; we could use int.bit_length() for this if
        # they were integers, but they aren't...
        max_weight_powers = (
            0 if w <= 0 else int(math.ceil(max(0, math.log(w, 2))))
            for w in max_weights)

        # If 2^max_weight_power equals the max weight, we have to add another
        # power, as range is 0 - (just under 2^max_weight_power)!
        max_weight_powers = (
            w + 1 if (2 ** w) <= a else w
            for w, a in zip(max_weight_powers, max_weights))

        # If we have synapse dynamics that uses signed weights,
        # Add another bit of shift to prevent overflows
        if weights_signed:
            max_weight_powers = (m + 1 for m in max_weight_powers)

        return list(max_weight_powers)

    @staticmethod
    def __get_weight_scale(ring_buffer_to_input_left_shift):
        """ Return the amount to scale the weights by to convert them from \
            floating point values to 16-bit fixed point numbers which can be \
            shifted left by ring_buffer_to_input_left_shift to produce an\
            s1615 fixed point number

        :param int ring_buffer_to_input_left_shift:
        :rtype: float
        """
        return float(math.pow(2, 16 - (ring_buffer_to_input_left_shift + 1)))

    def _write_synapse_parameters(
            self, spec, ring_buffer_shifts, weight_scale):
        """ Get the ring buffer shifts and scaling factors.

        :param ~.DataSpecificationGenerator spec:
        :param ~numpy.ndarray ring_buffer_shifts:
        :param float weight_scale:
        :rtype: ~numpy.ndarray
        """
        # Write the ring buffer shifts
        spec.switch_write_focus(self._synapse_params_region)

        # write the bool for deleting packets that were too late for a timer
        spec.write_value(int(self.__drop_late_spikes))

        # Write the ring buffer shifts
        spec.write_array(ring_buffer_shifts)

        # Return the weight scaling factors
        return numpy.array([
            self.__get_weight_scale(r) * weight_scale
            for r in ring_buffer_shifts])

    def _write_padding(self, spec, next_block_start_address):
        """
        :param ~.DataSpecificationGenerator spec:
        :param int next_block_start_address:
        :rtype: int
        """
        next_block_allowed_address = self.__poptable_type\
            .get_next_allowed_address(next_block_start_address)
        if next_block_allowed_address != next_block_start_address:

            # Pad out data file with the added alignment bytes:
            spec.comment("\nWriting population table required padding\n")
            spec.switch_write_focus(self._synaptic_matrix_region)
            spec.set_register_value(
                register_id=15,
                data=next_block_allowed_address - next_block_start_address)
            spec.write_repeated_value(
                data=0xDD, repeats=15, repeats_is_register=True,
                data_type=DataType.UINT8)
            return next_block_allowed_address
        return next_block_start_address

    def _write_synaptic_matrix_and_master_population_table(
            self, spec, post_slices, post_slice_index, machine_vertex,
            post_vertex_slice, all_syn_block_sz, weight_scales,
            routing_info, machine_graph, machine_time_step):
        """ Simultaneously generates both the master population table and
            the synaptic matrix.

        :param ~.DataSpecificationGenerator spec:
        :param list(~pacman.model.graphs.common.Slice) post_slices:
        :param int post_slice_index:
        :param .MachineVertex machine_vertex:
        :param ~pacman.model.graphs.common.Slice post_vertex_slice:
        :param all_syn_block_sz:
        :param weight_scales:
        :param .RoutingInfo routing_info:
        :param .MachineGraph machine_graph:
        :param int machine_time_step:
        :rtype: list(GeneratorData)
        """
        spec.comment(
            "\nWriting Synaptic Matrix and Master Population Table:\n")

        # Track writes inside the synaptic matrix region:
        block_addr = 0

        # Get the edges
        in_edges = machine_graph.get_edges_ending_at_vertex(machine_vertex)

        # Set up the master population table
        self.__poptable_type.initialise_table()

        # Set up for single synapses - write the offset of the single synapses
        # initially 0
        single_synapses = list()
        spec.switch_write_focus(self._synaptic_matrix_region)
        single_addr = 0

        # Store a list of synapse info to be generated on the machine
        generate_on_machine = list()

        # For each machine edge in the vertex, create a synaptic list
        for edge in in_edges:
            if isinstance(edge.app_edge, ProjectionApplicationEdge):
                spec.comment("\nWriting matrix for edge:{}\n".format(
                    edge.label))

                pre_vertex = edge.pre_vertex
                pre_vertex_slice = pre_vertex.vertex_slice
                pre_slices = edge.app_edge.pre_vertex.vertex_slices

                for synapse_info in edge.app_edge.synapse_information:
                    rinfo = routing_info.get_routing_info_for_edge(edge)

                    # If connector is being built on SpiNNaker,
                    # compute matrix sizes only
                    if self.__may_generate_on_machine(
                            synapse_info, single_addr, pre_vertex_slice,
                            post_vertex_slice, edge.app_edge):
                        # We will process this a little later
                        generate_on_machine.append(_Gen(
                            synapse_info, pre_slices, pre_vertex_slice,
                            pre_vertex.index, edge.app_edge, rinfo))
                        spec.comment("Will generate on machine")
                        continue

                    block_addr, single_addr, index = self.__write_block(
                        spec, synapse_info, pre_slices, pre_vertex.index,
                        post_slices, post_slice_index, pre_vertex_slice,
                        post_vertex_slice, edge.app_edge, single_synapses,
                        weight_scales, machine_time_step, rinfo,
                        all_syn_block_sz, block_addr, single_addr,
                        machine_edge=edge)
                    self.__synapse_indices[
                        synapse_info, pre_vertex_slice.lo_atom] = index

        # Skip blocks that will be written on the machine, but add them
        # to the master population table
        generator_data = list()

        self._host_generated_block_addr = block_addr
        # numpy.random.shuffle(order)
        for gen in generate_on_machine:
            block_addr, index = self.__generate_on_chip_data(
                gen, post_slices, post_slice_index, post_vertex_slice,
                all_syn_block_sz, block_addr, machine_time_step,
                generator_data)
            self.__synapse_indices[
                gen.synapse_info, gen.pre_slice.lo_atom] = index
        self._on_chip_generated_block_addr = block_addr

        self.__poptable_type.finish_master_pop_table(
            spec, self._pop_table_region)

        # Write the size and data of single synapses to the direct region
        if single_synapses:
            single_data = numpy.concatenate(single_synapses)
            spec.reserve_memory_region(
                region=self._direct_matrix_region,
                size=(len(single_data) + 1) * BYTES_PER_WORD,
                label='DirectMatrix')
            spec.switch_write_focus(self._direct_matrix_region)
            spec.write_value(len(single_data) * BYTES_PER_WORD)
            spec.write_array(single_data)
        else:
            spec.reserve_memory_region(
                region=self._direct_matrix_region, size=BYTES_PER_WORD,
                label="DirectMatrix")
            spec.switch_write_focus(self._direct_matrix_region)
            spec.write_value(0)

        return generator_data

    def __may_generate_on_machine(
            self, synapse_info, single_addr, pre_slice, post_slice, app_edge):
        """
        :param SynapseInformation synapse_info:
        :param int single_addr:
        :param ~pacman.model.graphs.common.Slice pre_slice:
        :param ~pacman.model.graphs.common.Slice post_slice:
        :param ~.ApplicationEdge app_edge:
        :rtype: bool
        """
        connector = synapse_info.connector
        dynamics = synapse_info.synapse_dynamics
        return (
            isinstance(connector, AbstractGenerateConnectorOnMachine) and
            connector.generate_on_machine(
                synapse_info.weights, synapse_info.delays) and
            isinstance(dynamics, AbstractGenerateOnMachine) and
            dynamics.generate_on_machine and
            not isinstance(
                self.synapse_dynamics, AbstractSynapseDynamicsStructural) and
            not self.__is_direct(
                single_addr, connector, pre_slice, post_slice, app_edge,
                synapse_info))

    def __generate_on_chip_data(
            self, gen, post_slices, post_slice_index, post_vertex_slice,
            all_syn_block_sz, block_addr, machine_time_step, generator_data):
        """ Generate data for the synapse expander

        :param _Gen gen:
        :param list(.Slice) post_slices:
        :param int post_slice_index:
        :param .Slice post_vertex_slice:
        :param int all_syn_block_sz:
        :param int block_addr:
        :param int machine_time_step:
        :param list(GeneratorData) generator_data:
        :rtype: tuple(int,int)
        """

        # Get the size of the matrices that will be required
        max_row_info = self.__get_max_row_info(
            gen.synapse_info, post_vertex_slice, gen.app_edge,
            machine_time_step)

        # If delay edge exists, tell this about the data too, so it can
        # generate its own data
        if (max_row_info.delayed_max_n_synapses > 0 and
                gen.app_edge.delay_edge is not None):
            gen.app_edge.delay_edge.pre_vertex.add_generator_data(
                max_row_info.undelayed_max_n_synapses,
                max_row_info.delayed_max_n_synapses, gen.pre_slices,
                gen.pre_index, post_slices, post_slice_index, gen.pre_slice,
                post_vertex_slice, gen.synapse_info,
                gen.app_edge.n_delay_stages + 1, machine_time_step)
        elif max_row_info.delayed_max_n_synapses != 0:
            raise Exception(
                "Found delayed items but no delay machine edge for {}".format(
                    gen.app_edge.label))

        # Skip over the normal bytes but still write a master pop entry
        synaptic_matrix_offset = 0xFFFFFFFF
        index = None
        if max_row_info.undelayed_max_n_synapses:
            synaptic_matrix_offset = \
                self.__poptable_type.get_next_allowed_address(block_addr)
            index = self.__poptable_type.update_master_population_table(
                synaptic_matrix_offset, max_row_info.undelayed_max_words,
                gen.rinfo.first_key_and_mask)
            n_bytes_undelayed = (
                max_row_info.undelayed_max_bytes * gen.pre_slice.n_atoms)
            block_addr = synaptic_matrix_offset + n_bytes_undelayed

            # The synaptic matrix offset is in words for the generator
            synaptic_matrix_offset //= BYTES_PER_WORD
        elif gen.rinfo is not None:
            index = self.__poptable_type.update_master_population_table(
                0, 0, gen.rinfo.first_key_and_mask)

        if block_addr > all_syn_block_sz:
            raise Exception(
                "Too much synaptic memory has been written: {} of {} ".format(
                    block_addr, all_syn_block_sz))

        # Skip over the delayed bytes but still write a master pop entry
        delayed_synaptic_matrix_offset = 0xFFFFFFFF
        n_delay_stages = 0
        delay_rinfo = self.__delay_key_index.get(
            (gen.app_edge.pre_vertex, gen.pre_slice), None)
        d_index = None
        if max_row_info.delayed_max_n_synapses:
            n_delay_stages = gen.app_edge.n_delay_stages
            delayed_synaptic_matrix_offset = \
                self.__poptable_type.get_next_allowed_address(
                    block_addr)
            d_index = self.__poptable_type.update_master_population_table(
                delayed_synaptic_matrix_offset, max_row_info.delayed_max_words,
                delay_rinfo.first_key_and_mask)
            n_bytes_delayed = (
                max_row_info.delayed_max_bytes * gen.pre_slice.n_atoms *
                n_delay_stages)
            block_addr = delayed_synaptic_matrix_offset + n_bytes_delayed

            # The delayed synaptic matrix offset is in words for the generator
            delayed_synaptic_matrix_offset //= BYTES_PER_WORD
        elif delay_rinfo is not None:
            d_index = self.__poptable_type.update_master_population_table(
                0, 0, delay_rinfo.first_key_and_mask)

        if block_addr > all_syn_block_sz:
            raise Exception(
                "Too much synaptic memory has been written: {} of {} ".format(
                    block_addr, all_syn_block_sz))

        # Get additional data for the synapse expander
        generator_data.append(GeneratorData(
            synaptic_matrix_offset, delayed_synaptic_matrix_offset,
            max_row_info.undelayed_max_words, max_row_info.delayed_max_words,
            max_row_info.undelayed_max_n_synapses,
            max_row_info.delayed_max_n_synapses, gen.pre_slices, gen.pre_index,
            post_slices, post_slice_index, gen.pre_slice, post_vertex_slice,
            gen.synapse_info, n_delay_stages + 1, machine_time_step))
        self.__gen_on_machine[post_vertex_slice] = True

        if index is not None and d_index is not None and index != d_index:
            raise Exception(
                "Delay index {} and normal index {} do not match".format(
                    d_index, index))
        return block_addr, index

    def __write_block(
            self, spec, synapse_info, pre_slices,
            pre_slice_index, post_slices, post_slice_index, pre_vertex_slice,
            post_vertex_slice, app_edge, single_synapses,
            weight_scales, machine_time_step, rinfo, all_syn_block_sz,
            block_addr, single_addr, machine_edge):
        """
        :param ~.DataSpecificationGenerator spec:
        :param SynapseInformation synapse_info:
        :param list(.Slice) pre_slices:
        :param int pre_slice_index:
        :param list(.Slice) post_slices:
        :param int post_slice_index:
        :param .Slice pre_vertex_slice:
        :param .Slice post_vertex_slice:
        :param ProjectionApplicationEdge app_edge:
        :param list(~numpy.ndarray) single_synapses:
        :param dict(AbstractSynapseType,float) weight_scales:
        :param int machine_time_step:
        :param .PartitionRoutingInfo rinfo:
        :param int all_syn_block_sz:
        :param int block_addr:
        :param int single_addr:
        :param ProjectionMachineEdge machine_edge:
        :rtype: tuple(int,int,int)
        """
        (row_data, row_length, delayed_row_data, delayed_row_length,
         delayed_source_ids, delay_stages) = self.__synapse_io.get_synapses(
             synapse_info, pre_slices, pre_slice_index, post_slices,
             post_slice_index, pre_vertex_slice, post_vertex_slice,
             app_edge.n_delay_stages, self.__poptable_type,
             self.__n_synapse_types, weight_scales, machine_time_step,
             app_edge=app_edge, machine_edge=machine_edge)

        if app_edge.delay_edge is not None:
            app_edge.delay_edge.pre_vertex.add_delays(
                pre_vertex_slice, delayed_source_ids, delay_stages)
        elif delayed_source_ids.size != 0:
            raise Exception(
                "Found delayed source IDs but no delay "
                "machine edge for {}".format(app_edge.label))

        if (app_edge, synapse_info) in self.__pre_run_connection_holders:
            for conn_holder in self.__pre_run_connection_holders[
                    app_edge, synapse_info]:
                conn_holder.add_connections(self._read_synapses(
                    synapse_info, pre_vertex_slice, post_vertex_slice,
                    row_length, delayed_row_length, weight_scales,
                    row_data, delayed_row_data, machine_time_step))
                conn_holder.finish()

        index = None
        if row_data.size:
            block_addr, single_addr, index = self.__write_row_data(
                spec, synapse_info.connector, pre_vertex_slice,
                post_vertex_slice, row_length, row_data, rinfo,
                single_synapses, block_addr, single_addr, app_edge,
                synapse_info)
        elif rinfo is not None:
            index = self.__poptable_type.update_master_population_table(
                0, 0, rinfo.first_key_and_mask)
        del row_data

        if block_addr > all_syn_block_sz:
            raise Exception(
                "Too much synaptic memory has been written: {} of {} ".format(
                    block_addr, all_syn_block_sz))

        delay_rinfo = self.__delay_key_index.get(
            (app_edge.pre_vertex, pre_vertex_slice), None)
        d_index = None
        if delayed_row_data.size:
            block_addr, single_addr, d_index = self.__write_row_data(
                spec, synapse_info.connector, pre_vertex_slice,
                post_vertex_slice, delayed_row_length, delayed_row_data,
                delay_rinfo, single_synapses,  block_addr, single_addr,
                app_edge, synapse_info)
        elif delay_rinfo is not None:
            d_index = self.__poptable_type.update_master_population_table(
                0, 0, delay_rinfo.first_key_and_mask)
        del delayed_row_data

        if block_addr > all_syn_block_sz:
            raise Exception(
                "Too much synaptic memory has been written: {} of {} ".format(
                    block_addr, all_syn_block_sz))
        if d_index is not None and index is not None and index != d_index:
            raise Exception(
                "Delay index {} and normal index {} do not match".format(
                    d_index, index))
        return block_addr, single_addr, index

    def __is_direct(
            self, single_addr, connector, pre_vertex_slice, post_vertex_slice,
            app_edge, synapse_info):
        """ Determine if the given connection can be done with a "direct"\
            synaptic matrix - this must have an exactly 1 entry per row

        :param int single_addr:
        :param AbstractConnector connector:
        :param ~pacman.model.graphs.common.Slice pre_vertex_slice:
        :param ~pacman.model.graphs.common.Slice post_vertex_slice:
        :param ProjectionApplicationEdge app_edge:
        :param SynapseInformation synapse_info:
        :rtype: bool
        """
        return (
            app_edge.n_delay_stages == 0 and
            connector.use_direct_matrix(synapse_info) and
            (single_addr + (pre_vertex_slice.n_atoms * BYTES_PER_WORD) <=
                self.__one_to_one_connection_dtcm_max_bytes) and
            (pre_vertex_slice.lo_atom == post_vertex_slice.lo_atom) and
            (pre_vertex_slice.hi_atom == post_vertex_slice.hi_atom))

    def __write_row_data(
            self, spec, connector, pre_vertex_slice, post_vertex_slice,
            row_length, row_data, rinfo, single_synapses,
            block_addr, single_addr, app_edge, synapse_info):
        """
        :param ~.DataSpecificationGenerator spec:
        :param AbstractConnector connector:
        :param ~.Slice pre_vertex_slice:
        :param ~.Slice post_vertex_slice:
        :param int row_length:
        :param ~numpy.ndarray row_data:
        :param .PartitionRoutingInfo rinfo:
        :param list(~numpy.ndarray) single_synapses:
        :param int block_addr:
        :param int single_addr:
        :param ProjectionApplicationEdge app_edge:
        :param SynapseInfornation synapse_info:
        :rtype: tuple(int,int,int)
        """
        if row_length == 1 and self.__is_direct(
                single_addr, connector, pre_vertex_slice, post_vertex_slice,
                app_edge, synapse_info):
            single_rows = row_data.reshape(-1, 4)[:, 3]
            single_synapses.append(single_rows)
            index = self.__poptable_type.update_master_population_table(
                single_addr, 1, rinfo.first_key_and_mask, is_single=True)
            single_addr += len(single_rows) * BYTES_PER_WORD
        else:
            block_addr = self._write_padding(spec, block_addr)
            spec.switch_write_focus(self._synaptic_matrix_region)
            spec.write_array(row_data)
            index = self.__poptable_type.update_master_population_table(
                block_addr, row_length, rinfo.first_key_and_mask)
            block_addr += len(row_data) * BYTES_PER_WORD
        return block_addr, single_addr, index

    def _get_ring_buffer_shifts(
<<<<<<< HEAD
            self, machine_vertex, machine_graph, machine_timestep,
            weight_scale):
        """ Get the ring buffer shifts for this vertex

        :param .MachineVertex machine_vertex:
        :param .MachineGraph machine_graph:
        :param int machine_timestep:
=======
            self, application_vertex, application_graph, machine_time_step,
            weight_scale):
        """ Get the ring buffer shifts for this vertex

        :param .ApplicationVertex application_vertex:
        :param .ApplicationGraph application_graph:
        :param int machine_time_step:
>>>>>>> 8a98668a
        :param float weight_scale:
        :rtype: list(int)
        """
        if self.__ring_buffer_shifts is None:
            self.__ring_buffer_shifts = \
                self._get_ring_buffer_to_input_left_shifts(
<<<<<<< HEAD
                    machine_vertex, machine_graph, machine_timestep,
=======
                    application_vertex, application_graph, machine_time_step,
>>>>>>> 8a98668a
                    weight_scale)
        return self.__ring_buffer_shifts

    def write_data_spec(
            self, spec, application_vertex, post_vertex_slice, machine_vertex,
            placement, machine_graph, application_graph, routing_info,
            weight_scale, machine_time_step):
        """
        :param ~data_specification.DataSpecificationGenerator spec:
            The data specification to write to
        :param ~pacman.model.graphs.application_graph.ApplicationGraph \
        application_graph: the app graph
        :param AbstractPopulationVertex application_vertex:
            The vertex owning the synapses
        :param ~pacman.model.graphs.common.Slice post_vertex_slice:
            The part of the vertex we're dealing with
        :param PopulationMachineVertex machine_vertex: The machine vertex
        :param ~pacman.model.placements.Placement placement:
            Where the vertex is placed
        :param ~pacman.model.graphs.machine.MachineGraph machine_graph:
            The graph containing the machine vertex
        :param ~pacman.model.graphs.application.ApplicationGraph \
                application_graph:
            The graph containing the application vertex
        :param ~pacman.model.routing_info.RoutingInfo routing_info:
            How messages are routed
        :param float weight_scale: How to scale the weights of the synapses
        :param int machine_time_step:
        """
        # reset for this machine vertex
        self._host_generated_block_addr = 0
        self._on_chip_generated_block_addr = 0

        # Create an index of delay keys into this vertex
        for m_edge in machine_graph.get_edges_ending_at_vertex(machine_vertex):
            app_edge = m_edge.app_edge
            if isinstance(app_edge.pre_vertex, DelayExtensionVertex):
                self.__delay_key_index[app_edge.pre_vertex.source_vertex,
                                       m_edge.pre_vertex.vertex_slice] = \
                    routing_info.get_routing_info_for_edge(m_edge)

        post_slices = application_vertex.vertex_slices
        post_slice_idx = machine_vertex.index

        # Reserve the memory
        in_edges = application_graph.get_edges_ending_at_vertex(
            application_vertex)
        all_syn_block_sz = self._get_synaptic_blocks_size(
            post_vertex_slice, in_edges, machine_time_step)
        self._reserve_memory_regions(
            spec, machine_vertex, post_vertex_slice, machine_graph,
            all_syn_block_sz)

        ring_buffer_shifts = self._get_ring_buffer_shifts(
            machine_vertex, machine_graph, machine_time_step,
            weight_scale)
        weight_scales = self._write_synapse_parameters(
            spec, ring_buffer_shifts, weight_scale)

        gen_data = self._write_synaptic_matrix_and_master_population_table(
            spec, post_slices, post_slice_idx, machine_vertex,
            post_vertex_slice, all_syn_block_sz, weight_scales,
            routing_info, machine_graph, machine_time_step)

        if self.__synapse_dynamics is not None:
            self.__synapse_dynamics.write_parameters(
                spec, self._synapse_dynamics_region,
                machine_time_step, weight_scales)

            if isinstance(self.__synapse_dynamics,
                          AbstractSynapseDynamicsStructural):
                self.__synapse_dynamics.write_structural_parameters(
                    spec, self._struct_dynamics_region, machine_time_step,
                    weight_scales, machine_graph, machine_vertex, routing_info,
                    self.__synapse_indices)

        self.__weight_scales[placement] = weight_scales

        self._write_on_machine_data_spec(
            spec, post_vertex_slice, weight_scales, gen_data)

    def clear_connection_cache(self):
        """ Flush the cache of connection information.
        """
        self.__retrieved_blocks = dict()

    def get_connections_from_machine(
            self, transceiver, placement, machine_edge,
            routing_infos, synapse_info, machine_time_step,
            using_extra_monitor_cores, placements=None, monitor_api=None,
            fixed_routes=None, extra_monitor=None):
        """
        :param ~spinnman.transceiver.Transceiver transceiver:
            How to talk to the machine
        :param ~pacman.model.placements.Placement placement:
            Where on the machine are we talking to?
        :param ProjectionMachineEdge machine_edge:
            What edge's connections are we talking about?
        :param ~pacman.model.routing_info.RoutingInfo routing_infos:
            Where did the edge go?
        :param SynapseInformation synapse_info:
            What do we know about the edge's synapses?
        :param int machine_time_step: How fast the clock ticks
        :param bool using_extra_monitor_cores:
            Are we to use the fast download protocol?
        :param placements: Where are all the vertices?
            Must not be ``None`` if ``using_extra_monitor_cores`` is true.
        :type placements: ~pacman.model.placements.Placements or None
        :param monitor_api:
            How do we talk the fast protocol?
            Must not be ``None`` if ``using_extra_monitor_cores`` is true.
        :type monitor_api:
            ~spinn_front_end_common.utility_models.DataSpeedUpPacketGatherMachineVertex
        :param fixed_routes:
            What is the planned configuration of the Fixed Route packet
            routing?
            Must not be ``None`` if ``using_extra_monitor_cores`` is true.
        :type fixed_routes:
            dict(tuple(int,int),~spinn_machine.FixedRouteEntry) or None
        :param extra_monitor:
        :type extra_monitor:
            ~spinn_front_end_common.utility_models.ExtraMonitorSupportMachineVertex
        :rtype: ~numpy.ndarray
        """
        app_edge = machine_edge.app_edge
        if not isinstance(app_edge, ProjectionApplicationEdge):
            return None

        # Get details for extraction
        pre_vertex_slice = machine_edge.pre_vertex.vertex_slice
        post_vertex_slice = machine_edge.post_vertex.vertex_slice

        # Get the key for the pre_vertex
        key = routing_infos.get_first_key_for_edge(machine_edge)

        # Get the key for the delayed pre_vertex
        delayed_key = None
        if app_edge.delay_edge is not None:
            delayed_key = self.__delay_key_index[
                app_edge.pre_vertex, pre_vertex_slice].first_key

        # Get the block for the connections from the pre_vertex
        index = self.__synapse_indices[synapse_info, pre_vertex_slice.lo_atom]
        master_pop_table, direct_synapses, indirect_synapses = \
            self.__compute_addresses(transceiver, placement)
        data, max_row_length = self._retrieve_synaptic_block(
            transceiver, placement, master_pop_table, indirect_synapses,
            direct_synapses, key, pre_vertex_slice.n_atoms, index,
            using_extra_monitor_cores, placements, monitor_api,
            extra_monitor, fixed_routes=fixed_routes)

        # Get the block for the connections from the delayed pre_vertex
        delayed_data = None
        delayed_max_row_len = 0
        if delayed_key is not None:
            delayed_data, delayed_max_row_len = self._retrieve_synaptic_block(
                transceiver, placement, master_pop_table, indirect_synapses,
                direct_synapses, delayed_key,
                pre_vertex_slice.n_atoms * app_edge.n_delay_stages,
                index, using_extra_monitor_cores, placements,
                monitor_api, extra_monitor, fixed_routes=fixed_routes)

        # Convert the blocks into connections
        return self._read_synapses(
            synapse_info, pre_vertex_slice, post_vertex_slice, max_row_length,
            delayed_max_row_len, self.__weight_scales[placement], data,
            delayed_data, machine_time_step)

    def __compute_addresses(self, transceiver, placement):
        """ Helper for computing the addresses of the master pop table and\
            synaptic-matrix-related bits.

        :param ~.Transceiver transceiver:
        :param ~.Placement placement:
        :rtype: tuple(int, int, int)
        """
        master_pop_table = locate_memory_region_for_placement(
            placement, self._pop_table_region, transceiver)
        synaptic_matrix = locate_memory_region_for_placement(
            placement, self._synaptic_matrix_region, transceiver)
        direct_synapses = BYTES_PER_WORD + locate_memory_region_for_placement(
            placement, self._direct_matrix_region, transceiver)
        return master_pop_table, direct_synapses, synaptic_matrix

    def _extract_synaptic_matrix_data_location(
            self, key, master_pop_table_address, txrx, placement):
        """
        :param int key:
        :param int master_pop_table_address:
        :param ~spinnman.transceiver.Transceiver txrx:
        :param ~.Placement placement:
        :rtype: list(tuple(int, int, bool))
        """
        return self.__poptable_type.extract_synaptic_matrix_data_location(
            key, master_pop_table_address, txrx, placement.x, placement.y)

    def _read_synapses(self, info, pre_slice, post_slice, max_row_length,
                       delayed_max_row_length, weight_scales,
                       data, delayed_data, timestep):
        """
        :param SynapseInformation synapse_info:
        :param ~pacman.model.graphs.common.Slice pre_vertex_slice:
        :param ~pacman.model.graphs.common.Slice post_vertex_slice:
        :param int max_row_length:
        :param int delayed_max_row_length:
        :param dict(AbstractSynapseType,float) weight_scales:
        :param data:
        :type data: bytes or bytearray or memoryview
        :param delayed_data:
        :type delayed_data: bytes or bytearray or memoryview
        :param int timestep:
        :return: array with ``weight`` and ``delay`` columns
        :rtype: ~numpy.ndarray
        """
        return self.__synapse_io.read_synapses(
            info, pre_slice, post_slice, max_row_length,
            delayed_max_row_length, self.__n_synapse_types, weight_scales,
            data, delayed_data, timestep)

    def _retrieve_synaptic_block(
            self, txrx, placement, master_pop_table_address,
            indirect_synapses_address, direct_synapses_address,
            key, n_rows, index, using_monitors, placements=None,
            data_receiver=None, extra_monitor=None, fixed_routes=None):
        """ Read in a synaptic block from a given processor and vertex on\
            the machine

        :param ~.Transceiver txrx:
        :param ~.Placement placement:
        :param int master_pop_table_address:
        :param int indirect_synapses_address:
        :param int direct_synapses_address:
        :param int key:
        :param int n_rows:
        :param int index:
        :param bool using_monitors:
        :param ~.Placements placements:
        :param ~.DataSpeedUpPacketGatherMachineVertex data_receiver:
        :param ~.ExtraMonitorSupportMachineVertex extra_monitor:
        :param dict(tuple(int,int),~.FixedRouteEntry) fixed_routes:
        :rtype: tuple(bytearray, int)
        """
        # See if we have already got this block
        if (placement, key, index) in self.__retrieved_blocks:
            return self.__retrieved_blocks[placement, key, index]

        items = self._extract_synaptic_matrix_data_location(
            key, master_pop_table_address, txrx, placement)
        if index >= len(items):
            return None, 0

        max_row_length, synaptic_block_offset, is_single = items[index]
        if max_row_length == 0:
            return None, 0

        block = None
        if max_row_length > 0 and synaptic_block_offset is not None:
            # read in the synaptic block
            if not is_single:
                block = self.__read_multiple_synaptic_blocks(
                    txrx, data_receiver, placement, n_rows, max_row_length,
                    indirect_synapses_address + synaptic_block_offset,
                    using_monitors, extra_monitor, fixed_routes, placements)
            else:
                block, max_row_length = self.__read_single_synaptic_block(
                    txrx, data_receiver, placement, n_rows,
                    direct_synapses_address + synaptic_block_offset,
                    using_monitors, extra_monitor, fixed_routes, placements)

        result = (block, max_row_length)
        self.__retrieved_blocks[placement, key, index] = result
        return result

    def __read_multiple_synaptic_blocks(
            self, transceiver, data_receiver, placement, n_rows,
            max_row_length, address, using_monitors, extra_monitor,
            fixed_routes, placements):
        """ Read in an array of synaptic blocks.

        :param ~.Transceiver transceiver:
        :param ~.DataSpeedUpPacketGatherMachineVertex data_receiver:
        :param ~.Placement placement:
        :param int n_rows:
        :param int max_row_length:
        :param int address:
        :param bool using_monitors:
        :param ~.ExtraMonitorSupportMachineVertex extra_monitor:
        :param dict(tuple(int,int),~.FixedRouteEntry) fixed_routes:
        :param ~.Placements placements:
        :rtype: bytearray
        """
        # calculate the synaptic block size in bytes
        synaptic_block_size = self.__synapse_io.get_block_n_bytes(
            max_row_length, n_rows)

        # read in the synaptic block
        if using_monitors:
            extra_monitor.update_transaction_id_from_machine(transceiver)
            return data_receiver.get_data(
                extra_monitor,
                placements.get_placement_of_vertex(extra_monitor),
                address, synaptic_block_size, fixed_routes)
        return transceiver.read_memory(
            placement.x, placement.y, address, synaptic_block_size)

    @staticmethod
    def __read_single_synaptic_block(
            transceiver, data_receiver, placement, n_rows, address,
            using_monitors, extra_monitor, fixed_routes, placements):
        """ Read in a single synaptic block.

        :param ~.Transceiver transceiver:
        :param ~.DataSpeedUpPacketGatherMachineVertex data_receiver:
        :param ~.Placement placement:
        :param int n_rows:
        :param int address:
        :param bool using_monitors:
        :param ~.ExtraMonitorSupportMachineVertex extra_monitor:
        :param dict(tuple(int,int),~.FixedRouteEntry) fixed_routes:
        :param ~.Placements placements:
        :rtype: tuple(bytearray, int)
        """
        # The data is one per row
        synaptic_block_size = n_rows * BYTES_PER_WORD

        # read in the synaptic row data
        if using_monitors:
            extra_monitor.update_transaction_id_from_machine(transceiver)
            single_block = data_receiver.get_data(
                extra_monitor,
                placements.get_placement_of_vertex(extra_monitor),
                address, synaptic_block_size, fixed_routes)
        else:
            single_block = transceiver.read_memory(
                placement.x, placement.y, address, synaptic_block_size)

        # Convert the block into a set of rows
        numpy_block = numpy.zeros((n_rows, BYTES_PER_WORD), dtype="uint32")
        numpy_block[:, 3] = numpy.asarray(
            single_block, dtype="uint8").view("uint32")
        numpy_block[:, 1] = 1
        return bytearray(numpy_block.tobytes()), 1

    # inherited from AbstractProvidesIncomingPartitionConstraints
    def get_incoming_partition_constraints(self):
        """ Gets the constraints due to synapses managed by this class.

        :return: a list of constraints
        :rtype: list(~pacman.model.constraints.AbstractConstraint)
        """
        return self.__poptable_type.get_edge_constraints()

    def _write_on_machine_data_spec(
            self, spec, post_vertex_slice, weight_scales, generator_data):
        """ Write the data spec for the synapse expander

        :param ~.DataSpecificationGenerator spec:
            The specification to write to
        :param ~pacman.model.common.Slice post_vertex_slice:
            The slice of the vertex being written
        :param weight_scales: scaling of weights on each synapse
        :type weight_scales: list(int or float)
        :param list(GeneratorData) generator_data:
        """
        if not generator_data:
            return

        n_bytes = (
            _SYNAPSES_BASE_GENERATOR_SDRAM_USAGE_IN_BYTES +
            (self.__n_synapse_types * 2 * BYTES_PER_WORD))
        for data in generator_data:
            n_bytes += data.size

        spec.reserve_memory_region(
            region=self._connector_builder_region,
            size=n_bytes, label="ConnectorBuilderRegion")
        spec.switch_write_focus(self._connector_builder_region)

        spec.write_value(len(generator_data))
        spec.write_value(post_vertex_slice.lo_atom)
        spec.write_value(post_vertex_slice.n_atoms)
        spec.write_value(self.__n_synapse_types)
        spec.write_value(get_n_bits(self.__n_synapse_types))
        n_neuron_id_bits = get_n_bits(post_vertex_slice.n_atoms)
        spec.write_value(n_neuron_id_bits)
        for w in weight_scales:
            # if the weights are high enough and the population size large
            # enough, then weight_scales < 1 will result in a zero scale
            # if converted to an int, so we use U3232 here instead (as there
            # can be scales larger than U1616.max in conductance-based models)
            dtype = DataType.U3232
            spec.write_value(data=min(w, dtype.max), data_type=dtype)

        for data in generator_data:
            spec.write_array(data.gen_data)

    def gen_on_machine(self, vertex_slice):
        """ True if the synapses should be generated on the machine

        :param ~pacman.model.graphs.common.Slice vertex_slice:
        :rtype: bool
        """
        return self.__gen_on_machine.get(vertex_slice, False)

    def reset_ring_buffer_shifts(self):
        self.__ring_buffer_shifts = None

    @property
    def changes_during_run(self):
        """ Whether the synapses being managed change during running.

        :rtype: bool
        """
        if self.__synapse_dynamics is None:
            return False
        return self.__synapse_dynamics.changes_during_run<|MERGE_RESOLUTION|>--- conflicted
+++ resolved
@@ -665,23 +665,9 @@
                         # If non-zero rate then use it; otherwise keep default
                         if rate != 0:
                             spikes_per_second = rate
-<<<<<<< HEAD
-                        if hasattr(spikes_per_second, "__getitem__"):
-                            spikes_per_second = numpy.max(spikes_per_second)
-                        elif isinstance(spikes_per_second, RandomDistribution):
-                            spikes_per_second = get_maximum_probable_value(
-                                spikes_per_second,
-                                pre_vertex.application_n_atoms)
-                        prob = 1.0 - (
-                            (1.0 / 100.0) / pre_vertex.application_n_atoms)
-                        spikes_per_tick = spikes_per_second / steps_per_second
-                        spikes_per_tick = scipy.stats.poisson.ppf(
-                            prob, spikes_per_tick)
-=======
-                        spikes_per_tick = \
-                            app_edge.pre_vertex.max_spikes_per_ts(
-                                machine_timestep)
->>>>>>> 8a98668a
+                        spikes_per_tick = (
+                            pre_vertex.app_vertex.max_spikes_per_ts(
+                                machine_timestep))
                     rate_stats[synapse_type].add_items(
                         spikes_per_second, 0, n_connections)
                     total_weights[synapse_type] += spikes_per_tick * (
@@ -1176,34 +1162,20 @@
         return block_addr, single_addr, index
 
     def _get_ring_buffer_shifts(
-<<<<<<< HEAD
-            self, machine_vertex, machine_graph, machine_timestep,
+            self, machine_vertex, machine_graph, machine_time_step,
             weight_scale):
         """ Get the ring buffer shifts for this vertex
 
         :param .MachineVertex machine_vertex:
         :param .MachineGraph machine_graph:
-        :param int machine_timestep:
-=======
-            self, application_vertex, application_graph, machine_time_step,
-            weight_scale):
-        """ Get the ring buffer shifts for this vertex
-
-        :param .ApplicationVertex application_vertex:
-        :param .ApplicationGraph application_graph:
         :param int machine_time_step:
->>>>>>> 8a98668a
         :param float weight_scale:
         :rtype: list(int)
         """
         if self.__ring_buffer_shifts is None:
             self.__ring_buffer_shifts = \
                 self._get_ring_buffer_to_input_left_shifts(
-<<<<<<< HEAD
-                    machine_vertex, machine_graph, machine_timestep,
-=======
-                    application_vertex, application_graph, machine_time_step,
->>>>>>> 8a98668a
+                    machine_vertex, machine_graph, machine_time_step,
                     weight_scale)
         return self.__ring_buffer_shifts
 
