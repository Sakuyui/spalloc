"""A simple blocking spalloc_server protocol implementation."""

import socket
import json
<<<<<<< HEAD
from functools import partial
from collections import deque
from spalloc._utils import time_left, timed_out, make_timeout
=======
import time
from threading import current_thread, RLock, local
from collections import deque
import errno
import sys
>>>>>>> 7b0c60b2


class ProtocolTimeoutError(Exception):
    """Thrown upon a protocol-level timeout."""


class SpallocServerException(Exception):
    """Thrown when something went wrong on the server side that caused us to
    be sent a message.
    """
    pass


class ProtocolClient(object):
    """A simple (blocking) client implementation of the `spalloc-server
    <https://github.com/project-rig/spalloc_server>`_ protocol.

    This minimal implementation is intended to serve both simple applications
    and as an example implementation of the protocol for other applications.
    This implementation simply implements the protocol, presenting an RPC-like
    interface to the server. For a higher-level interface built on top of this
    client, see :py:class:`spalloc.Job`.

    Usage examples::

        # Connect to a spalloc_server
        c = ProtocolClient("hostname")
        c.connect()

        # Call commands by name
        print(c.call("version"))  # '0.1.0'

        # Call commands as if they were methods
        print(c.version())  # '0.1.0'

        # Wait an event to be received
        print(c.wait_for_notification())  # {"jobs_changed": [1, 3]}

        # Done!
        c.close()
    """

    def __init__(self, hostname, port=22244):
        """Define a new connection.

        .. note::

            Does not connect to the server until :py:meth:`.connect` is called.

        Parameters
        ----------
        hostname : str
            The hostname of the server.
        port : str
            The port to use (default: 22244).
        """
        self._hostname = hostname
        self._port = port
        # Mapping from threads to sockets. Kept because we need to have way to
        # shut down all sockets at once.
        self._socks = dict()
        # Thread local variables
        self._local = local()
        # A queue of unprocessed notifications
        self._notifications = deque()
        self._dead = True
        self._socks_lock = RLock()
        self._notifications_lock = RLock()

    def _get_connection(self, timeout):
        if self._dead:
            if sys.version_info[0] > 2:
                raise OSError(errno.ENOTCONN, "not connected")
            else:
                raise socket.error(errno.ENOTCONN, "not connected")
        connect_needed = False
        key = current_thread()
        with self._socks_lock:
            sock = self._socks.get(key, None)
            if sock is None:
                sock = socket.socket(socket.AF_INET, socket.SOCK_STREAM)
                # The socket connected to the server or None if disconnected.
                self._socks[key] = sock
                connect_needed = True

        if connect_needed:
            # A buffer for incoming, but incomplete, lines of data
            self._local.buffer = b""
            self._local.sock = sock
            sock.settimeout(timeout)
            if not self._do_connect(sock):  # pragma: no cover
                self._close(key)
                return self._get_connection(timeout)

        sock.settimeout(timeout)
        return sock

    def _do_connect(self, sock):
        success = False
        try:
            sock.connect((self._hostname, self._port))
            success = True
        except OSError as e:
            if e.errno != errno.EISCONN:
                raise
        except socket.error as e:
            if e[0] != errno.EISCONN:
                raise
        return success

    def _has_open_socket(self):
        if "sock" not in self._local.__dict__:
            return False
        return self._local.sock is not None

    def connect(self, timeout=None):
        """(Re)connect to the server.

        Raises
        ------
        OSError, IOError
            If a connection failure occurs.
        """
        # Close any existing connection
        if self._has_open_socket():
            self._close()
        self._dead = False
        self._connect(timeout)

    def _connect(self, timeout):
        """Try to (re)connect to the server."""
        try:
<<<<<<< HEAD
            self._sock = socket.socket(socket.AF_INET, socket.SOCK_STREAM)
            self._sock.settimeout(timeout)
            self._sock.connect((self._hostname, self._port))
            # Success!
            return
=======
            return self._get_connection(timeout)
>>>>>>> 7b0c60b2
        except (IOError, OSError):
            # Failure, try again...
            self._close()
            # Pass on the exception
            raise

    def _close(self, key=None):
        if key is None:
            key = current_thread()
        with self._socks_lock:
            sock = self._socks.get(key, None)
            if sock is None:  # pragma: no cover
                return
            del self._socks[key]
        if key == current_thread():
            self._local.sock = None
            self._local.buffer = b""
        sock.close()

    def close(self):
        """Disconnect from the server."""
        self._dead = True
        with self._socks_lock:
            keys = list(self._socks.keys())
        for key in keys:
            self._close(key)
        self._local = local()

    def _recv_json(self, timeout=None):
        """Receive a line of JSON from the server.

        Parameters
        ----------
        timeout : float or None
            The number of seconds to wait before timing out or None if this
            function should try again forever.

        Returns
        -------
        object or None
            The unpacked JSON line received.

        Raises
        ------
        ProtocolTimeoutError
            If a timeout occurs.
        OSError
            If the socket is unusable or becomes disconnected.
        """
        sock = self._get_connection(timeout)

        # Wait for some data to arrive
        while b"\n" not in self._local.buffer:
            try:
                data = sock.recv(1024)
            except socket.timeout:
                raise ProtocolTimeoutError("recv timed out.")

            # Has socket closed?
            if len(data) == 0:
                raise OSError("Connection closed.")

            self._local.buffer += data

        # Unpack and return the JSON
        line, _, self._local.buffer = self._local.buffer.partition(b"\n")
        return json.loads(line.decode("utf-8"))

    def _send_json(self, obj, timeout=None):
        """Attempt to send a line of JSON to the server.

        Parameters
        ----------
        obj : object
            The object to serialise.
        timeout : float or None
            The number of seconds to wait before timing out or None if this
            function should try again forever.

        Raises
        ------
        ProtocolTimeoutError
            If a timeout occurs.
        OSError
            If the socket is unusable or becomes disconnected.
        """
        sock = self._get_connection(timeout)

        # Send the line
        data = json.dumps(obj).encode("utf-8") + b"\n"
        try:
            if sock.send(data) != len(data):
                # XXX: If can't send whole command at once, just fail
                raise OSError("Could not send whole command.")
        except socket.timeout:
            raise ProtocolTimeoutError("send timed out.")

    def call(self, name, *args, **kwargs):
        """Send a command to the server and return the reply.

        Parameters
        ----------
        name : str
            The name of the command to send.
        timeout : float or None
            The number of seconds to wait before timing out or None if this
            function should wait forever. (Default: None)

        Returns
        -------
        object
            The object returned by the server.

        Raises
        ------
        ProtocolTimeoutError
            If a timeout occurs.
        IOError, OSError
            If the connection is unavailable or is closed.
        """
        timeout = kwargs.pop("timeout", None)
        finish_time = make_timeout(timeout)

        # Construct the command message
        command = {"command": name, "args": args, "kwargs": kwargs}
        self._send_json(command, timeout=timeout)

        # Command sent! Attempt to receive the response...
        while not timed_out(finish_time):
            obj = self._recv_json(timeout=time_left(finish_time))
            if "return" in obj:
                # Success!
                return obj["return"]
<<<<<<< HEAD
            if "exception" in obj:
                raise SpallocServerException(obj["exception"])
            # Got a notification, keep trying...
            self._notifications.append(obj)
=======
            # Got a notification, keep trying...
            with self._notifications_lock:
                self._notifications.append(obj)
>>>>>>> 7b0c60b2

    def wait_for_notification(self, timeout=None):
        """Return the next notification to arrive.

        Parameters
        ----------
        name : str
            The name of the command to send.
        timeout : float or None
            The number of seconds to wait before timing out or None if this
            function should try again forever.

            If negative only responses already-received will be returned. If no
            responses are available, in this case the function does not raise a
            ProtocolTimeoutError but returns None instead.

        Returns
        -------
        object
            The notification sent by the server.

        Raises
        ------
        ProtocolTimeoutError
            If a timeout occurs.
        IOError, OSError
            If the socket is unusable or becomes disconnected.
        """
        # If we already have a notification, return it
        with self._notifications_lock:
            if self._notifications:
                return self._notifications.popleft()

        # Check for a duff timeout
        if timeout is not None and timeout < 0.0:
            return None

<<<<<<< HEAD
        # Otherwise, wait for a notification to arrive
        return self._recv_json(timeout)

    def __getattr__(self, name):
        """:py:meth:`.call` commands by calling 'methods' of this object.
=======
    # The bindings of the Spalloc protocol methods themselves
>>>>>>> 7b0c60b2

    def version(self, timeout=None):  # pragma: no cover
        return self.call("version", timeout=timeout)

<<<<<<< HEAD
            c.call("foo", 1, bar=2, on_return=f)
            c.foo(1, bar=2, on_return=f)
        """
        if name.startswith("_"):
            raise AttributeError(name)
        return partial(self.call, name)

    # Make these explicit; simplifies use from IDEs
    def version(self):
        return self.call("version")

    def create_job(self, *args, **kwargs):
        # If no owner, don't bother with the call
        if "owner" not in kwargs:
            raise SpallocServerException(
                "owner must be specified for all jobs.")
        return self.call("create_job", *args, **kwargs)

    def job_keepalive(self, job_id):
        return self.call("job_keepalive", job_id)

    def get_job_state(self, job_id):
        return self.call("get_job_state", job_id)

    def get_job_machine_info(self, job_id):
        return self.call("get_job_machine_info", job_id)

    def power_on_job_boards(self, job_id):
        return self.call("power_on_job_boards", job_id)

    def power_off_job_boards(self, job_id):
        return self.call("power_off_job_boards", job_id)

    def destroy_job(self, job_id, reason=None):
        return self.call("destroy_job", job_id, reason)

    def notify_job(self, job_id=None):
        return self.call("notify_job", job_id)

    def no_notify_job(self, job_id=None):
        return self.call("no_notify_job", job_id)

    def notify_machine(self, machine_name=None):
        return self.call("notify_machine", machine_name)

    def no_notify_machine(self, machine_name=None):
        return self.call("no_notify_machine", machine_name)

    def list_jobs(self):
        return self.call("list_jobs")

    def list_machines(self):
        return self.call("list_machines")

    def get_board_position(self, machine_name, x, y, z):
        return self.call("get_board_position", machine_name, x, y, z)

    def get_board_at_position(self, machine_name, x, y, z):
        return self.call("get_board_at_position", machine_name, x, y, z)

    def where_is(self, **kwargs):
        # Test for whether sane arguments are passed.
        acceptable = frozenset([
            frozenset("machine x y z".split()),
            frozenset("machine cabinet frame board".split()),
            frozenset("machine chip_x chip_y".split()),
            frozenset("job_id chip_x chip_y".split())])
        keywords = frozenset(kwargs)
        if keywords not in acceptable:
            raise SpallocServerException(
                "Invalid arguments: {}".format(", ".join(keywords)))
        return self.call("where_is", **kwargs)
=======
    def create_job(self, *args, **kwargs):  # pragma: no cover
        return self.call("create_job", *args, **kwargs)

    def job_keepalive(self, job_id, timeout=None):  # pragma: no cover
        return self.call("job_keepalive", job_id, timeout=timeout)

    def get_job_state(self, job_id, timeout=None):  # pragma: no cover
        return self.call("get_job_state", job_id, timeout=timeout)

    def get_job_machine_info(self, job_id, timeout=None):  # pragma: no cover
        return self.call("get_job_machine_info", job_id, timeout=timeout)

    def power_on_job_boards(self, job_id, timeout=None):  # pragma: no cover
        return self.call("power_on_job_boards", job_id, timeout=timeout)

    def power_off_job_boards(self, job_id, timeout=None):  # pragma: no cover
        return self.call("power_off_job_boards", job_id, timeout=timeout)

    def destroy_job(self, job_id, reason=None,
                    timeout=None):  # pragma: no cover
        return self.call("destroy_job", job_id, reason, timeout=timeout)

    def notify_job(self, job_id=None, timeout=None):  # pragma: no cover
        return self.call("notify_job", job_id, timeout=timeout)

    def no_notify_job(self, job_id=None, timeout=None):  # pragma: no cover
        return self.call("no_notify_job", job_id, timeout=timeout)

    def notify_machine(self, machine_name=None,
                       timeout=None):  # pragma: no cover
        return self.call("notify_machine", machine_name, timeout=timeout)

    def no_notify_machine(self, machine_name=None,
                          timeout=None):  # pragma: no cover
        return self.call("no_notify_machine", machine_name, timeout=timeout)

    def list_jobs(self, timeout=None):  # pragma: no cover
        return self.call("list_jobs", timeout=timeout)

    def list_machines(self, timeout=None):  # pragma: no cover
        return self.call("list_machines", timeout=timeout)

    def get_board_position(self, machine_name, x, y, z,
                           timeout=None):  # pragma: no cover
        return self.call("get_board_position", machine_name, x, y, z,
                         timeout=timeout)

    def get_board_at_position(self, machine_name, x, y, z,
                              timeout=None):  # pragma: no cover
        return self.call("get_board_at_position", machine_name, x, y, z,
                         timeout=timeout)

    def where_is(self, *args, **kwargs):
        return self.call("where_is", *args, **kwargs)
>>>>>>> 7b0c60b2
<|MERGE_RESOLUTION|>--- conflicted
+++ resolved
@@ -2,17 +2,11 @@
 
 import socket
 import json
-<<<<<<< HEAD
-from functools import partial
+from threading import current_thread, RLock, local
 from collections import deque
 from spalloc._utils import time_left, timed_out, make_timeout
-=======
-import time
-from threading import current_thread, RLock, local
-from collections import deque
 import errno
 import sys
->>>>>>> 7b0c60b2
 
 
 class ProtocolTimeoutError(Exception):
@@ -145,15 +139,7 @@
     def _connect(self, timeout):
         """Try to (re)connect to the server."""
         try:
-<<<<<<< HEAD
-            self._sock = socket.socket(socket.AF_INET, socket.SOCK_STREAM)
-            self._sock.settimeout(timeout)
-            self._sock.connect((self._hostname, self._port))
-            # Success!
-            return
-=======
             return self._get_connection(timeout)
->>>>>>> 7b0c60b2
         except (IOError, OSError):
             # Failure, try again...
             self._close()
@@ -287,16 +273,11 @@
             if "return" in obj:
                 # Success!
                 return obj["return"]
-<<<<<<< HEAD
             if "exception" in obj:
                 raise SpallocServerException(obj["exception"])
             # Got a notification, keep trying...
-            self._notifications.append(obj)
-=======
-            # Got a notification, keep trying...
             with self._notifications_lock:
                 self._notifications.append(obj)
->>>>>>> 7b0c60b2
 
     def wait_for_notification(self, timeout=None):
         """Return the next notification to arrive.
@@ -334,96 +315,22 @@
         if timeout is not None and timeout < 0.0:
             return None
 
-<<<<<<< HEAD
         # Otherwise, wait for a notification to arrive
         return self._recv_json(timeout)
 
-    def __getattr__(self, name):
-        """:py:meth:`.call` commands by calling 'methods' of this object.
-=======
-    # The bindings of the Spalloc protocol methods themselves
->>>>>>> 7b0c60b2
+    # The bindings of the Spalloc protocol methods themselves; simplifies use
+    # from IDEs.
 
     def version(self, timeout=None):  # pragma: no cover
         return self.call("version", timeout=timeout)
 
-<<<<<<< HEAD
-            c.call("foo", 1, bar=2, on_return=f)
-            c.foo(1, bar=2, on_return=f)
-        """
-        if name.startswith("_"):
-            raise AttributeError(name)
-        return partial(self.call, name)
-
-    # Make these explicit; simplifies use from IDEs
-    def version(self):
-        return self.call("version")
-
-    def create_job(self, *args, **kwargs):
+    def create_job(self, *args, **kwargs):  # pragma: no cover
         # If no owner, don't bother with the call
         if "owner" not in kwargs:
             raise SpallocServerException(
                 "owner must be specified for all jobs.")
         return self.call("create_job", *args, **kwargs)
 
-    def job_keepalive(self, job_id):
-        return self.call("job_keepalive", job_id)
-
-    def get_job_state(self, job_id):
-        return self.call("get_job_state", job_id)
-
-    def get_job_machine_info(self, job_id):
-        return self.call("get_job_machine_info", job_id)
-
-    def power_on_job_boards(self, job_id):
-        return self.call("power_on_job_boards", job_id)
-
-    def power_off_job_boards(self, job_id):
-        return self.call("power_off_job_boards", job_id)
-
-    def destroy_job(self, job_id, reason=None):
-        return self.call("destroy_job", job_id, reason)
-
-    def notify_job(self, job_id=None):
-        return self.call("notify_job", job_id)
-
-    def no_notify_job(self, job_id=None):
-        return self.call("no_notify_job", job_id)
-
-    def notify_machine(self, machine_name=None):
-        return self.call("notify_machine", machine_name)
-
-    def no_notify_machine(self, machine_name=None):
-        return self.call("no_notify_machine", machine_name)
-
-    def list_jobs(self):
-        return self.call("list_jobs")
-
-    def list_machines(self):
-        return self.call("list_machines")
-
-    def get_board_position(self, machine_name, x, y, z):
-        return self.call("get_board_position", machine_name, x, y, z)
-
-    def get_board_at_position(self, machine_name, x, y, z):
-        return self.call("get_board_at_position", machine_name, x, y, z)
-
-    def where_is(self, **kwargs):
-        # Test for whether sane arguments are passed.
-        acceptable = frozenset([
-            frozenset("machine x y z".split()),
-            frozenset("machine cabinet frame board".split()),
-            frozenset("machine chip_x chip_y".split()),
-            frozenset("job_id chip_x chip_y".split())])
-        keywords = frozenset(kwargs)
-        if keywords not in acceptable:
-            raise SpallocServerException(
-                "Invalid arguments: {}".format(", ".join(keywords)))
-        return self.call("where_is", **kwargs)
-=======
-    def create_job(self, *args, **kwargs):  # pragma: no cover
-        return self.call("create_job", *args, **kwargs)
-
     def job_keepalive(self, job_id, timeout=None):  # pragma: no cover
         return self.call("job_keepalive", job_id, timeout=timeout)
 
@@ -473,6 +380,16 @@
         return self.call("get_board_at_position", machine_name, x, y, z,
                          timeout=timeout)
 
-    def where_is(self, *args, **kwargs):
-        return self.call("where_is", *args, **kwargs)
->>>>>>> 7b0c60b2
+    _acceptable_kwargs_for_where_is = frozenset([
+        frozenset("machine x y z".split()),
+        frozenset("machine cabinet frame board".split()),
+        frozenset("machine chip_x chip_y".split()),
+        frozenset("job_id chip_x chip_y".split())])
+
+    def where_is(self, **kwargs):
+        # Test for whether sane arguments are passed.
+        keywords = frozenset(kwargs)
+        if keywords not in ProtocolClient._acceptable_kwargs_for_where_is:
+            raise SpallocServerException(
+                "Invalid arguments: {}".format(", ".join(keywords)))
+        return self.call("where_is", **kwargs)