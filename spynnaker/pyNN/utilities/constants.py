--- conflicted
+++ resolved
@@ -1,15 +1,9 @@
 """
 Utilities for accessing the location of memory regions on the board
 """
-from spinnman import constants as spinnman_constants
-
 from enum import Enum
-<<<<<<< HEAD
 from spinn_front_end_common.utilities.constants import \
     DATA_SPECABLE_BASIC_SETUP_INFO_N_WORDS
-=======
-import math
->>>>>>> 1c2ef1c3
 
 POSSION_SIGMA_SUMMATION_LIMIT = 3.0
 
@@ -40,47 +34,6 @@
 # (which might be 0)
 SYNAPTIC_ROW_HEADER_WORDS = 2 + 1
 
-<<<<<<< HEAD
-=======
-ROW_LEN_TABLE_ENTRIES = [0, 1, 8, 16, 32, 64, 128, 256]
-ROW_LEN_TABLE_SIZE = 4 * len(ROW_LEN_TABLE_ENTRIES)
-
-# buffered in and out constants
-# 8 mg in bytes
-DEFAULT_MEG_LIMIT = 8 * 1024 * 1024
-
-# only 120 meg is ever avilable for application usage
-MAX_MEG_LIMIT = 120 * 1024 * 1024
-
-# buffer fixed sizes in bytes
-TIMESTAMP_SPACE_REQUIREMENT = 4
-KEY_SIZE = 4
-NO_BUFFERS_FOR_TRANSMITTING = 5
-SEQUENCE_NO_SIZE = 1
-MAX_SEQUENCES_PER_TRANSMISSION = 16
-MAX_SEQUENCE_NO = math.pow(2, 8) - 1  # seq no is contianed in a 8 bit value
-MAX_EIEIO_ENTRIES_TO_STORE_IN_UDP = \
-    spinnman_constants.UDP_MESSAGE_MAX_SIZE - \
-    (spinnman_constants.EIEIO_DATA_HEADER_SIZE +
-     TIMESTAMP_SPACE_REQUIREMENT + SEQUENCE_NO_SIZE +
-     spinnman_constants.EIEIO_COMMAND_HEADER_SIZE)
-
-# max number of historical buffer packets
-MAX_BUFFER_HISTORY = 16
-
-# number of states of the sequence number for buffer packets
-# currently this is implemented in the code as an 8-bit number
-SEQUENCE_NUMBER_MAX_VALUE = 255
-
-
-X_CHIPS = 8
-Y_CHIPS = 8
-CORES_PER_CHIP = 18
-MASTER_POPULATION_ENTRIES = (X_CHIPS * Y_CHIPS * CORES_PER_CHIP)
-
-# 2 bytes per entry
-MASTER_POPULATION_TABLE_SIZE = 2 * MASTER_POPULATION_ENTRIES
->>>>>>> 1c2ef1c3
 NA_TO_PA_SCALE = 1000.0
 
 # might not be used
@@ -107,7 +60,7 @@
 IF_CONDUCTIVE_EXP_CORE_APPLICATION_ID = 0xAC7
 IZK_CURRENT_EXP_CORE_APPLICATION_ID = 0xAC8
 # please see SpiNNFrontEndCommon/spinn_front_end_common/utilities/constants.py
-# for other core application ids. 
+# for other core application ids.
 
 EDGES = Enum(
     value="EDGES",
