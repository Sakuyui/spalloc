--- conflicted
+++ resolved
@@ -142,13 +142,9 @@
         for projection in self._data_writer.iterate_projections():
             projection._clear_cache()
 
-<<<<<<< HEAD
         self._run_wait(run_time, sync_time)
-        for projection in self._data_writer.iterate_projections():
-=======
         super(SpiNNaker, self).run(run_time, sync_time)
         for projection in self._projections:
->>>>>>> e0a41bdb
             projection._clear_cache()
 
     def run(self, run_time, sync_time=0.0):
