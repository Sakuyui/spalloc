--- conflicted
+++ resolved
@@ -41,8 +41,6 @@
 from spynnaker.pyNN.utilities.utility_calls import (
     get_maximum_probable_value, get_n_bits)
 from spynnaker.pyNN.utilities.running_stats import RunningStats
-<<<<<<< HEAD
-from spynnaker.pyNN.models.neuron import master_pop_table_generators
 from spynnaker.pyNN.models.neural_projections.connectors import (
     OneToOneConnector)
 from spynnaker.pyNN.models.neuron.synapse_dynamics import SynapseDynamicsStatic
@@ -50,10 +48,8 @@
 from pacman.model.graphs.common.slice import Slice
 from pacman.model.routing_info.base_key_and_mask import BaseKeyAndMask
 from spinn_utilities.progress_bar import ProgressBar
-=======
 from spynnaker.pyNN.models.neuron.master_pop_table import (
     MasterPopTableAsBinarySearch)
->>>>>>> be3be66d
 
 TIME_STAMP_BYTES = BYTES_PER_WORD
 
@@ -648,8 +644,6 @@
             pre_slices = graph_mapper.get_slices(app_edge.pre_vertex)
 
             for synapse_info in app_edge.synapse_information:
-
-<<<<<<< HEAD
                 connector = synapse_info.connector
                 dynamics = synapse_info.synapse_dynamics
 
@@ -677,46 +671,11 @@
                         app_key_info, d_app_key_info, block_addr, single_addr,
                         spec, master_pop_table_region, all_syn_block_sz,
                         single_synapses, routing_info)
-=======
-                    # If connector is being built on SpiNNaker,
-                    # compute matrix sizes only
-                    connector = synapse_info.connector
-                    dynamics = synapse_info.synapse_dynamics
-                    if (isinstance(
-                            connector, AbstractGenerateConnectorOnMachine) and
-                            connector.generate_on_machine(
-                                synapse_info.weights, synapse_info.delays) and
-                            isinstance(dynamics, AbstractGenerateOnMachine) and
-                            dynamics.generate_on_machine and
-                            not self.__is_direct(
-                                single_addr, connector, pre_vertex_slice,
-                                post_vertex_slice, app_edge, synapse_info) and
-                            not isinstance(
-                                self.synapse_dynamics,
-                                AbstractSynapseDynamicsStructural)):
-                        generate_on_machine.append((
-                            synapse_info, pre_slices, pre_vertex_slice,
-                            pre_slice_index, app_edge, rinfo))
-                    else:
-                        block_addr, single_addr, index = self.__write_block(
-                            spec, synaptic_matrix_region, synapse_info,
-                            pre_slices, pre_slice_index, post_slices,
-                            post_slice_index, pre_vertex_slice,
-                            post_vertex_slice, app_edge,
-                            self.__n_synapse_types, single_synapses,
-                            weight_scales, machine_time_step, rinfo,
-                            all_syn_block_sz, block_addr, single_addr,
-                            machine_edge=machine_edge)
-                        key = (synapse_info, pre_vertex_slice.lo_atom,
-                               post_vertex_slice.lo_atom)
-                        self.__synapse_indices[key] = index
->>>>>>> be3be66d
 
         # Skip blocks that will be written on the machine, but add them
         # to the master population table
         generator_data = list()
         for gen_data in generate_on_machine:
-<<<<<<< HEAD
             (app_edge, m_edges, synapse_info, app_key_info, d_app_key_info,
              pre_slices) = gen_data
             block_addr = self.__write_on_chip_matrix_data(
@@ -727,19 +686,6 @@
                 generator_data, routing_info)
 
         # Finish the master population table
-=======
-            (synapse_info, pre_slices, pre_vertex_slice, pre_slice_index,
-                app_edge, rinfo) = gen_data
-            block_addr, index = self.__generate_on_chip_data(
-                synapse_info, pre_slices, pre_slice_index, post_slices,
-                post_slice_index, pre_vertex_slice, post_vertex_slice, rinfo,
-                all_syn_block_sz, block_addr, machine_time_step, app_edge,
-                generator_data)
-            key = (synapse_info, pre_vertex_slice.lo_atom,
-                   post_vertex_slice.lo_atom)
-            self.__synapse_indices[key] = index
-
->>>>>>> be3be66d
         self.__poptable_type.finish_master_pop_table(
             spec, master_pop_table_region)
 
@@ -762,7 +708,6 @@
 
         return generator_data
 
-<<<<<<< HEAD
     def __is_app_edge_direct(
             self, app_edge, synapse_info, m_edges, graph_mapper,
             post_vertex_slice, single_addr):
@@ -783,7 +728,7 @@
             single_addr, spec, master_pop_table_region, all_syn_block_sz,
             single_synapses, routing_info):
         # Write the synaptic matrix for an incoming application vertex
-        max_row_info = self._get_max_row_info(
+        max_row_info = self.__get_max_row_info(
             synapse_info, post_vertex_slice, app_edge, machine_time_step)
         is_undelayed = bool(max_row_info.undelayed_max_n_synapses)
         is_delayed = bool(max_row_info.delayed_max_n_synapses)
@@ -1088,19 +1033,7 @@
             master_pop_table_region, all_syn_block_sz, generator_data,
             routing_info):
         # Write the data to generate a matrix on-chip
-        max_row_info = self._get_max_row_info(
-=======
-    def __generate_on_chip_data(
-            self, synapse_info, pre_slices, pre_slice_index, post_slices,
-            post_slice_index, pre_vertex_slice, post_vertex_slice, rinfo,
-            all_syn_block_sz, block_addr, machine_time_step, app_edge,
-            generator_data):
-        """ Generate data for the synapse expander
-        """
-
-        # Get the size of the matrices that will be required
         max_row_info = self.__get_max_row_info(
->>>>>>> be3be66d
             synapse_info, post_vertex_slice, app_edge, machine_time_step)
         is_undelayed = bool(max_row_info.undelayed_max_n_synapses)
         is_delayed = bool(max_row_info.delayed_max_n_synapses)
@@ -1274,7 +1207,6 @@
                 "Found delayed items but no delay "
                 "machine edge for {}".format(app_edge.label))
 
-<<<<<<< HEAD
     def __get_row_data(
             self, synapse_info, pre_slices, pre_slice_idx, post_slices,
             post_slice_index, pre_vertex_slice, post_vertex_slice, app_edge,
@@ -1286,96 +1218,6 @@
             post_slice_index, pre_vertex_slice, post_vertex_slice,
             app_edge.n_delay_stages, n_synapse_types, weight_scales,
             machine_time_step, app_edge, machine_edge, max_row_info)
-=======
-        # Skip over the normal bytes but still write a master pop entry
-        synaptic_matrix_offset = 0xFFFFFFFF
-        index = None
-        if max_row_info.undelayed_max_n_synapses:
-            synaptic_matrix_offset = \
-                self.__poptable_type.get_next_allowed_address(block_addr)
-            index = self.__poptable_type.update_master_population_table(
-                synaptic_matrix_offset, max_row_info.undelayed_max_words,
-                rinfo.first_key_and_mask)
-            n_bytes_undelayed = (
-                max_row_info.undelayed_max_bytes * pre_vertex_slice.n_atoms)
-            block_addr = synaptic_matrix_offset + n_bytes_undelayed
-
-            # The synaptic matrix offset is in words for the generator
-            synaptic_matrix_offset //= BYTES_PER_WORD
-        elif rinfo is not None:
-            index = self.__poptable_type.update_master_population_table(
-                0, 0, rinfo.first_key_and_mask)
-
-        if block_addr > all_syn_block_sz:
-            raise Exception(
-                "Too much synaptic memory has been written: {} of {} ".format(
-                    block_addr, all_syn_block_sz))
-
-        # Skip over the delayed bytes but still write a master pop entry
-        delayed_synaptic_matrix_offset = 0xFFFFFFFF
-        delay_rinfo = None
-        n_delay_stages = 0
-        delay_key = (app_edge.pre_vertex, pre_vertex_slice.lo_atom,
-                     pre_vertex_slice.hi_atom)
-        if delay_key in self.__delay_key_index:
-            delay_rinfo = self.__delay_key_index[delay_key]
-        d_index = None
-        if max_row_info.delayed_max_n_synapses:
-            n_delay_stages = app_edge.n_delay_stages
-            delayed_synaptic_matrix_offset = \
-                self.__poptable_type.get_next_allowed_address(
-                    block_addr)
-            d_index = self.__poptable_type.update_master_population_table(
-                delayed_synaptic_matrix_offset, max_row_info.delayed_max_words,
-                delay_rinfo.first_key_and_mask)
-            n_bytes_delayed = (
-                max_row_info.delayed_max_bytes * pre_vertex_slice.n_atoms *
-                n_delay_stages)
-            block_addr = delayed_synaptic_matrix_offset + n_bytes_delayed
-
-            # The delayed synaptic matrix offset is in words for the generator
-            delayed_synaptic_matrix_offset //= BYTES_PER_WORD
-        elif delay_rinfo is not None:
-            d_index = self.__poptable_type.update_master_population_table(
-                0, 0, delay_rinfo.first_key_and_mask)
-
-        if block_addr > all_syn_block_sz:
-            raise Exception(
-                "Too much synaptic memory has been written:"
-                " {} of {} ".format(
-                    block_addr, all_syn_block_sz))
-
-        # Get additional data for the synapse expander
-        generator_data.append(GeneratorData(
-            synaptic_matrix_offset, delayed_synaptic_matrix_offset,
-            max_row_info.undelayed_max_words, max_row_info.delayed_max_words,
-            max_row_info.undelayed_max_n_synapses,
-            max_row_info.delayed_max_n_synapses, pre_slices, pre_slice_index,
-            post_slices, post_slice_index, pre_vertex_slice, post_vertex_slice,
-            synapse_info, n_delay_stages + 1,
-            machine_time_step))
-        key = (post_vertex_slice.lo_atom, post_vertex_slice.hi_atom)
-        self.__gen_on_machine[key] = True
-
-        if index is not None and d_index is not None and index != d_index:
-            raise Exception("Delay index {} and normal index {} do not match"
-                            .format(d_index, index))
-        return block_addr, index
-
-    def __write_block(
-            self, spec, synaptic_matrix_region, synapse_info, pre_slices,
-            pre_slice_index, post_slices, post_slice_index, pre_vertex_slice,
-            post_vertex_slice, app_edge, n_synapse_types, single_synapses,
-            weight_scales, machine_time_step, rinfo, all_syn_block_sz,
-            block_addr, single_addr, machine_edge):
-        (row_data, row_length, delayed_row_data, delayed_row_length,
-         delayed_source_ids, delay_stages) = self.__synapse_io.get_synapses(
-             synapse_info, pre_slices, pre_slice_index, post_slices,
-             post_slice_index, pre_vertex_slice, post_vertex_slice,
-             app_edge.n_delay_stages, self.__poptable_type, n_synapse_types,
-             weight_scales, machine_time_step,
-             app_edge=app_edge, machine_edge=machine_edge)
->>>>>>> be3be66d
 
         if app_edge.delay_edge is not None:
             app_edge.delay_edge.pre_vertex.add_delays(
@@ -1396,53 +1238,7 @@
                     machine_time_step))
                 conn_holder.finish()
 
-<<<<<<< HEAD
         return (row_data, delayed_row_data)
-=======
-        index = None
-        if row_data.size:
-            block_addr, single_addr, index = self.__write_row_data(
-                spec, synapse_info.connector, pre_vertex_slice,
-                post_vertex_slice, row_length, row_data, rinfo,
-                single_synapses, synaptic_matrix_region, block_addr,
-                single_addr, app_edge, synapse_info)
-        elif rinfo is not None:
-            index = self.__poptable_type.update_master_population_table(
-                0, 0, rinfo.first_key_and_mask)
-        del row_data
-
-        if block_addr > all_syn_block_sz:
-            raise Exception(
-                "Too much synaptic memory has been written: {} of {} ".format(
-                    block_addr, all_syn_block_sz))
-
-        delay_rinfo = None
-        delay_key = (app_edge.pre_vertex, pre_vertex_slice.lo_atom,
-                     pre_vertex_slice.hi_atom)
-        if delay_key in self.__delay_key_index:
-            delay_rinfo = self.__delay_key_index[delay_key]
-        d_index = None
-        if delayed_row_data.size:
-            block_addr, single_addr, d_index = self.__write_row_data(
-                spec, synapse_info.connector, pre_vertex_slice,
-                post_vertex_slice, delayed_row_length, delayed_row_data,
-                delay_rinfo, single_synapses, synaptic_matrix_region,
-                block_addr, single_addr, app_edge, synapse_info)
-        elif delay_rinfo is not None:
-            d_index = self.__poptable_type.update_master_population_table(
-                0, 0, delay_rinfo.first_key_and_mask)
-        del delayed_row_data
-
-        if block_addr > all_syn_block_sz:
-            raise Exception(
-                "Too much synaptic memory has been written: {} of {} ".format(
-                    block_addr, all_syn_block_sz))
-        if d_index is not None and index is not None and index != d_index:
-            raise Exception(
-                "Delay index {} and normal index {} do not match".format(
-                    d_index, index))
-        return block_addr, single_addr, index
->>>>>>> be3be66d
 
     def __is_direct(
             self, single_addr, s_info, pre_vertex_slice, post_vertex_slice,
@@ -1457,36 +1253,9 @@
             (single_addr + (pre_vertex_slice.n_atoms * 4) <=
                 self.__one_to_one_connection_dtcm_max_bytes) and
             (pre_vertex_slice.lo_atom == post_vertex_slice.lo_atom) and
-<<<<<<< HEAD
             (pre_vertex_slice.hi_atom == post_vertex_slice.hi_atom) and
             not s_info.prepop_is_view and
             not s_info.postpop_is_view)
-=======
-            (pre_vertex_slice.hi_atom == post_vertex_slice.hi_atom))
-
-    def __write_row_data(
-            self, spec, connector, pre_vertex_slice, post_vertex_slice,
-            row_length, row_data, rinfo, single_synapses,
-            synaptic_matrix_region, block_addr, single_addr, app_edge,
-            synapse_info):
-        if row_length == 1 and self.__is_direct(
-                single_addr, connector, pre_vertex_slice, post_vertex_slice,
-                app_edge, synapse_info):
-            single_rows = row_data.reshape(-1, 4)[:, 3]
-            single_synapses.append(single_rows)
-            index = self.__poptable_type.update_master_population_table(
-                single_addr, 1, rinfo.first_key_and_mask, is_single=True)
-            single_addr += len(single_rows) * BYTES_PER_WORD
-        else:
-            block_addr = self._write_padding(
-                spec, synaptic_matrix_region, block_addr)
-            spec.switch_write_focus(synaptic_matrix_region)
-            spec.write_array(row_data)
-            index = self.__poptable_type.update_master_population_table(
-                block_addr, row_length, rinfo.first_key_and_mask)
-            block_addr += len(row_data) * BYTES_PER_WORD
-        return block_addr, single_addr, index
->>>>>>> be3be66d
 
     def _get_ring_buffer_shifts(
             self, application_vertex, application_graph, machine_timestep,
@@ -1564,33 +1333,27 @@
     def clear_connection_cache(self):
         self.__retrieved_blocks = dict()
 
-    def _get_block(
-            self, buffer_manager, transceiver, placement, address, size):
+    def _get_block(self, transceiver, placement, address, size):
         key = (placement, address, size)
         if key in self.__retrieved_blocks:
             return self.__retrieved_blocks[key]
-#         block = buffer_manager.request_data(
-#             transceiver, placement.x, placement.y, address, size)
         block = transceiver.read_memory(
             placement.x, placement.y, address, size)
         self.__retrieved_blocks[key] = block
         return block
 
     def _read_connections(
-            self, row_len, block_sz, buffer_manager, transceiver, placement,
+            self, row_len, block_sz, transceiver, placement,
             address, synapse_info, pre_slice, post_slice, machine_time_step,
             read_synapses_function):
-        block = self._get_block(
-            buffer_manager, transceiver, placement, address, block_sz)
+        block = self._get_block(transceiver, placement, address, block_sz)
         return read_synapses_function(
             synapse_info, pre_slice, post_slice, row_len,
             self.__n_synapse_types, self.__weight_scales[placement], block,
             machine_time_step)
 
-    def _get_single_block(
-            self, buffer_manager, transceiver, placement, address, size):
-        block = self._get_block(
-            buffer_manager, transceiver, placement, address, size)
+    def _get_single_block(self, transceiver, placement, address, size):
+        block = self._get_block(transceiver, placement, address, size)
         numpy_data = numpy.asarray(block, dtype="uint8").view("uint32")
         n_rows = len(numpy_data)
         numpy_block = numpy.zeros((n_rows, BYTES_PER_WORD), dtype="uint32")
@@ -1599,28 +1362,26 @@
         return numpy_block.tobytes()
 
     def _read_single_connections(
-            self, block_sz, buffer_manager, transceiver, placement,
-            address, synapse_info, pre_slice, post_slice, machine_time_step,
-            read_synapses_function):
+            self, block_sz, transceiver, placement, address, synapse_info,
+            pre_slice, post_slice, machine_time_step, read_synapses_function):
         block = self._get_single_block(
-            buffer_manager, transceiver, placement, address, block_sz)
+            transceiver, placement, address, block_sz)
         return read_synapses_function(
             synapse_info, pre_slice, post_slice, 1,
             self.__n_synapse_types, self.__weight_scales[placement], block,
             machine_time_step)
 
     def _get_connections(
-            self, app_edge, synapse_info, post_slice, buffer_manager,
-            transceiver, placement, direct_synapses, indirect_synapses,
-            machine_time_step, graph_mapper, edge_info, m_edge_info,
-            read_synapses_function):
+            self, app_edge, synapse_info, post_slice, transceiver, placement,
+            direct_synapses, indirect_synapses, machine_time_step,
+            graph_mapper, edge_info, m_edge_info, read_synapses_function):
         key = (app_edge, synapse_info, post_slice.lo_atom)
         connections = []
         if key in edge_info:
             offset, row_len, block_sz = edge_info[key]
             pre_slice = Slice(0, app_edge.pre_vertex.n_atoms - 1)
             connections.append(self._read_connections(
-                row_len, block_sz, buffer_manager, transceiver, placement,
+                row_len, block_sz, transceiver, placement,
                 indirect_synapses + offset, synapse_info, pre_slice,
                 post_slice, machine_time_step, read_synapses_function))
         else:
@@ -1633,22 +1394,21 @@
                 pre_slice = graph_mapper.get_slice(m_edge.pre_vertex)
                 if single:
                     connections.append(self._read_single_connections(
-                        block_sz, buffer_manager, transceiver,
+                        block_sz, transceiver,
                         placement, direct_synapses + offset, synapse_info,
                         pre_slice, post_slice, machine_time_step,
                         read_synapses_function))
                 else:
                     connections.append(self._read_connections(
-                        row_len, block_sz, buffer_manager, transceiver,
+                        row_len, block_sz, transceiver,
                         placement, indirect_synapses + offset, synapse_info,
                         pre_slice, post_slice, machine_time_step,
                         read_synapses_function))
         return connections
 
-<<<<<<< HEAD
     def get_connections_from_machine(
             self, vertex, transceiver, placements, app_edge, graph_mapper,
-            synapse_info, machine_time_step, buffer_manager):
+            synapse_info, machine_time_step):
 
         if not isinstance(app_edge, ProjectionApplicationEdge):
             raise Exception("Unknown edge type for {}".format(app_edge))
@@ -1666,56 +1426,17 @@
                 self.__compute_addresses(transceiver, placement)
 
             connections.extend(self._get_connections(
-                app_edge, synapse_info, post_slice, buffer_manager,
+                app_edge, synapse_info, post_slice,
                 transceiver, placement, direct_synapses, indirect_synapses,
                 machine_time_step, graph_mapper, self.__app_edge_info,
                 self.__m_edge_info, self.__synapse_io.read_undelayed_synapses))
             connections.extend(self._get_connections(
-                app_edge, synapse_info, post_slice, buffer_manager,
+                app_edge, synapse_info, post_slice,
                 transceiver, placement, direct_synapses, indirect_synapses,
                 machine_time_step, graph_mapper,
                 self.__delay_edge_info, self.__delay_m_edge_info,
                 self.__synapse_io.read_delayed_synapses))
         return numpy.concatenate(connections)
-=======
-        # Get the key for the delayed pre_vertex
-        delayed_key = None
-        if app_edge.delay_edge is not None:
-            delayed_key = self.__delay_key_index[
-                app_edge.pre_vertex, pre_vertex_slice.lo_atom,
-                pre_vertex_slice.hi_atom].first_key
-
-        # Get the block for the connections from the pre_vertex
-        synapse_key = (synapse_info, pre_vertex_slice.lo_atom,
-                       post_vertex_slice.lo_atom)
-        index = self.__synapse_indices[synapse_key]
-        master_pop_table, direct_synapses, indirect_synapses = \
-            self.__compute_addresses(transceiver, placement)
-        data, max_row_length = self._retrieve_synaptic_block(
-            transceiver, placement, master_pop_table, indirect_synapses,
-            direct_synapses, key, pre_vertex_slice.n_atoms, index,
-            using_extra_monitor_cores, placements, monitor_api,
-            extra_monitor, monitor_cores, fixed_routes=fixed_routes)
-
-        # Get the block for the connections from the delayed pre_vertex
-        delayed_data = None
-        delayed_max_row_len = 0
-        if delayed_key is not None:
-            delayed_data, delayed_max_row_len = self._retrieve_synaptic_block(
-                transceiver, placement, master_pop_table, indirect_synapses,
-                direct_synapses, delayed_key,
-                pre_vertex_slice.n_atoms * app_edge.n_delay_stages,
-                index, using_extra_monitor_cores, placements,
-                monitor_api, extra_monitor, monitor_cores,
-                handle_time_out_configuration, fixed_routes=fixed_routes)
-
-        # Convert the blocks into connections
-        return self._read_synapses(
-            synapse_info, pre_vertex_slice, post_vertex_slice,
-            max_row_length, delayed_max_row_len, self.__n_synapse_types,
-            self.__weight_scales[placement], data, delayed_data,
-            machine_time_step)
->>>>>>> be3be66d
 
     def __compute_addresses(self, transceiver, placement):
         """ Helper for computing the addresses of the master pop table and\
