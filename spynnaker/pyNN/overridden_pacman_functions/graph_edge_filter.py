# Copyright (c) 2017-2019 The University of Manchester
#
# This program is free software: you can redistribute it and/or modify
# it under the terms of the GNU General Public License as published by
# the Free Software Foundation, either version 3 of the License, or
# (at your option) any later version.
#
# This program is distributed in the hope that it will be useful,
# but WITHOUT ANY WARRANTY; without even the implied warranty of
# MERCHANTABILITY or FITNESS FOR A PARTICULAR PURPOSE.  See the
# GNU General Public License for more details.
#
# You should have received a copy of the GNU General Public License
# along with this program.  If not, see <http://www.gnu.org/licenses/>.

import logging
from spinn_utilities.log import FormatAdapter
from spinn_utilities.progress_bar import ProgressBar
from pacman.model.graphs.application import ApplicationEdge
from pacman.model.graphs.machine import MachineGraph
from spynnaker.pyNN.exceptions import FilterableException
from spynnaker.pyNN.models.abstract_models import AbstractFilterableEdge

logger = FormatAdapter(logging.getLogger(__name__))


class GraphEdgeFilter(object):
    """ Removes graph edges that aren't required
    """

    def __call__(self, machine_graph):
        """
        :param machine_graph: the machine_graph whose edges are to be filtered
        :return: a new, filtered machine graph
        """
        new_machine_graph = MachineGraph(label=machine_graph.label)

        # create progress bar
        progress = ProgressBar(
            machine_graph.n_vertices +
            machine_graph.n_outgoing_edge_partitions,
            "Filtering edges")

        # add the vertices directly, as they won't be pruned.
        for vertex in progress.over(machine_graph.vertices, False):
            new_machine_graph.add_vertex(vertex)

        # purge the app graph of the old edges
        machine_graph.application_graph.forget_machine_edges()

        # start checking edges to decide which ones need pruning....
        prune_count = 0
        no_prune_count = 0
        for partition in progress.over(machine_graph.outgoing_edge_partitions):
            for edge in partition.edges:
<<<<<<< HEAD
                if self._is_filterable(edge):
                    logger.debug("this edge was pruned: %s", edge)
                    prune_count += 1
                    continue
                logger.debug("this edge was not pruned: %s", edge)
=======
                if self._is_filterable(edge, graph_mapper):
                    logger.debug("this edge was pruned {}", edge)
                    prune_count += 1
                    continue
                logger.debug("this edge was not pruned {}", edge)
>>>>>>> e3747bc8
                no_prune_count += 1
                self._add_edge_to_new_graph(edge, partition, new_machine_graph)

<<<<<<< HEAD
        logger.debug(
            "prune_count:%d no_prune_count:%d", prune_count, no_prune_count)
=======
        # returned the pruned graph and graph_mapper
        logger.debug("prune_count:{} no_prune_count:{}",
                     prune_count, no_prune_count)
        return new_machine_graph, new_graph_mapper
>>>>>>> e3747bc8

        # returned the pruned graph after remembering that it is the graph that
        # the application graph maps to now
        machine_graph.application_graph.machine_graph = new_machine_graph
        return new_machine_graph

    @staticmethod
    def _add_edge_to_new_graph(edge, partition, new_graph):
        new_graph.add_edge(edge, partition.identifier)
        edge.app_edge.remember_associated_machine_edge(edge)

        # add partition constraints from the original graph to the new graph
        # add constraints from the application partition
        new_partition = new_graph. \
            get_outgoing_edge_partition_starting_at_vertex(
                edge.pre_vertex, partition.identifier)
        new_partition.add_constraints(partition.constraints)

    @staticmethod
    def _is_filterable(edge):
        if isinstance(edge, AbstractFilterableEdge):
            return edge.filter_edge()
        elif isinstance(edge.app_edge, ApplicationEdge):
            return False
        raise FilterableException(
            "cannot figure out if edge {} is prunable or not".format(edge))<|MERGE_RESOLUTION|>--- conflicted
+++ resolved
@@ -53,34 +53,18 @@
         no_prune_count = 0
         for partition in progress.over(machine_graph.outgoing_edge_partitions):
             for edge in partition.edges:
-<<<<<<< HEAD
                 if self._is_filterable(edge):
-                    logger.debug("this edge was pruned: %s", edge)
-                    prune_count += 1
-                    continue
-                logger.debug("this edge was not pruned: %s", edge)
-=======
-                if self._is_filterable(edge, graph_mapper):
                     logger.debug("this edge was pruned {}", edge)
                     prune_count += 1
                     continue
                 logger.debug("this edge was not pruned {}", edge)
->>>>>>> e3747bc8
                 no_prune_count += 1
                 self._add_edge_to_new_graph(edge, partition, new_machine_graph)
 
-<<<<<<< HEAD
-        logger.debug(
-            "prune_count:%d no_prune_count:%d", prune_count, no_prune_count)
-=======
-        # returned the pruned graph and graph_mapper
+        # return the pruned graph after remembering that it is the graph that
+        # the application graph maps to now
         logger.debug("prune_count:{} no_prune_count:{}",
                      prune_count, no_prune_count)
-        return new_machine_graph, new_graph_mapper
->>>>>>> e3747bc8
-
-        # returned the pruned graph after remembering that it is the graph that
-        # the application graph maps to now
         machine_graph.application_graph.machine_graph = new_machine_graph
         return new_machine_graph
 
