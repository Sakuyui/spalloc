--- conflicted
+++ resolved
@@ -62,9 +62,7 @@
         "your vertex and try again.")
 
     def __init__(self):
-<<<<<<< HEAD
-        AbstractSplitterSlice.__init__(self, self.SPLITTER_NAME)
-        AbstractSpynnakerSplitterDelay.__init__(self)
+        super().__init__(self.SPLITTER_NAME)
         self.__ring_buffer_shifts = None
         self.__weight_scales = None
         self.__all_syn_block_sz = dict()
@@ -72,9 +70,6 @@
         self.__synapse_expander_sz = None
         self.__bitfield_sz = None
         self.__next_index = 0
-=======
-        super().__init__(self.SPLITTER_NAME)
->>>>>>> 294179fa
 
     @overrides(AbstractSplitterSlice.set_governed_app_vertex)
     def set_governed_app_vertex(self, app_vertex):
@@ -119,17 +114,12 @@
         :param ~pacman.model.graphs.machine.MachineGraph graph: app graph
         :rtype: ~pacman.model.resources.ResourceContainer
         """
-<<<<<<< HEAD
+        # pylint: disable=arguments-differ
         variable_sdram = self.__get_variable_sdram(vertex_slice)
         constant_sdram = self.__get_constant_sdram(vertex_slice)
         sdram = MultiRegionSDRAM()
         sdram.nest(len(PopulationMachineVertex.REGIONS) + 1, variable_sdram)
         sdram.merge(constant_sdram)
-=======
-        # pylint: disable=arguments-differ
-        variable_sdram = self.get_variable_sdram(vertex_slice)
-        constant_sdram = self.constant_sdram(vertex_slice, graph)
->>>>>>> 294179fa
 
         # set resources required from this object
         container = ResourceContainer(
