# Copyright (c) 2017-2019 The University of Manchester
#
# This program is free software: you can redistribute it and/or modify
# it under the terms of the GNU General Public License as published by
# the Free Software Foundation, either version 3 of the License, or
# (at your option) any later version.
#
# This program is distributed in the hope that it will be useful,
# but WITHOUT ANY WARRANTY; without even the implied warranty of
# MERCHANTABILITY or FITNESS FOR A PARTICULAR PURPOSE.  See the
# GNU General Public License for more details.
#
# You should have received a copy of the GNU General Public License
# along with this program.  If not, see <http://www.gnu.org/licenses/>.

import numpy
from spinn_utilities.overrides import overrides
from data_specification.enums import DataType
from spinn_front_end_common.utilities.constants import (
    BYTES_PER_WORD, BYTES_PER_SHORT)
from .abstract_timing_dependence import AbstractTimingDependence
from spynnaker.pyNN.models.neuron.plasticity.stdp.synapse_structure import (
    SynapseStructureWeightAccumulator)
<<<<<<< HEAD
from spynnaker.pyNN.models.neuron.plasticity.stdp.common import (
    STDP_FIXED_POINT_ONE)
=======
from spynnaker.pyNN.models.neuron.plasticity.stdp.common.plasticity_helpers \
    import (
        STDP_FIXED_POINT_ONE)
>>>>>>> ecd75ab0


class TimingDependenceRecurrent(AbstractTimingDependence):
    """ A timing dependence STDP rule based on recurrences.
    """
    __slots__ = [
        "__accumulator_depression_plus_one",
        "__accumulator_potentiation_minus_one",
        "__dual_fsm",
        "__mean_post_window",
        "__mean_pre_window",
        "__synapse_structure"]

    default_parameters = {
        'accumulator_depression': -6, 'accumulator_potentiation': 6,
        'mean_pre_window': 35.0, 'mean_post_window': 35.0, 'dual_fsm': True}

    def __init__(
            self, accumulator_depression=default_parameters[
                'accumulator_depression'],
            accumulator_potentiation=default_parameters[
                'accumulator_potentiation'],
            mean_pre_window=default_parameters['mean_pre_window'],
            mean_post_window=default_parameters['mean_post_window'],
            dual_fsm=default_parameters['dual_fsm']):
        # pylint: disable=too-many-arguments
        self.__accumulator_depression_plus_one = accumulator_depression + 1
        self.__accumulator_potentiation_minus_one = \
            accumulator_potentiation - 1
        self.__mean_pre_window = mean_pre_window
        self.__mean_post_window = mean_post_window
        self.__dual_fsm = dual_fsm

        self.__synapse_structure = SynapseStructureWeightAccumulator()

    @overrides(AbstractTimingDependence.is_same_as)
    def is_same_as(self, timing_dependence):
        if timing_dependence is None or not isinstance(
                timing_dependence, TimingDependenceRecurrent):
            return False
        return ((self.__accumulator_depression_plus_one ==
                 timing_dependence.accumulator_depression_plus_one) and
                (self.__accumulator_potentiation_minus_one ==
                 timing_dependence.accumulator_potentiation_minus_one) and
                (self.__mean_pre_window ==
                 timing_dependence.mean_pre_window) and
                (self.__mean_post_window ==
                 timing_dependence.mean_post_window))

    @property
    def vertex_executable_suffix(self):
        """ The suffix to be appended to the vertex executable for this rule

        :rtype: str
        """
        if self.__dual_fsm:
            return "recurrent_dual_fsm"
        return "recurrent_pre_stochastic"

    @property
    def pre_trace_n_bytes(self):
        """ The number of bytes used by the pre-trace of the rule per neuron

        :rtype: int
        """
        # When using the separate FSMs, pre-trace contains window length,
        # otherwise it's in the synapse
        return BYTES_PER_SHORT if self.__dual_fsm else 0

    @overrides(AbstractTimingDependence.get_parameters_sdram_usage_in_bytes)
    def get_parameters_sdram_usage_in_bytes(self):
        # 2 * 32-bit parameters
        # 2 * LUTS with STDP_FIXED_POINT_ONE * 16-bit entries
<<<<<<< HEAD
        return (2 * BYTES_PER_WORD) + (
            2 * STDP_FIXED_POINT_ONE * BYTES_PER_SHORT)
=======
        return (BYTES_PER_WORD * 2) + (
            BYTES_PER_SHORT * (2 * STDP_FIXED_POINT_ONE))
>>>>>>> ecd75ab0

    @property
    def n_weight_terms(self):
        """ The number of weight terms expected by this timing rule

        :rtype: int
        """
        return 1

    @overrides(AbstractTimingDependence.write_parameters)
    def write_parameters(self, spec, machine_time_step, weight_scales):

        # Write parameters
        spec.write_value(data=self.__accumulator_depression_plus_one,
                         data_type=DataType.INT32)
        spec.write_value(data=self.__accumulator_potentiation_minus_one,
                         data_type=DataType.INT32)

        # Convert mean times into machine timesteps
        mean_pre_timesteps = (float(self.__mean_pre_window) *
                              (1000.0 / float(machine_time_step)))
        mean_post_timesteps = (float(self.__mean_post_window) *
                               (1000.0 / float(machine_time_step)))

        # Write lookup tables
        self._write_exp_dist_lut(spec, mean_pre_timesteps)
        self._write_exp_dist_lut(spec, mean_post_timesteps)

<<<<<<< HEAD
    def _write_exp_dist_lut(self, spec, mean):
        for x in range(STDP_FIXED_POINT_ONE):

            # Calculate inverse CDF
            x_float = float(x) / float(STDP_FIXED_POINT_ONE)
            p_float = math.log(1.0 - x_float) * -mean

            p = round(p_float)
            spec.write_value(data=p, data_type=DataType.UINT16)
=======
    @staticmethod
    def _write_exp_dist_lut(spec, mean):
        """
        :param .DataSpecificationGenerator spec:
        :param float mean:
        """
        indices = numpy.arange(STDP_FIXED_POINT_ONE)
        inv_cdf = numpy.log(1.0 - indices/float(STDP_FIXED_POINT_ONE)) * -mean
        spec.write_array(
            inv_cdf.astype(numpy.uint16), data_type=DataType.UINT16)
>>>>>>> ecd75ab0

    @property
    def synaptic_structure(self):
        """ Get the synaptic structure of the plastic part of the rows

        :rtype: AbstractSynapseStructure
        """
        return self.__synapse_structure

    @overrides(AbstractTimingDependence.get_parameter_names)
    def get_parameter_names(self):
        return ['accumulator_depression', 'accumulator_potentiation',
                'mean_pre_window', 'mean_post_window', 'dual_fsm']<|MERGE_RESOLUTION|>--- conflicted
+++ resolved
@@ -21,14 +21,8 @@
 from .abstract_timing_dependence import AbstractTimingDependence
 from spynnaker.pyNN.models.neuron.plasticity.stdp.synapse_structure import (
     SynapseStructureWeightAccumulator)
-<<<<<<< HEAD
 from spynnaker.pyNN.models.neuron.plasticity.stdp.common import (
     STDP_FIXED_POINT_ONE)
-=======
-from spynnaker.pyNN.models.neuron.plasticity.stdp.common.plasticity_helpers \
-    import (
-        STDP_FIXED_POINT_ONE)
->>>>>>> ecd75ab0
 
 
 class TimingDependenceRecurrent(AbstractTimingDependence):
@@ -102,13 +96,8 @@
     def get_parameters_sdram_usage_in_bytes(self):
         # 2 * 32-bit parameters
         # 2 * LUTS with STDP_FIXED_POINT_ONE * 16-bit entries
-<<<<<<< HEAD
         return (2 * BYTES_PER_WORD) + (
             2 * STDP_FIXED_POINT_ONE * BYTES_PER_SHORT)
-=======
-        return (BYTES_PER_WORD * 2) + (
-            BYTES_PER_SHORT * (2 * STDP_FIXED_POINT_ONE))
->>>>>>> ecd75ab0
 
     @property
     def n_weight_terms(self):
@@ -137,17 +126,6 @@
         self._write_exp_dist_lut(spec, mean_pre_timesteps)
         self._write_exp_dist_lut(spec, mean_post_timesteps)
 
-<<<<<<< HEAD
-    def _write_exp_dist_lut(self, spec, mean):
-        for x in range(STDP_FIXED_POINT_ONE):
-
-            # Calculate inverse CDF
-            x_float = float(x) / float(STDP_FIXED_POINT_ONE)
-            p_float = math.log(1.0 - x_float) * -mean
-
-            p = round(p_float)
-            spec.write_value(data=p, data_type=DataType.UINT16)
-=======
     @staticmethod
     def _write_exp_dist_lut(spec, mean):
         """
@@ -158,7 +136,6 @@
         inv_cdf = numpy.log(1.0 - indices/float(STDP_FIXED_POINT_ONE)) * -mean
         spec.write_array(
             inv_cdf.astype(numpy.uint16), data_type=DataType.UINT16)
->>>>>>> ecd75ab0
 
     @property
     def synaptic_structure(self):
