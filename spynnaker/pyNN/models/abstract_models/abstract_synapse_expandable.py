--- conflicted
+++ resolved
@@ -13,15 +13,10 @@
 # You should have received a copy of the GNU General Public License
 # along with this program.  If not, see <http://www.gnu.org/licenses/>.
 
-<<<<<<< HEAD
-from six import add_metaclass
 from spinn_utilities.abstract_base import (
     AbstractBase, abstractmethod, abstractproperty)
-=======
-from spinn_utilities.abstract_base import AbstractBase, abstractmethod
 from spinn_utilities.require_subclass import require_subclass
 from pacman.model.graphs.machine.machine_vertex import MachineVertex
->>>>>>> 294179fa
 
 SYNAPSE_EXPANDER_APLX = "synapse_expander.aplx"
 
