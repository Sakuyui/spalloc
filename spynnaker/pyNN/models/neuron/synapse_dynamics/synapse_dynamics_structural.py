--- conflicted
+++ resolved
@@ -280,8 +280,8 @@
 
             # currently, controls = 1 if the subvertex (on the current core)
             # is part of this population
-            controls = int(
-                current_key in np.asarray(subpopulation_list)[:, 0])
+            controls = 1 if current_key in np.asarray(subpopulation_list)[:,
+                                           0] else 0
             spec.write_value(data=controls, data_type=DataType.UINT16)
 
             spec.write_value(
@@ -331,13 +331,8 @@
         post_to_pre_table = np.ones((post_slice.n_atoms, self._s_max),
                                     dtype=np.int32) * -1
         for row in self._connections[post_slice.lo_atom]:
-<<<<<<< HEAD
-            if row[0].size > 0:
+            if row[0].size > 0 and row[1].post_vertex is app_vertex:
                 for source, target, _weight, _delay, _syn_type in row[0]:
-=======
-            if row[0].size > 0 and row[1].post_vertex is app_vertex:
-                for source, target, weight, delay, syn_type in row[0]:
->>>>>>> 34f2fbef
                     # Select pre vertex
                     pre_vertex_slice = graph_mapper._slice_by_machine_vertex[
                         row[2].pre_vertex]
