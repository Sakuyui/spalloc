# Copyright (c) 2019-2020 The University of Manchester
#
# This program is free software: you can redistribute it and/or modify
# it under the terms of the GNU General Public License as published by
# the Free Software Foundation, either version 3 of the License, or
# (at your option) any later version.
#
# This program is distributed in the hope that it will be useful,
# but WITHOUT ANY WARRANTY; without even the implied warranty of
# MERCHANTABILITY or FITNESS FOR A PARTICULAR PURPOSE.  See the
# GNU General Public License for more details.
#
# You should have received a copy of the GNU General Public License
# along with this program.  If not, see <http://www.gnu.org/licenses/>.

import math
import numpy
from spinn_front_end_common.utilities.constants import BYTES_PER_WORD
from spinn_utilities.ordered_set import OrderedSet
from spynnaker.pyNN.utilities.constants import SPIKE_PARTITION_ID

#: number of elements
FILTER_INFO_WORDS = 3  # n words, key, pointer to bitfield

#: n_filters, pointer for array
FILTER_HEADER_WORDS = 2

#: the number of bits in a word
# (WHY IS THIS NOT A CONSTANT SOMEWHERE!)
BIT_IN_A_WORD = 32.0


def get_sdram_for_bit_field_region(incoming_projections):
    """ the SDRAM for the bit field filter region

    :param iterable(~spynnaker.pyNN.models.Projection) incoming_projections:
        The projections that target the vertex in question
    :return: the estimated number of bytes used by the bit field region
    :rtype: int
    """
    sdram = FILTER_HEADER_WORDS * BYTES_PER_WORD
    seen_app_edges = set()
    for proj in incoming_projections:
        app_edge = proj._projection_edge  # pylint: disable=protected-access
        if app_edge not in seen_app_edges:
            seen_app_edges.add(app_edge)
            n_atoms = app_edge.pre_vertex.n_atoms
            n_words_for_atoms = int(math.ceil(n_atoms / BIT_IN_A_WORD))
            sdram += (FILTER_INFO_WORDS + n_words_for_atoms) * BYTES_PER_WORD
            # Also add for delay vertices if needed
            n_words_for_delays = int(math.ceil(
                n_atoms * app_edge.n_delay_stages / BIT_IN_A_WORD))
            sdram += (FILTER_INFO_WORDS + n_words_for_delays) * BYTES_PER_WORD
    return sdram


def get_sdram_for_keys(incoming_projections):
    """ gets the space needed for keys

    :param iterable(~spynnaker.pyNN.models.Projection) incoming_projections:
        The projections that target the vertex in question
    :return: SDRAM needed
    :rtype: int
    """

    # basic sdram
    sdram = 0
    seen_app_edges = set()
    for proj in incoming_projections:
        in_edge = proj._projection_edge  # pylint: disable=protected-access
        if in_edge not in seen_app_edges:
            seen_app_edges.add(in_edge)
            sdram += BYTES_PER_WORD
            if in_edge.n_delay_stages:
                sdram += BYTES_PER_WORD

    return sdram


def get_bitfield_key_map_data(incoming_projections, routing_info):
    """ Get data for the key map region

    :param list(~spynnaker.pyNN.models.Projection) incoming_projections:
        The projections to generate bitfields for
    :param ~pacman.model.routing_info.RoutingInfo routing_info: keys
    :rtype: ~numpy.ndarray
    """
    # Gather the source vertices that target this core
    sources = OrderedSet()
    for proj in incoming_projections:
        in_edge = proj._projection_edge
        if in_edge not in sources:
            key = routing_info.get_first_key_from_pre_vertex(
                in_edge.pre_vertex, SPIKE_PARTITION_ID)
            if key is not None:
                sources.add((key, in_edge.pre_vertex.n_atoms))

    if not sources:
        return numpy.array([], dtype="uint32")

    # Make keys and atoms, ordered by keys
    key_map = numpy.array(
        [[key, n_atoms] for key, n_atoms in sources], dtype="uint32")
    key_map = key_map[numpy.argsort(key_map[:, 0])]

    # get the number of atoms per item
    return key_map[:, 1]


def write_bitfield_init_data(
        spec, bit_field_region, n_bit_field_bytes, bit_field_region_ref=None):
    """ writes the init data needed for the bitfield generator

    :param ~data_specification.DataSpecificationGenerator spec:
        data spec writer
    :param int bit_field_region: the region id for the bit-field filters
    :param int n_bit_field_bytes: the size of the region
    :param int bit_field_region_ref: The reference to the region
    """
    # reserve the final destination for the bitfields
    spec.reserve_memory_region(
        region=bit_field_region, size=n_bit_field_bytes,
        label="bit_field region", reference=bit_field_region_ref)

<<<<<<< HEAD
    # Ensure a 0 is written at least to indicate no bit fields if not expanded
    spec.switch_write_focus(bit_field_region)
=======
    # Gather the source vertices that target this core
    sources = OrderedSet()
    seen_app_edges = set()
    for proj in incoming_projections:
        in_edge = proj._projection_edge  # pylint: disable=protected-access
        if in_edge not in seen_app_edges:
            seen_app_edges.add(in_edge)
            srcs = in_edge.pre_vertex.splitter.get_out_going_vertices(
                SPIKE_PARTITION_ID)
            for source_vertex in srcs:
                sources.add(source_vertex)

    # write n keys max atom map
    spec.write_value(len(sources))

    # load in key to max atoms map
    for source_vertex in sources:
        spec.write_value(routing_info.get_first_key_from_pre_vertex(
            source_vertex, SPIKE_PARTITION_ID))
        spec.write_value(source_vertex.vertex_slice.n_atoms)

    # ensure if nothing else that n bitfields in bitfield region set to 0
    spec.switch_write_focus(bit_field_region_id)
>>>>>>> 116bac71
    spec.write_value(0)<|MERGE_RESOLUTION|>--- conflicted
+++ resolved
@@ -122,32 +122,6 @@
         region=bit_field_region, size=n_bit_field_bytes,
         label="bit_field region", reference=bit_field_region_ref)
 
-<<<<<<< HEAD
     # Ensure a 0 is written at least to indicate no bit fields if not expanded
     spec.switch_write_focus(bit_field_region)
-=======
-    # Gather the source vertices that target this core
-    sources = OrderedSet()
-    seen_app_edges = set()
-    for proj in incoming_projections:
-        in_edge = proj._projection_edge  # pylint: disable=protected-access
-        if in_edge not in seen_app_edges:
-            seen_app_edges.add(in_edge)
-            srcs = in_edge.pre_vertex.splitter.get_out_going_vertices(
-                SPIKE_PARTITION_ID)
-            for source_vertex in srcs:
-                sources.add(source_vertex)
-
-    # write n keys max atom map
-    spec.write_value(len(sources))
-
-    # load in key to max atoms map
-    for source_vertex in sources:
-        spec.write_value(routing_info.get_first_key_from_pre_vertex(
-            source_vertex, SPIKE_PARTITION_ID))
-        spec.write_value(source_vertex.vertex_slice.n_atoms)
-
-    # ensure if nothing else that n bitfields in bitfield region set to 0
-    spec.switch_write_focus(bit_field_region_id)
->>>>>>> 116bac71
     spec.write_value(0)