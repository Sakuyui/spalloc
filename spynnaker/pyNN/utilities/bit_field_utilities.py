# Copyright (c) 2019-2020 The University of Manchester
#
# This program is free software: you can redistribute it and/or modify
# it under the terms of the GNU General Public License as published by
# the Free Software Foundation, either version 3 of the License, or
# (at your option) any later version.
#
# This program is distributed in the hope that it will be useful,
# but WITHOUT ANY WARRANTY; without even the implied warranty of
# MERCHANTABILITY or FITNESS FOR A PARTICULAR PURPOSE.  See the
# GNU General Public License for more details.
#
# You should have received a copy of the GNU General Public License
# along with this program.  If not, see <http://www.gnu.org/licenses/>.

import math
from pacman.utilities.constants import FULL_MASK
from spinn_front_end_common.utilities.constants import BYTES_PER_WORD
from spynnaker.pyNN.models.neural_projections import ProjectionApplicationEdge
from spynnaker.pyNN.models.abstract_models import AbstractHasDelayStages

#: number of elements
ELEMENTS_USED_IN_EACH_BIT_FIELD = 3  # n words, key, pointer to bitfield

#: n_filters, pointer for array
ELEMENTS_USED_IN_BIT_FIELD_HEADER = 2

#: n elements in each key to n atoms map for bitfield (key, n atoms)
N_ELEMENTS_IN_EACH_KEY_N_ATOM_MAP = 2

#: the regions addresses needed (
#: pop table, synaptic matrix, direct matrix, bit_field, bit field builder,
#: bit_field_key, structural region)
N_REGIONS_ADDRESSES = 6

#: n key to n neurons maps size in words
N_KEYS_DATA_SET_IN_WORDS = 1

#: the number of bits in a word
# (WHY IS THIS NOT A CONSTANT SOMEWHERE!)
BIT_IN_A_WORD = 32.0


def get_estimated_sdram_for_bit_field_region(app_graph, vertex):
    """ estimates the SDRAM for the bit field region

    :param ~pacman.model.graphs.application.ApplicationGraph app_graph:
        the app graph
    :param ~pacman.model.graphs.application.ApplicationVertex vertex:
        app vertex
    :return: the estimated number of bytes used by the bit field region
    :rtype: int
    """
    sdram = 0
    for incoming_edge in app_graph.get_edges_ending_at_vertex(vertex):
        if isinstance(incoming_edge, ProjectionApplicationEdge):
            slices, _ = (
                incoming_edge.pre_vertex.splitter.get_out_going_slices())
            n_machine_vertices = len(slices)

            # TODO im sure this can be merged into the max function. but meh
            slice_atoms = list()
            for vertex_slice in slices:
                slice_atoms.append(vertex_slice.n_atoms)
            n_atoms_per_machine_vertex = max(slice_atoms)

<<<<<<< HEAD
            if isinstance(incoming_edge.pre_vertex, DelayExtensionVertex):
=======
            if isinstance(incoming_edge.pre_vertex, AbstractHasDelayStages):
>>>>>>> 1dda482d
                n_atoms_per_machine_vertex *= \
                    incoming_edge.pre_vertex.n_delay_stages
            n_words_for_atoms = int(math.ceil(
                n_atoms_per_machine_vertex / BIT_IN_A_WORD))
            sdram += (
                (ELEMENTS_USED_IN_EACH_BIT_FIELD + (
                    n_words_for_atoms * n_machine_vertices)) *
                BYTES_PER_WORD)
    return sdram


def get_estimated_sdram_for_key_region(app_graph, vertex):
    """ gets an estimate of the bitfield builder region

    :param ~pacman.model.graphs.application.ApplicationGraph app_graph:
        the app graph
    :param ~pacman.model.graphs.application.ApplicationVertex vertex:
        app vertex
    :return: SDRAM needed
    :rtype: int
    """

    # basic sdram
    sdram = N_KEYS_DATA_SET_IN_WORDS * BYTES_PER_WORD
    for in_edge in app_graph.get_edges_ending_at_vertex(vertex):

        # Get the number of likely vertices
        slices, _ = in_edge.pre_vertex.splitter.get_out_going_slices()
        sdram += (
            len(slices) * N_ELEMENTS_IN_EACH_KEY_N_ATOM_MAP * BYTES_PER_WORD)
    return sdram


def _exact_sdram_for_bit_field_region(
        machine_graph, vertex, n_key_map):
    """ calculates the correct SDRAM for the bitfield region based off \
        the machine graph

    :param ~pacman.model.graphs.machine.MachineGraph machine_graph:
        machine graph
    :param ~pacman.model.graphs.machine.MachineVertex vertex:
        the machine vertex
    :param ~pacman.model.routing_info.AbstractMachinePartitionNKeysMap \
            n_key_map:
        n keys map
    :return: SDRAM in bytes
    :rtype: int
    """
    sdram = ELEMENTS_USED_IN_BIT_FIELD_HEADER * BYTES_PER_WORD
    for incoming_edge in machine_graph.get_edges_ending_at_vertex(vertex):
        n_keys = n_key_map.n_keys_for_partition(
            machine_graph.get_outgoing_partition_for_edge(incoming_edge))
        n_words_for_atoms = int(math.ceil(n_keys / BIT_IN_A_WORD))

        sdram += (
            (ELEMENTS_USED_IN_EACH_BIT_FIELD + n_words_for_atoms) *
            BYTES_PER_WORD)
    return sdram


def exact_sdram_for_bit_field_builder_region():
    """ Gets the SDRAM requirement for the builder region

    :return: the SDRAM requirement for the builder region
    :rtype: int
    """
    return N_REGIONS_ADDRESSES * BYTES_PER_WORD


def _exact_sdram_for_bit_field_key_region(machine_graph, vertex):
    """ Calculates the exact SDRAM for the bitfield key region

    :param ~pacman.model.graphs.machine.MachineGraph machine_graph:
        machine graph
    :param ~pacman.model.graphs.machine.MachineVertex vertex: machine vertex
    :return: bytes
    :rtype: int
    """
    return (
        N_KEYS_DATA_SET_IN_WORDS +
        len(machine_graph.get_edges_ending_at_vertex(vertex)) *
        N_ELEMENTS_IN_EACH_KEY_N_ATOM_MAP) * BYTES_PER_WORD


def reserve_bit_field_regions(
        spec, machine_graph, n_key_map, vertex, bit_field_builder_region,
        bit_filter_region, bit_field_key_region):
    """ reserves the regions for the bitfields

    :param ~data_specification.DataSpecificationGenerator spec:
        dsg spec writer
    :param ~pacman.model.graphs.machine.MachineGraph machine_graph:
        machine graph
    :param ~pacman.model.routing_info.AbstractMachinePartitionNKeysMap \
            n_key_map:
        map between partitions and n keys
    :param ~pacman.model.graphs.machine.MachineVertex vertex: machine vertex
    :param int bit_field_builder_region: region id for the builder region
    :param int bit_filter_region: region id for the bitfield region
    :param int bit_field_key_region: region id for the key map
    """

    # reserve the final destination for the bitfields
    spec.reserve_memory_region(
        region=bit_filter_region,
        size=_exact_sdram_for_bit_field_region(
            machine_graph, vertex, n_key_map),
        label="bit_field region")

    # reserve region for the bitfield builder
    spec.reserve_memory_region(
        region=bit_field_builder_region,
        size=exact_sdram_for_bit_field_builder_region(),
        label="bit field builder region")

    # reserve memory region for the key region
    spec.reserve_memory_region(
        region=bit_field_key_region,
        size=_exact_sdram_for_bit_field_key_region(machine_graph, vertex),
        label="bit field key data")


def write_bitfield_init_data(
        spec, machine_vertex, machine_graph, routing_info, n_key_map,
        bit_field_builder_region, master_pop_region_id,
        synaptic_matrix_region_id, direct_matrix_region_id,
        bit_field_region_id, bit_field_key_map_region_id,
        structural_dynamics_region_id, has_structural_dynamics_region):
    """ writes the init data needed for the bitfield generator

    :param ~data_specification.DataSpecificationGenerator spec:
        data spec writer
    :param ~pacman.model.graphs.machine.MachineVertex machine_vertex:
        machine vertex
    :param ~pacman.model.graphs.machine.MachineGraph machine_graph:
        machine graph
    :param ~pacman.model.routing_info.RoutingInfo routing_info: keys
    :param ~pacman.model.routing_info.AbstractMachinePartitionNKeysMap \
            n_key_map:
        map for edge to n keys
    :param int bit_field_builder_region: the region id for the bitfield builder
    :param int master_pop_region_id: the region id for the master pop table
    :param int synaptic_matrix_region_id: the region id for the synaptic matrix
    :param int direct_matrix_region_id: the region id for the direct matrix
    :param int bit_field_region_id: the region id for the bit-fields
    :param int bit_field_key_map_region_id: the region id for the key map
    :param int structural_dynamics_region_id: the region id for the structural
    :param bool has_structural_dynamics_region:
        whether the core has a structural_dynamics region
    """
    spec.switch_write_focus(bit_field_builder_region)

    spec.write_value(master_pop_region_id)
    spec.write_value(synaptic_matrix_region_id)
    spec.write_value(direct_matrix_region_id)
    spec.write_value(bit_field_region_id)
    spec.write_value(bit_field_key_map_region_id)

    # save 4 bytes by making a key flag of full mask to avoid when not got
    # a structural
    if not has_structural_dynamics_region:
        spec.write_value(FULL_MASK)
    else:
        spec.write_value(structural_dynamics_region_id)

    spec.switch_write_focus(bit_field_key_map_region_id)

    # write n keys max atom map
    spec.write_value(
        len(machine_graph.get_edges_ending_at_vertex(machine_vertex)))

    # load in key to max atoms map
    for in_coming_edge in machine_graph.get_edges_ending_at_vertex(
            machine_vertex):
        out_going_partition = \
            machine_graph.get_outgoing_partition_for_edge(in_coming_edge)
        spec.write_value(
            routing_info.get_first_key_from_partition(out_going_partition))
        spec.write_value(
            n_key_map.n_keys_for_partition(out_going_partition))

    # ensure if nothing else that n bitfields in bitfield region set to 0
    spec.switch_write_focus(bit_field_region_id)
    spec.write_value(0)<|MERGE_RESOLUTION|>--- conflicted
+++ resolved
@@ -64,11 +64,7 @@
                 slice_atoms.append(vertex_slice.n_atoms)
             n_atoms_per_machine_vertex = max(slice_atoms)
 
-<<<<<<< HEAD
-            if isinstance(incoming_edge.pre_vertex, DelayExtensionVertex):
-=======
             if isinstance(incoming_edge.pre_vertex, AbstractHasDelayStages):
->>>>>>> 1dda482d
                 n_atoms_per_machine_vertex *= \
                     incoming_edge.pre_vertex.n_delay_stages
             n_words_for_atoms = int(math.ceil(
