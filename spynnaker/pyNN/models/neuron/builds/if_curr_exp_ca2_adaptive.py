--- conflicted
+++ resolved
@@ -7,12 +7,8 @@
 from spynnaker.pyNN.models.neuron.additional_inputs \
     import AdditionalInputCa2Adaptive
 
-<<<<<<< HEAD
-# global objects
-DEFAULT_MAX_ATOMS_PER_CORE = 255
-=======
 _apv_defs = AbstractPopulationVertex.non_pynn_default_parameters
->>>>>>> 3d743f52
+
 
 
 class IFCurrExpCa2Adaptive(AbstractPopulationVertex):
@@ -22,7 +18,7 @@
         doi:10.1023/A:1008916026143
     """
 
-    _model_based_max_atoms_per_core = DEFAULT_MAX_ATOMS_PER_CORE
+    _model_based_max_atoms_per_core = 255
 
     default_parameters = {
         'tau_m': 20.0, 'cm': 1.0, 'v_rest': -65.0, 'v_reset': -65.0,
