--- conflicted
+++ resolved
@@ -373,83 +373,56 @@
 
 
 @pytest.mark.parametrize(
-<<<<<<< HEAD
-    "undelayed_indices_connected,delayed_indices_connected,expect_app_keys", [
-        # Only undelayed, all edges exist
-        (range(10), [], True),
-        # Only delayed, all edges exist
-        ([], range(10), True),
-        # All undelayed and delayed edges exist
-        (range(10), range(10), True),
-        # Only undelayed, some edges are filtered (app keys shouldn't work)
-        ([0, 1, 2, 3, 4], [], False),
-        # Only delayed, some edges are filtered (app keys shouldn't work)
-        ([], [5, 6, 7, 8, 9], False),
-        # Both delayed and undelayed, some undelayed edges don't exist
-        # (app keys work because undelayed aren't filtered)
-        ([3, 4, 5, 6, 7], range(10), True),
-        # Both delayed and undelayed, some delayed edges don't exist
-        # (app keys work because all undelayed exist)
-        (range(10), [4, 5, 6, 7], True)
-    ])
-def test_pop_based_master_pop_table_standard(
-        undelayed_indices_connected, delayed_indices_connected,
-        expect_app_keys):
-    machine = virtual_machine(2, 2)
-
-    # Build a from list connector with the delays we want
-    connections = []
-    connections.extend([(i * 100 + j, j, 0, 10)
-                        for i in undelayed_indices_connected
-                        for j in range(100)])
-    connections.extend([(i * 100 + j, j, 0, 20)
-                        for i in delayed_indices_connected
-                        for j in range(100)])
-=======
     "undelayed_indices_connected,delayed_indices_connected,n_pre_neurons,"
     "neurons_per_core,expect_app_keys,max_delay", [
         # Only undelayed, all edges exist
-        (set(range(10)), None, 1000, 100, True, None),
+        (range(10), [], 1000, 100, True, None),
         # Only delayed, all edges exist
-        (None, set(range(10)), 1000, 100, True, 20),
+        ([], range(10), 1000, 100, True, 20),
         # All undelayed and delayed edges exist
-        (set(range(10)), set(range(10)), 1000, 100, True, 20),
+        (range(10), range(10), 1000, 100, True, 20),
         # Only undelayed, some edges are filtered (app keys shouldn't work)
-        ({0, 1, 2, 3, 4}, None, 1000, 100, False, None),
+        ([0, 1, 2, 3, 4], [], 1000, 100, False, None),
         # Only delayed, some edges are filtered (app keys shouldn't work)
-        (None, {5, 6, 7, 8, 9}, 1000, 100, False, 20),
+        ([], [5, 6, 7, 8, 9], 1000, 100, False, 20),
         # Both delayed and undelayed, some undelayed edges don't exist
-        ({3, 4, 5, 6, 7}, set(range(10)), 1000, 100, False, 20),
+        # (app keys work because undelayed aren't filtered)
+        ([3, 4, 5, 6, 7], range(10), 1000, 100, True, 20),
         # Both delayed and undelayed, some delayed edges don't exist
-        (set(range(10)), {4, 5, 6, 7}, 1000, 100, False, 20),
+        # (app keys work because all undelayed exist)
+        (range(10), [4, 5, 6, 7], 1000, 100, True, 20),
         # Should work but number of neurons don't work out
-        (set(range(5)), None, 10000, 2048, False, None),
+        (range(5), [], 10000, 2048, False, None),
         # Should work but number of cores doesn't work out
-        (set(range(2000)), None, 10000, 5, False, None),
+        (range(2000), [], 10000, 5, False, None),
         # Should work but number of neurons with delays don't work out
-        (None, set(range(4)), 1024, 256, False, 144)
+        ([], range(4), 1024, 256, False, 144)
     ])
 def test_pop_based_master_pop_table_standard(
         undelayed_indices_connected, delayed_indices_connected,
         n_pre_neurons, neurons_per_core, expect_app_keys, max_delay):
-    spynnaker8.setup(1.0)
-
-    # Add an sdram so max SDRAM is high enough
-    SDRAM(128000000)
->>>>>>> 07922779
+    machine = virtual_machine(12, 12)
+
+    # Build a from list connector with the delays we want
+    connections = []
+    connections.extend([(i * neurons_per_core + j, j, 0, 10)
+                        for i in undelayed_indices_connected
+                        for j in range(100)])
+    connections.extend([(i * neurons_per_core + j, j, 0, max_delay)
+                        for i in delayed_indices_connected
+                        for j in range(100)])
 
     # Make simple source and target, where the source has 1000 atoms
     # split into 10 vertices (100 each) and the target has 100 atoms in
     # a single vertex
-<<<<<<< HEAD
     p.setup(1.0)
-    p.set_number_of_neurons_per_core(p.IF_curr_exp, 100)
-    pre_pop = p.Population(
-        1000, p.IF_curr_exp(), label="Pre",
+    post_pop = p.Population(
+        100, p.IF_curr_exp(), label="Post",
         additional_parameters={
             "splitter": SplitterAbstractPopulationVertexSlice()})
-    post_pop = p.Population(
-        100, p.IF_curr_exp(), label="Post",
+    p.IF_curr_exp.set_model_max_atoms_per_core(neurons_per_core)
+    pre_pop = p.Population(
+        n_pre_neurons, p.IF_curr_exp(), label="Pre",
         additional_parameters={
             "splitter": SplitterAbstractPopulationVertexSlice()})
     p.Projection(
@@ -472,101 +445,6 @@
 
     post_mac_vertex = next(iter(post_pop._vertex.machine_vertices))
     post_vertex_slice = post_mac_vertex.vertex_slice
-=======
-    app_graph = ApplicationGraph("Test")
-    mac_graph = MachineGraph("Test", app_graph)
-    pre_app_vertex = SimpleTestVertex(
-        n_pre_neurons, max_atoms_per_core=neurons_per_core)
-    pre_app_vertex.splitter = MockSplitter()
-    app_graph.add_vertex(pre_app_vertex)
-    post_vertex_slice = Slice(0, 99)
-    post_app_vertex = SimpleTestVertex(100)
-    post_app_vertex.splitter = MockSplitter()
-    app_graph.add_vertex(post_app_vertex)
-    post_mac_vertex = post_app_vertex.create_machine_vertex(
-        post_vertex_slice, None)
-    mac_graph.add_vertex(post_mac_vertex)
-
-    # Create the pre-machine-vertices
-    for lo in range(0, n_pre_neurons, neurons_per_core):
-        pre_mac_slice = Slice(
-            lo, min(lo + neurons_per_core - 1, n_pre_neurons - 1))
-        pre_mac_vertex = pre_app_vertex.create_machine_vertex(
-            pre_mac_slice, None)
-        mac_graph.add_vertex(pre_mac_vertex)
-
-    # Add delays if needed
-    if delayed_indices_connected:
-        pre_app_delay_vertex = DelayExtensionVertex(
-            n_pre_neurons, 16.0, max_delay, pre_app_vertex)
-        app_graph.add_vertex(pre_app_delay_vertex)
-
-        for lo in range(0, n_pre_neurons, neurons_per_core):
-            pre_mac_slice = Slice(
-                lo, min(lo + neurons_per_core - 1, n_pre_neurons - 1))
-            pre_mac_vertex = DelayExtensionMachineVertex(
-                None, "", [], pre_app_delay_vertex, pre_mac_slice)
-            mac_graph.add_vertex(pre_mac_vertex)
-
-    # Make the routing info line up to force an app key in the pop table if
-    # the constraints match up
-    routing_info = RoutingInfo()
-    n_key_bits = int(math.ceil(math.log(100, 2)))
-    n_keys = 2**n_key_bits
-    mask = 0xFFFFFFFF - (n_keys - 1)
-
-    # Build a from list connector that is really an all-to-all connector,
-    # but with delays that depend on what types of connection we want
-    delays = []
-    if undelayed_indices_connected:
-        delays.append(10)
-    if delayed_indices_connected:
-        delays.append(20)
-    connections = [(i, j, 0, delays[i % len(delays)])
-                   for i in range(n_pre_neurons) for j in range(100)]
-    connector = FromListConnector(connections)
-    synapse_dynamics = SynapseDynamicsStatic()
-    synapse_info = SynapseInformation(
-        connector, pre_app_vertex, post_app_vertex, False, False, None,
-        synapse_dynamics, 0, True)
-
-    # Create the application edge
-    app_edge = ProjectionApplicationEdge(
-        pre_app_vertex, post_app_vertex, synapse_info)
-    app_graph.add_edge(app_edge, "Test")
-
-    # Create the machine edges
-    for pre_mac_vertex in pre_app_vertex.machine_vertices:
-        i = pre_mac_vertex.index
-        mac_edge = MachineEdge(
-            pre_mac_vertex, post_mac_vertex, app_edge=app_edge)
-        if undelayed_indices_connected and i in undelayed_indices_connected:
-            mac_graph.add_edge(mac_edge, "Test")
-            partition = mac_graph.get_outgoing_partition_for_edge(mac_edge)
-            partition_info = PartitionRoutingInfo(
-                [BaseKeyAndMask(i * n_keys, mask)], partition)
-            routing_info.add_partition_info(partition_info)
-
-    # Create the delay application edge and delay machine edges
-    if delayed_indices_connected:
-        delay_app_edge = DelayedApplicationEdge(
-            pre_app_delay_vertex, post_app_vertex, synapse_info, app_edge)
-        app_edge.delay_edge = delay_app_edge
-        app_graph.add_edge(delay_app_edge, "Test")
-
-        base_d_key = 16 * n_keys
-        for pre_mac_vertex in pre_app_delay_vertex.machine_vertices:
-            i = pre_mac_vertex.index
-            mac_edge = MachineEdge(
-                pre_mac_vertex, post_mac_vertex, app_edge=delay_app_edge)
-            if i in delayed_indices_connected:
-                mac_graph.add_edge(mac_edge, "Test")
-                partition = mac_graph.get_outgoing_partition_for_edge(mac_edge)
-                partition_info = PartitionRoutingInfo(
-                    [BaseKeyAndMask(base_d_key + (i * n_keys), mask)],
-                    partition)
-                routing_info.add_partition_info(partition_info)
->>>>>>> 07922779
 
     # Generate the data
     temp_spec = tempfile.mktemp()
