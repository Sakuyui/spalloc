from pacman.model.partitionable_graph.multi_cast_partitionable_edge\
    import MultiCastPartitionableEdge
from pacman.utilities.utility_objs.progress_bar import ProgressBar
from pacman.utilities.utility_objs.timer import Timer

from spynnaker.pyNN.utilities import conf
from spynnaker.pyNN.models.neural_projections.projection_partitioned_edge \
    import ProjectionPartitionedEdge

import logging
import copy
logger = logging.getLogger(__name__)


class ProjectionPartitionableEdge(MultiCastPartitionableEdge):
    """ An edge which terminates on an AbstractPopulationVertex
    """

    def __init__(
            self, pre_vertex, post_vertex, synapse_information, label=None):
        MultiCastPartitionableEdge.__init__(
            self, pre_vertex, post_vertex, label=label)

        # A list of all synapse information for all the projections that are
        # represented by this edge
        self._synapse_information = [synapse_information]

        # The edge from the delay extension of the pre_vertex to the
        # post_vertex - this might be None if no long delays are present
        self._delay_edge = None

<<<<<<< HEAD
        self._stored_synaptic_data_from_machine = None

    def add_synapse_information(self, synapse_information):
        synapse_information.index = len(self._synapse_information)
        self._synapse_information.append(synapse_information)

    @property
    def synapse_information(self):
        return self._synapse_information

    @property
    def delay_edge(self):
        return self._delay_edge

    @delay_edge.setter
    def delay_edge(self, delay_edge):
        self._delay_edge = delay_edge
=======
    def create_subedge(self, presubvertex, postsubvertex, label=None):
        """ Create a subedge from this edge
        """
        return ProjectionPartitionedEdge(presubvertex, postsubvertex)
>>>>>>> 53139c1e

    @property
    def n_delay_stages(self):
        if self._delay_edge is None:
            return 0
        return self._delay_edge.pre_vertex.n_delay_stages

    def create_subedge(
            self, pre_subvertex, post_subvertex, label=None):
        return ProjectionPartitionedEdge(
            self._synapse_information, pre_subvertex, post_subvertex, label)

    def get_synaptic_list_from_machine(self, graph_mapper, partitioned_graph,
                                       placements, transceiver, routing_infos):
        """ Get synaptic data for all connections in this Projection from the\
            machine.
        """
        if self._stored_synaptic_data_from_machine is None:
            timer = None
            if conf.config.getboolean("Reports", "display_algorithm_timings"):
                timer = Timer()
                timer.start_timing()

            subedges = \
                graph_mapper.get_partitioned_edges_from_partitionable_edge(
                    self)
            if subedges is None:
                subedges = list()

            synaptic_list = copy.copy(self._synapse_list)
            synaptic_list_rows = synaptic_list.get_rows()
            progress_bar = ProgressBar(
                len(subedges),
                "Reading back synaptic matrix for edge between"
                " {} and {}".format(self._pre_vertex.label,
                                    self._post_vertex.label))
            for subedge in subedges:
                n_rows = subedge.get_n_rows(graph_mapper)
                pre_vertex_slice = \
                    graph_mapper.get_subvertex_slice(subedge.pre_subvertex)
                post_vertex_slice = \
                    graph_mapper.get_subvertex_slice(subedge.post_subvertex)

                sub_edge_post_vertex = \
                    graph_mapper.get_vertex_from_subvertex(
                        subedge.post_subvertex)
                rows = sub_edge_post_vertex.get_synaptic_list_from_machine(
                    placements, transceiver, subedge.pre_subvertex, n_rows,
                    subedge.post_subvertex,
                    self._synapse_row_io, partitioned_graph,
                    routing_infos, subedge.weight_scales).get_rows()

                for i in range(len(rows)):
                    synaptic_list_rows[
                        i + pre_vertex_slice.lo_atom].set_slice_values(
                            rows[i], vertex_slice=post_vertex_slice)
                progress_bar.update()
            progress_bar.end()
            self._stored_synaptic_data_from_machine = synaptic_list
            if conf.config.getboolean("Reports", "display_algorithm_timings"):
                logger.info("Time to read matrix: {}".format(
                    timer.take_sample()))

        return self._stored_synaptic_data_from_machine

    def is_multi_cast_partitionable_edge(self):
        return True<|MERGE_RESOLUTION|>--- conflicted
+++ resolved
@@ -29,7 +29,6 @@
         # post_vertex - this might be None if no long delays are present
         self._delay_edge = None
 
-<<<<<<< HEAD
         self._stored_synaptic_data_from_machine = None
 
     def add_synapse_information(self, synapse_information):
@@ -47,12 +46,6 @@
     @delay_edge.setter
     def delay_edge(self, delay_edge):
         self._delay_edge = delay_edge
-=======
-    def create_subedge(self, presubvertex, postsubvertex, label=None):
-        """ Create a subedge from this edge
-        """
-        return ProjectionPartitionedEdge(presubvertex, postsubvertex)
->>>>>>> 53139c1e
 
     @property
     def n_delay_stages(self):
