--- conflicted
+++ resolved
@@ -207,14 +207,9 @@
     use(fixed_region_address);
     use(ring_buffer_to_input_buffer_left_shifts);
 
-<<<<<<< HEAD
-=======
-#if LOG_LEVEL >= LOG_DEBUG
-    synapse_row_plastic_data_t *data_ptr = plastic_region_address;
->>>>>>> 10310d2e
-
     // Extract separate arrays of weights (from plastic region),
     // Control words (from fixed region) and number of plastic synapses
+    synapse_row_plastic_data_t *data_ptr = plastic_region_address;
     const plastic_synapse_t *plastic_words = data_ptr->synapses;
     const control_t *control_words =
             synapse_row_plastic_controls(fixed_region_address);
