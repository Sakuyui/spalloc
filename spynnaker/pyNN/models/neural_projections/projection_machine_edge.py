--- conflicted
+++ resolved
@@ -66,11 +66,10 @@
         # Filter one-to-one connections that are out of range
         # Note: there may be other connectors stored on the same edge!
 
-        pre_app_vertex = graph_mapper.get_application_vertex(self.pre_vertex)
-        post_app_vertex = graph_mapper.get_application_vertex(self.post_vertex)
+        pre_app_vertex = self.pre_vertex.machine_vertices
+        post_app_vertex = self.post_vertex.machine_vertices
         n_filtered = 0
         for synapse_info in self.__synapse_information:
-<<<<<<< HEAD
             # process pre atoms
             if isinstance(pre_app_vertex, AbstractControlsSourceOfEdges):
                 machine_slice = pre_app_vertex.get_pre_slice_for(
@@ -79,9 +78,9 @@
                 pre_hi = machine_slice.hi_atom
                 pre_slices = pre_app_vertex.get_out_going_slices()
             else:
-                pre_lo = graph_mapper.get_slice(self.pre_vertex).lo_atom
-                pre_hi = graph_mapper.get_slice(self.pre_vertex).hi_atom
-                pre_slices = graph_mapper.get_slices(pre_app_vertex)
+                pre_lo = self.pre_vertex.vertex_slice.lo_atom
+                pre_hi = self.pre_vertex.vertex_slice.hi_atom
+                pre_slices = pre_app_vertex.vertex_slices
 
             # process post atoms
             if isinstance(post_app_vertex, AbstractControlsDestinationOfEdges):
@@ -91,9 +90,9 @@
                 post_hi = machine_slice.hi_atom
                 post_slices = post_app_vertex.get_in_coming_slices()
             else:
-                post_lo = graph_mapper.get_slice(self.post_vertex).lo_atom
-                post_hi = graph_mapper.get_slice(self.post_vertex).hi_atom
-                post_slices = graph_mapper.get_slices(post_app_vertex)
+                post_lo = self.post_vertex.vertex_slice.lo_atom
+                post_hi = self.post_vertex.vertex_slice.hi_atom
+                post_slices = post_app_vertex.vertex_slices
 
             if isinstance(synapse_info.connector, OneToOneConnector):
                 # Filter edge if both are views and outside limits
@@ -112,66 +111,35 @@
                             (pre_lo_test > post_hi_test) or
                             (pre_hi < prepop_lo) or (pre_lo > prepop_hi) or
                             (post_hi < postpop_lo) or (post_lo > postpop_hi)):
-=======
-            if isinstance(synapse_info.connector, OneToOneConnector):
-                pre = self.pre_vertex.vertex_slice
-                post = self.post_vertex.vertex_slice
-                # Filter edge if both are views and outside limits
-                if (synapse_info.prepop_is_view and
-                        synapse_info.postpop_is_view):
-                    pre_lo = synapse_info.pre_population._indexes[0]
-                    pre_hi = synapse_info.pre_population._indexes[-1]
-                    post_lo = synapse_info.post_population._indexes[0]
-                    post_hi = synapse_info.post_population._indexes[-1]
-                    if ((pre.hi_atom - pre_lo < post.lo_atom - post_lo) or
-                            (pre.lo_atom - pre_lo > post.hi_atom - post_lo) or
-                            (pre.hi_atom < pre_lo) or
-                            (pre.lo_atom > pre_hi) or
-                            (post.hi_atom < post_lo) or
-                            (post.lo_atom > post_hi)):
->>>>>>> 6cd54837
                         n_filtered += 1
                 # Filter edge if pre-pop is outside limit and post_lo is bigger
                 # than n_pre_neurons
                 elif synapse_info.prepop_is_view:
                     pre_lo = synapse_info.pre_population._indexes[0]
                     pre_hi = synapse_info.pre_population._indexes[-1]
-                    if ((pre.hi_atom - pre_lo < post.lo_atom) or
-                            (pre.lo_atom - pre_lo > post.hi_atom) or
-                            (pre.hi_atom < pre_lo) or
-                            (pre.lo_atom > pre_hi)):
+                    if ((pre_hi_test < post_lo) or
+                            (pre_lo_test > post_hi) or
+                            (pre_hi < prepop_lo) or (pre_lo > prepop_hi)):
                         n_filtered += 1
                 # Filter edge if post-pop is outside limit and pre_lo is bigger
                 # than n_post_neurons
                 elif synapse_info.postpop_is_view:
                     post_lo = synapse_info.post_population._indexes[0]
                     post_hi = synapse_info.post_population._indexes[-1]
-                    if ((pre.hi_atom < post.lo_atom - post_lo) or
-                            (pre.lo_atom > post.hi_atom - post_lo) or
-                            (post.hi_atom < post_lo) or
-                            (post.lo_atom > post_hi)):
+                    if ((pre_hi < post_lo_test) or
+                            (pre_lo > post_hi_test) or
+                            (post_hi < postpop_lo) or (post_lo > postpop_hi)):
                         n_filtered += 1
                 # Filter edge in the usual scenario with normal populations
-<<<<<<< HEAD
-                else:
-                    if pre_hi < post_lo or pre_lo > post_hi:
-                        n_filtered += 1
+                elif pre_hi < post_lo or pre_lo > post_hi:
+                    n_filtered += 1
 
             # Filter edge in the usual scenario with normal populations
-            elif isinstance(synapse_info.connector, FromListConnector):
-                pre_app_vertex = graph_mapper.get_application_vertex(
-                    self.pre_vertex)
-                post_app_vertex = graph_mapper.get_application_vertex(
-                    self.post_vertex)
-=======
-                elif pre.hi_atom < post.lo_atom or pre.lo_atom > post.hi_atom:
-                    n_filtered += 1
             elif isinstance(synapse_info.connector, FromListConnector):
                 pre_hi = self.pre_vertex.vertex_slice.hi_atom
                 post_hi = self.post_vertex.vertex_slice.hi_atom
                 pre_slices = self.pre_vertex.app_vertex.vertex_slices
                 post_slices = self.post_vertex.app_vertex.vertex_slices
->>>>>>> 6cd54837
                 # run through connection list and check for any connections
                 # between the pre and post vertices that could be filtered
                 n_connections = synapse_info.connector.get_n_connections(
