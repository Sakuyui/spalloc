--- conflicted
+++ resolved
@@ -70,12 +70,9 @@
         "__projection_edge",
         "__synapse_information",
         "__virtual_connection_list",
-<<<<<<< HEAD
         "__label",
-        "__space"]
-=======
-        "__label")
->>>>>>> 8c7b0d6b
+        "__space"
+    )
 
     def __init__(
             self, pre_synaptic_population: _Pop,
