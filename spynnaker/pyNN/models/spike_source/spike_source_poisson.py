--- conflicted
+++ resolved
@@ -15,11 +15,7 @@
 from enum import Enum
 import numpy
 import logging
-<<<<<<< HEAD
-from data_specification.enums.data_type import DataType
-=======
-
->>>>>>> c381407c
+
 
 logger = logging.getLogger(__name__)
 
@@ -61,8 +57,8 @@
         self._seed = seed
 
         if duration is None:
-            self._duration = ((4294967295.0 - self._start)
-                              / (1000.0 * machine_time_step))
+            self._duration = ((4294967295.0 - self._start) /
+                              (1000.0 * machine_time_step))
 
     @property
     def model_name(self):
@@ -87,8 +83,8 @@
             return 0
 
         bytes_per_time_step = int(
-            math.ceil((vertex_slice.hi_atom - vertex_slice.lo_atom + 1)
-                      / 32.0)) * 4
+            math.ceil((vertex_slice.hi_atom - vertex_slice.lo_atom + 1) /
+                      32.0)) * 4
         return self.get_recording_region_size(bytes_per_time_step)
 
     @staticmethod
@@ -96,9 +92,9 @@
         """
         Gets the size of the possion parameters in bytes
         """
-        return (RANDOM_SEED_WORDS + PARAMS_BASE_WORDS
-                + (((vertex_slice.hi_atom - vertex_slice.lo_atom) + 1)
-                   * PARAMS_WORDS_PER_NEURON)) * 4
+        return (RANDOM_SEED_WORDS + PARAMS_BASE_WORDS +
+                (((vertex_slice.hi_atom - vertex_slice.lo_atom) + 1) *
+                 PARAMS_WORDS_PER_NEURON)) * 4
 
     def reserve_memory_regions(self, spec, setup_sz, poisson_params_sz,
                                spike_hist_buff_sz):
@@ -113,23 +109,13 @@
             region=self._POISSON_SPIKE_SOURCE_REGIONS.SYSTEM_REGION.value,
             size=setup_sz, label='setup')
         spec.reserve_memory_region(
-<<<<<<< HEAD
-            region=self._POISSON_SPIKE_SOURCE_REGIONS.POISSON_PARAMS_REGION
-                                                     .value,
+            region=self._POISSON_SPIKE_SOURCE_REGIONS
+                       .POISSON_PARAMS_REGION.value,
             size=poisson_params_sz, label='PoissonParams')
         if spike_hist_buff_sz > 0:
             spec.reserve_memory_region(
-                region=self._POISSON_SPIKE_SOURCE_REGIONS.SPIKE_HISTORY_REGION
-                                                         .value,
-=======
-            region=(self._POISSON_SPIKE_SOURCE_REGIONS
-                    .POISSON_PARAMS_REGION.value),
-            size=poisson_params_sz, label='PoissonParams')
-        if spike_hist_buff_sz > 0:
-            spec.reserve_memory_region(
-                region=(self._POISSON_SPIKE_SOURCE_REGIONS
-                        .SPIKE_HISTORY_REGION.value),
->>>>>>> c381407c
+                region=self._POISSON_SPIKE_SOURCE_REGIONS
+                           .SPIKE_HISTORY_REGION.value,
                 size=spike_hist_buff_sz, label='spikeHistBuffer',
                 empty=True)
 
@@ -171,14 +157,9 @@
                      .format(num_neurons))
 
         # Set the focus to the memory region 2 (neuron parameters):
-<<<<<<< HEAD
         spec.switch_write_focus(
-            region=self._POISSON_SPIKE_SOURCE_REGIONS.POISSON_PARAMS_REGION
-                                                     .value)
-=======
-        spec.switch_write_focus(region=(self._POISSON_SPIKE_SOURCE_REGIONS
-                                        .POISSON_PARAMS_REGION.value))
->>>>>>> c381407c
+            region=self._POISSON_SPIKE_SOURCE_REGIONS
+                       .POISSON_PARAMS_REGION.value)
 
         # Write header info to the memory region:
 
@@ -266,31 +247,16 @@
 
     def get_spikes(self, txrx, placements, graph_mapper,
                    compatible_output=False):
-        # Spike sources store spike vectors optimally so calculate min
-        # words to represent
-<<<<<<< HEAD
-        out_spike_bytes_function = \
-            lambda subvertex, subvertex_slice: int(ceil(
-=======
-        sub_vertex_out_spike_bytes_function = \
-            lambda subvertex, subvertex_slice: int(math.ceil(
->>>>>>> c381407c
-                subvertex_slice.n_atoms / 32.0)) * 4
 
         # Use standard behaviour to read spikes
         return self._get_spikes(
             transciever=txrx, placements=placements,
             graph_mapper=graph_mapper, compatible_output=compatible_output,
-<<<<<<< HEAD
             spike_recording_region=self._POISSON_SPIKE_SOURCE_REGIONS
                                        .SPIKE_HISTORY_REGION.value,
-            sub_vertex_out_spike_bytes_function=out_spike_bytes_function)
-=======
-            spike_recording_region=(self._POISSON_SPIKE_SOURCE_REGIONS
-                                    .SPIKE_HISTORY_REGION.value),
-            sub_vertex_out_spike_bytes_function=
-            sub_vertex_out_spike_bytes_function)
->>>>>>> c381407c
+            sub_vertex_out_spike_bytes_function=(
+                lambda subvertex, subvertex_slice:
+                    int(math.ceil(subvertex_slice.n_atoms / 32.0)) * 4))
 
     # inherited from partionable vertex
     def get_sdram_usage_for_atoms(self, vertex_slice, graph):
@@ -315,13 +281,8 @@
 
     # inherited from dataspecable vertex
     def generate_data_spec(self, subvertex, placement, subgraph, graph,
-<<<<<<< HEAD
-                           routing_info, hostname, graph_mapper,
-                           report_folder):
-=======
                            routing_info, hostname, graph_mapper, report_folder,
                            ip_tags, reverse_ip_tags):
->>>>>>> c381407c
         """
         Model-specific construction of the data blocks necessary to build a
         single SpikeSourcePoisson on one core.
