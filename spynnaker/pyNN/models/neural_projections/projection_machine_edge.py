from spinn_utilities.overrides import overrides
from spynnaker.pyNN.utilities import utility_calls
from pacman.model.graphs.machine import MachineEdge
from spinn_front_end_common.utilities import globals_variables
from spinn_front_end_common.interface.provenance import (
    AbstractProvidesLocalProvenanceData)
from spynnaker.pyNN.models.neural_projections.connectors import (
    OneToOneConnector)
from spynnaker.pyNN.models.abstract_models import (
    AbstractWeightUpdatable, AbstractFilterableEdge)


class ProjectionMachineEdge(
        MachineEdge, AbstractFilterableEdge,
        AbstractWeightUpdatable, AbstractProvidesLocalProvenanceData):
    __slots__ = [
        "__synapse_information"]

    def __init__(
            self, synapse_information, pre_vertex, post_vertex,
            label=None, traffic_weight=1):
        # pylint: disable=too-many-arguments
        super(ProjectionMachineEdge, self).__init__(
            pre_vertex, post_vertex, label=label,
            traffic_weight=traffic_weight)

        self.__synapse_information = synapse_information

    @property
    def synapse_information(self):
        return self.__synapse_information

    @overrides(AbstractFilterableEdge.filter_edge)
    def filter_edge(self, graph_mapper):
        # Filter one-to-one connections that are out of range
<<<<<<< HEAD
        for synapse_info in self.__synapse_information:
=======
        # Note: there may be other connectors stored on the same edge!
        n_filtered = 0
        for synapse_info in self._synapse_information:
>>>>>>> 351cfd31
            if isinstance(synapse_info.connector, OneToOneConnector):
                pre_lo = graph_mapper.get_slice(self.pre_vertex).lo_atom
                pre_hi = graph_mapper.get_slice(self.pre_vertex).hi_atom
                post_lo = graph_mapper.get_slice(self.post_vertex).lo_atom
                post_hi = graph_mapper.get_slice(self.post_vertex).hi_atom
                if pre_hi < post_lo or pre_lo > post_hi:
                    n_filtered += 1

        return (n_filtered == len(self._synapse_information))

    @overrides(AbstractWeightUpdatable.update_weight)
    def update_weight(self, graph_mapper):
        pre_vertex = graph_mapper.get_application_vertex(
            self.pre_vertex)
        pre_vertex_slice = graph_mapper.get_slice(
            self.pre_vertex)

        weight = 0
        for synapse_info in self.__synapse_information:
            new_weight = synapse_info.connector.\
                get_n_connections_to_post_vertex_maximum()
            new_weight *= pre_vertex_slice.n_atoms
            if hasattr(pre_vertex, "rate"):
                rate = pre_vertex.rate
                if hasattr(rate, "__getitem__"):
                    rate = max(rate)
                elif globals_variables.get_simulator().is_a_pynn_random(rate):
                    rate = utility_calls.get_maximum_probable_value(
                        rate, pre_vertex_slice.n_atoms)
                new_weight *= rate
            elif hasattr(pre_vertex, "spikes_per_second"):
                new_weight *= pre_vertex.spikes_per_second
            weight += new_weight

        self._traffic_weight = weight

    @overrides(AbstractProvidesLocalProvenanceData.get_local_provenance_data)
    def get_local_provenance_data(self):
        prov_items = list()
        for synapse_info in self.__synapse_information:
            prov_items.extend(
                synapse_info.connector.get_provenance_data())
            prov_items.extend(
                synapse_info.synapse_dynamics.get_provenance_data(
                    self.pre_vertex.label, self.post_vertex.label))
        return prov_items<|MERGE_RESOLUTION|>--- conflicted
+++ resolved
@@ -33,13 +33,9 @@
     @overrides(AbstractFilterableEdge.filter_edge)
     def filter_edge(self, graph_mapper):
         # Filter one-to-one connections that are out of range
-<<<<<<< HEAD
-        for synapse_info in self.__synapse_information:
-=======
         # Note: there may be other connectors stored on the same edge!
         n_filtered = 0
-        for synapse_info in self._synapse_information:
->>>>>>> 351cfd31
+        for synapse_info in self.__synapse_information:
             if isinstance(synapse_info.connector, OneToOneConnector):
                 pre_lo = graph_mapper.get_slice(self.pre_vertex).lo_atom
                 pre_hi = graph_mapper.get_slice(self.pre_vertex).hi_atom
