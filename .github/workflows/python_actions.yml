# Copyright (c) 2020 The University of Manchester
#
# This program is free software: you can redistribute it and/or modify
# it under the terms of the GNU General Public License as published by
# the Free Software Foundation, either version 3 of the License, or
# (at your option) any later version.
#
# This program is distributed in the hope that it will be useful,
# but WITHOUT ANY WARRANTY; without even the implied warranty of
# MERCHANTABILITY or FITNESS FOR A PARTICULAR PURPOSE.  See the
# GNU General Public License for more details.
#
# You should have received a copy of the GNU General Public License
# along with this program.  If not, see <http://www.gnu.org/licenses/>.

# This workflow will install Python dependencies, run tests, lint and rat with
# a variety of Python versions. For more information see:
# https://help.github.com/actions/language-and-framework-guides/using-python-with-github-actions

# Note that documentation building is done in parallel (with testing) because
# that takes a long time in sPyNNaker right now.

name: Python Actions
on: [push]

jobs:
  test:
    runs-on: ubuntu-latest
    strategy:
      matrix:
        python-version: [3.7, 3.8, 3.9, "3.10", "3.11"]

    steps:
    - name: Checkout
      uses: actions/checkout@v3
    - name: Checkout SupportScripts
      uses: actions/checkout@v3
      with:
        repository: SpiNNakerManchester/SupportScripts
        path: support

    - name: Install Ubuntu dependencies
      uses: ./support/actions/apt-get-install
      with:
        packages: graphviz
    - name: Set up Python ${{ matrix.python-version }}
      uses: actions/setup-python@v4
      with:
        python-version: ${{ matrix.python-version }}
    - name: Install pip, etc
      uses: ./support/actions/python-tools
    - name: Install Spinnaker Dependencies
      uses: ./support/actions/checkout-spinn-deps
      with:
        repositories: >
          SpiNNUtils SpiNNMachine SpiNNMan PACMAN DataSpecification spalloc
          SpiNNFrontEndCommon TestBase
        install: true
    - name: Install matplotlib
      uses: ./support/actions/install-matplotlib
    - name: Setup
      uses: ./support/actions/run-setup
    - name: Setup PyNN
      uses: ./support/actions/pynn-setup
    - name: Create a spynnaker.cfg
      uses: ./support/actions/configure-spynnaker
      with:
        board-address: spinn-4.cs.man.ac.uk
    - name: Test with pytest
      uses: ./support/actions/pytest
      with:
        tests: unittests
        coverage: ${{ matrix.python-version == 3.8 }}
        cover-packages: spynnaker
        coveralls-token: ${{ secrets.GITHUB_TOKEN }}

    - name: Lint with flake8
      run: flake8 spynnaker unittests spynnaker_integration_tests

    - name: Lint with pylint
      uses: ./support/actions/pylint
      with:
<<<<<<< HEAD
        package: spynnaker
=======
        package: spynnaker spynnaker8
        exitcheck: 39
>>>>>>> 9ebb66e3

    - name: Run rat copyright enforcement
      if: matrix.python-version == 3.8
      uses: ./support/actions/check-copyrights

    #- name: Validate all XML
    #  if: matrix.python-version == 3.8
    #  uses: ./support/actions/validate-xml
    #  with:
    #    base-path: spynnaker

    - name: Build documentation with sphinx (3.8 only)
      uses: ./support/actions/sphinx
      with:
        directory: doc/source<|MERGE_RESOLUTION|>--- conflicted
+++ resolved
@@ -80,12 +80,8 @@
     - name: Lint with pylint
       uses: ./support/actions/pylint
       with:
-<<<<<<< HEAD
         package: spynnaker
-=======
-        package: spynnaker spynnaker8
         exitcheck: 39
->>>>>>> 9ebb66e3
 
     - name: Run rat copyright enforcement
       if: matrix.python-version == 3.8
