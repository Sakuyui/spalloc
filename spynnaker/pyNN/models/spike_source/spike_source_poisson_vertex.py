--- conflicted
+++ resolved
@@ -88,12 +88,8 @@
         TDMAAwareApplicationVertex, AbstractSpikeRecordable,
         AbstractProvidesOutgoingPartitionConstraints,
         AbstractChangableAfterRun, AbstractReadParametersBeforeSet,
-<<<<<<< HEAD
-        AbstractRewritesDataSpecification, SimplePopulationSettable,
-        ProvidesKeyToAtomMappingImpl, LegacyPartitionerAPI):
-=======
-        SimplePopulationSettable, ProvidesKeyToAtomMappingImpl):
->>>>>>> 265b44dd
+        SimplePopulationSettable, ProvidesKeyToAtomMappingImpl,
+        LegacyPartitionerAPI):
     """ A Poisson Spike source object
     """
 
