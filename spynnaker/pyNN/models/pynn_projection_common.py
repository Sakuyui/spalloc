# Copyright (c) 2017-2019 The University of Manchester
#
# This program is free software: you can redistribute it and/or modify
# it under the terms of the GNU General Public License as published by
# the Free Software Foundation, either version 3 of the License, or
# (at your option) any later version.
#
# This program is distributed in the hope that it will be useful,
# but WITHOUT ANY WARRANTY; without even the implied warranty of
# MERCHANTABILITY or FITNESS FOR A PARTICULAR PURPOSE.  See the
# GNU General Public License for more details.
#
# You should have received a copy of the GNU General Public License
# along with this program.  If not, see <http://www.gnu.org/licenses/>.

import logging
import math
import numpy
from pyNN.random import RandomDistribution
from spinn_front_end_common.utilities.constants import \
    MICRO_TO_MILLISECOND_CONVERSION
from spinn_utilities.progress_bar import ProgressBar
from pacman.model.constraints.partitioner_constraints import (
    SameAtomsAsVertexConstraint)
from spinn_front_end_common.utilities import helpful_functions
from spinn_front_end_common.utilities.exceptions import ConfigurationException
from spynnaker.pyNN.models.abstract_models import (
    AbstractAcceptsIncomingSynapses)
from spynnaker.pyNN.models.neural_projections import (
    DelayedApplicationEdge, SynapseInformation,
    ProjectionApplicationEdge, DelayAfferentApplicationEdge)
from spynnaker.pyNN.models.utility_models.delays import DelayExtensionVertex
from spynnaker.pyNN.utilities import constants
from spynnaker.pyNN.models.neuron import ConnectionHolder

# pylint: disable=protected-access

logger = logging.getLogger(__name__)
_delay_extension_max_supported_delay = (
    constants.MAX_DELAY_BLOCKS * constants.MAX_TIMER_TICS_SUPPORTED_PER_BLOCK)
# The maximum delay supported by the Delay extension, in ticks.


# noinspection PyProtectedMember
class PyNNProjectionCommon(object):
    """ A container for all the connections of a given type (same synapse type\
        and plasticity mechanisms) between two populations, together with\
        methods to set parameters of those connections, including of\
        plasticity mechanisms.
    """
    __slots__ = [
        "__has_retrieved_synaptic_list_from_machine",
        "__host_based_synapse_list",
        "__label",
        "__projection_edge",
        "__requires_mapping",
        "__spinnaker_control",
        "__synapse_information",
        "__virtual_connection_list"]

    # noinspection PyUnusedLocal

    def __init__(
            self, spinnaker_control, connector, synapse_dynamics_stdp,
            target, pre_synaptic_population, post_synaptic_population,
            prepop_is_view, postpop_is_view,
            rng, machine_time_step, user_max_delay, label, time_scale_factor):
        """
        :param spinnaker_control: The simulator engine core.
        :type spinnaker_control:
            ~spinn_front_end_common.interface.abstract_spinnaker_base.AbstractSpinnakerBase
        :param AbstractConnector connector:
            What is the connector for this projection.
        :param AbstractSynapseDynamics synapse_dynamics_stdp:
            How synapses behave
        :param str target: What is the target on the post-synaptic population?
        :param AbstractPopulationVertex pre_synaptic_population:
            Where do we connect from?
        :param AbstractPopulationVertex post_synaptic_population:
            Where do we connect to?
        :param rng:
        :type rng: ~pyNN.random.NumpyRNG or None
        :param int machine_time_step:
        :param float user_max_delay: User-provided max delay
        :param label: Label for the projection, or None to generate one
        :type label: str or None
        :param int time_scale_factor:
        """
        # pylint: disable=too-many-arguments, too-many-locals
        self.__spinnaker_control = spinnaker_control
        self.__projection_edge = None
        self.__host_based_synapse_list = None
        self.__has_retrieved_synaptic_list_from_machine = False
        self.__requires_mapping = True
        self.__label = None
        pre_vertex = pre_synaptic_population._get_vertex
        post_vertex = post_synaptic_population._get_vertex

        if not isinstance(post_vertex, AbstractAcceptsIncomingSynapses):
            raise ConfigurationException(
                "postsynaptic population is not designed to receive"
                " synaptic projections")

        # sort out synapse type
        synapse_type = post_vertex.get_synapse_id_by_target(target)
        if synapse_type is None:
            raise ConfigurationException(
                "Synapse target {} not found in {}".format(
                    target, post_synaptic_population.label))

        # round the delays to multiples of full timesteps
        # (otherwise SDRAM estimation calculations can go wrong)
        if not isinstance(synapse_dynamics_stdp.delay, RandomDistribution):
            synapse_dynamics_stdp.set_delay(
                numpy.rint(
                    numpy.array(synapse_dynamics_stdp.delay) *
                    (MICRO_TO_MILLISECOND_CONVERSION / machine_time_step)) *
                (machine_time_step / MICRO_TO_MILLISECOND_CONVERSION))

        # set the plasticity dynamics for the post pop (allows plastic stuff
        #  when needed)
        post_vertex.set_synapse_dynamics(synapse_dynamics_stdp)

        # Set and store synapse information for future processing
        self.__synapse_information = SynapseInformation(
            connector, pre_synaptic_population, post_synaptic_population,
            prepop_is_view, postpop_is_view, rng, synapse_dynamics_stdp,
            synapse_type, synapse_dynamics_stdp.weight,
            synapse_dynamics_stdp.delay)

        # Set projection information in connector
        connector.set_projection_information(
            machine_time_step, self.__synapse_information)

        # handle max delay
        max_delay = synapse_dynamics_stdp.get_delay_maximum(
            connector, self.__synapse_information)
        if max_delay is None:
            max_delay = user_max_delay

        # check if all delays requested can fit into the natively supported
        # delays in the models
        post_vertex_max_supported_delay_ms = \
            post_vertex.get_maximum_delay_supported_in_ms(machine_time_step)
        max_supported_delay_ms = post_vertex_max_supported_delay_ms + \
            _delay_extension_max_supported_delay * (machine_time_step / 1000.0)
        if max_delay > max_supported_delay_ms:
            raise ConfigurationException(
                "The maximum delay {} for projection is not supported "
                "(max supported delay is {})".format(max_delay,
                                                     max_supported_delay_ms))

        if max_delay > user_max_delay / (
                machine_time_step / MICRO_TO_MILLISECOND_CONVERSION):
            logger.warning("The end user entered a max delay"
                           " for which the projection breaks")

        # check that the projection edges label is not none, and give an
        # auto generated label if set to None
        if label is None:
            label = "projection edge {}".format(
                spinnaker_control.none_labelled_edge_count)
            spinnaker_control.increment_none_labelled_edge_count()

        # Find out if there is an existing edge between the populations
        edge_to_merge = self._find_existing_edge(pre_vertex, post_vertex)
        if edge_to_merge is not None:

            # If there is an existing edge, add the connector
            edge_to_merge.add_synapse_information(self.__synapse_information)
            self.__projection_edge = edge_to_merge
        else:

            # If there isn't an existing edge, create a new one
            self.__projection_edge = ProjectionApplicationEdge(
                pre_vertex, post_vertex, self.__synapse_information,
                label=label)

            # add edge to the graph
            spinnaker_control.add_application_edge(
                self.__projection_edge, constants.SPIKE_PARTITION_ID)

        # If the delay exceeds the post vertex delay, add a delay extension
        if max_delay > post_vertex_max_supported_delay_ms:
            delay_edge = self._add_delay_extension(
                pre_synaptic_population, post_synaptic_population, max_delay,
                post_vertex_max_supported_delay_ms, machine_time_step,
                time_scale_factor)
            self.__projection_edge.delay_edge = delay_edge

        # add projection to the SpiNNaker control system
        spinnaker_control.add_projection(self)

        # reset the ring buffer shifts
        post_vertex = post_synaptic_population._get_vertex
        post_vertex.reset_ring_buffer_shifts()

        # If there is a virtual board, we need to hold the data in case the
        # user asks for it
        self.__virtual_connection_list = None
        if spinnaker_control.use_virtual_board:
            self.__virtual_connection_list = list()
<<<<<<< HEAD
=======
            pre_vertex = pre_synaptic_population._get_vertex
>>>>>>> 569fab9d
            connection_holder = ConnectionHolder(
                None, False, pre_vertex.n_atoms, post_vertex.n_atoms,
                self.__virtual_connection_list)

            post_vertex.add_pre_run_connection_holder(
                connection_holder, self.__projection_edge,
                self.__synapse_information)

    @property
    def requires_mapping(self):
        """ Whether this projection requires mapping.

        :rtype: bool
        """
        return self.__requires_mapping

    def mark_no_changes(self):
        """ Mark this projection as not having changes to be mapped.
        """
        self.__requires_mapping = False

    @property
    def _synapse_information(self):
        """
        :rtype: SynapseInformation
        """
        return self.__synapse_information

    @property
    def _projection_edge(self):
        """
        :rtype: ProjectionApplicationEdge
        """
        return self.__projection_edge

    def _find_existing_edge(self, pre_synaptic_vertex, post_synaptic_vertex):
        """ Searches though the graph's edges to locate any\
            edge which has the same post and pre vertex

        :param pre_synaptic_vertex: the source vertex of the multapse
        :type pre_synaptic_vertex:
            ~pacman.model.graphs.application.ApplicationVertex
        :param post_synaptic_vertex: The destination vertex of the multapse
        :type post_synaptic_vertex:
            ~pacman.model.graphs.application.ApplicationVertex
        :return: None or the edge going to these vertices.
        :rtype: ~.ApplicationEdge
        """

        # Find edges ending at the postsynaptic vertex
        graph_edges = self.__spinnaker_control.original_application_graph.\
            get_edges_ending_at_vertex(post_synaptic_vertex)

        # Search the edges for any that start at the presynaptic vertex
        for edge in graph_edges:
            if edge.pre_vertex == pre_synaptic_vertex:
                return edge
        return None

    def _add_delay_extension(
            self, pre_synaptic_population, post_synaptic_population,
            max_delay_for_projection, max_delay_per_neuron, machine_time_step,
            time_scale_factor):
        """ Instantiate delay extension component

        :param PyNNPopulationCommon pre_synaptic_population:
        :param PyNNPopulationCommon post_synaptic_population:
        :param int max_delay_for_projection:
        :param int max_delay_per_neuron:
        :param int machine_time_step:
        :param int time_scale_factor:
        :rtype: DelayedApplicationEdge
        """
        # pylint: disable=too-many-arguments
        delay_vertex = pre_synaptic_population._internal_delay_vertex
        pre_vertex = pre_synaptic_population._get_vertex
        post_vertex = post_synaptic_population._get_vertex

        # Create a delay extension vertex to do the extra delays
        if delay_vertex is None:
            delay_name = "{}_delayed".format(pre_vertex.label)
            delay_vertex = DelayExtensionVertex(
                pre_vertex.n_atoms, max_delay_per_neuron, pre_vertex,
                machine_time_step, time_scale_factor, label=delay_name)
            pre_synaptic_population._internal_delay_vertex = delay_vertex
            pre_vertex.add_constraint(
                SameAtomsAsVertexConstraint(delay_vertex))
            self.__spinnaker_control.add_application_vertex(delay_vertex)

            # Add the edge
            delay_afferent_edge = DelayAfferentApplicationEdge(
                pre_vertex, delay_vertex, label="{}_to_DelayExtension".format(
                    pre_vertex.label))
            self.__spinnaker_control.add_application_edge(
                delay_afferent_edge, constants.SPIKE_PARTITION_ID)

        # Ensure that the delay extension knows how many states it will
        # support
        n_stages = int(math.ceil(
            float(max_delay_for_projection - max_delay_per_neuron) /
            float(max_delay_per_neuron)))
        if n_stages > delay_vertex.n_delay_stages:
            delay_vertex.n_delay_stages = n_stages

        # Create the delay edge if there isn't one already
        delay_edge = self._find_existing_edge(delay_vertex, post_vertex)
        if delay_edge is None:
            delay_edge = DelayedApplicationEdge(
                delay_vertex, post_vertex, self.__synapse_information,
                label="{}_delayed_to_{}".format(
                    pre_vertex.label, post_vertex.label))
            self.__spinnaker_control.add_application_edge(
                delay_edge, constants.SPIKE_PARTITION_ID)
        else:
            delay_edge.add_synapse_information(self.__synapse_information)
        return delay_edge

    def _get_synaptic_data(
            self, as_list, data_to_get, fixed_values=None, notify=None,
            handle_time_out_configuration=True):
        """
        :param bool as_list:
        :param list(int) data_to_get:
        :param list(tuple(str,int)) fixed_values:
        :param callable(ConnectionHolder,None) notify:
        :param bool handle_time_out_configuration:
        :rtype: ConnectionHolder
        """
        # pylint: disable=too-many-arguments
        post_vertex = self.__projection_edge.post_vertex
        pre_vertex = self.__projection_edge.pre_vertex

        # If in virtual board mode, the connection data should be set
        if self.__virtual_connection_list is not None:
            post_vertex = self.__projection_edge.post_vertex
            pre_vertex = self.__projection_edge.pre_vertex
            connection_holder = ConnectionHolder(
                data_to_get, as_list, pre_vertex.n_atoms, post_vertex.n_atoms,
                self.__virtual_connection_list, fixed_values=fixed_values,
                notify=notify)
            connection_holder.finish()
            return connection_holder

        # if not virtual board, make connection holder to be filled in at
        # possible later date
        connection_holder = ConnectionHolder(
            data_to_get, as_list, pre_vertex.n_atoms, post_vertex.n_atoms,
            fixed_values=fixed_values, notify=notify)

        # If we haven't run, add the holder to get connections, and return it
        # and set up a callback for after run to fill in this connection holder
        if not self.__spinnaker_control.has_ran:
            post_vertex.add_pre_run_connection_holder(
                connection_holder, self.__projection_edge,
                self.__synapse_information)
            return connection_holder

        # Otherwise, get the connections now, as we have ran and therefore can
        # get them
        self.__get_projection_data(
            data_to_get, pre_vertex, post_vertex, connection_holder,
            handle_time_out_configuration)
        return connection_holder

    def __get_projection_data(
            self, data_to_get, pre_vertex, post_vertex, connection_holder,
            handle_time_out_configuration):
        """
        :param str data_to_get:
        :param .ApplicationVertex pre_vertex:
        :param .AbstractPopulationVertex post_vertex:
        :param ConnectionHolder connection_holder:
        :param bool handle_time_out_configuration:
        """
        # pylint: disable=too-many-arguments, too-many-locals
        ctl = self.__spinnaker_control

        # if using extra monitor functionality, locate extra data items
        if ctl.get_generated_output("UsingAdvancedMonitorSupport"):
            extra_monitors = ctl.get_generated_output(
                "MemoryExtraMonitorVertices")
            receivers = ctl.get_generated_output(
                "MemoryMCGatherVertexToEthernetConnectedChipMapping")
            extra_monitor_placements = ctl.get_generated_output(
                "MemoryExtraMonitorToChipMapping")
        else:
            extra_monitors = None
            receivers = None
            extra_monitor_placements = None

        edges = self.__projection_edge.machine_edges
        progress = ProgressBar(
            edges, "Getting {}s for projection between {} and {}".format(
                data_to_get, pre_vertex.label, post_vertex.label))
        for edge in progress.over(edges):
            placement = ctl.placements.get_placement_of_vertex(
                edge.post_vertex)

            # if using extra monitor data extractor find local receiver
            if extra_monitors is not None:
                receiver = helpful_functions.locate_extra_monitor_mc_receiver(
                    placement_x=placement.x, placement_y=placement.y,
                    machine=ctl.machine,
                    packet_gather_cores_to_ethernet_connection_map=receivers)
                sender_extra_monitor_core = extra_monitor_placements[
                    placement.x, placement.y]
            else:
                receiver = None
                sender_extra_monitor_core = None

            connections = post_vertex.get_connections_from_machine(
                ctl.transceiver, placement, edge,
                ctl.routing_infos, self.__synapse_information,
                ctl.machine_time_step, extra_monitors is not None,
                ctl.placements, receiver, extra_monitors,
                handle_time_out_configuration,
                ctl.fixed_routes, sender_extra_monitor_core)
            if connections is not None:
                connection_holder.add_connections(connections)
        connection_holder.finish()

    def _clear_cache(self):
        post_vertex = self.__projection_edge.post_vertex
        if isinstance(post_vertex, AbstractAcceptsIncomingSynapses):
            post_vertex.clear_connection_cache()

    def __repr__(self):
        return "projection {}".format(self.__projection_edge.label)

    def size(self, gather=True):
        """ Return the total number of connections.

        :param bool gather:
            If False, only get the number of connections locally.
            Which means nothing on SpiNNaker...
        """
        # TODO
        raise NotImplementedError<|MERGE_RESOLUTION|>--- conflicted
+++ resolved
@@ -17,12 +17,13 @@
 import math
 import numpy
 from pyNN.random import RandomDistribution
-from spinn_front_end_common.utilities.constants import \
-    MICRO_TO_MILLISECOND_CONVERSION
 from spinn_utilities.progress_bar import ProgressBar
 from pacman.model.constraints.partitioner_constraints import (
     SameAtomsAsVertexConstraint)
-from spinn_front_end_common.utilities import helpful_functions
+from spinn_front_end_common.utilities.constants import (
+    MICRO_TO_MILLISECOND_CONVERSION)
+from spinn_front_end_common.utilities.helpful_functions import (
+    locate_extra_monitor_mc_receiver)
 from spinn_front_end_common.utilities.exceptions import ConfigurationException
 from spynnaker.pyNN.models.abstract_models import (
     AbstractAcceptsIncomingSynapses)
@@ -200,10 +201,6 @@
         self.__virtual_connection_list = None
         if spinnaker_control.use_virtual_board:
             self.__virtual_connection_list = list()
-<<<<<<< HEAD
-=======
-            pre_vertex = pre_synaptic_population._get_vertex
->>>>>>> 569fab9d
             connection_holder = ConnectionHolder(
                 None, False, pre_vertex.n_atoms, post_vertex.n_atoms,
                 self.__virtual_connection_list)
@@ -404,7 +401,7 @@
 
             # if using extra monitor data extractor find local receiver
             if extra_monitors is not None:
-                receiver = helpful_functions.locate_extra_monitor_mc_receiver(
+                receiver = locate_extra_monitor_mc_receiver(
                     placement_x=placement.x, placement_y=placement.y,
                     machine=ctl.machine,
                     packet_gather_cores_to_ethernet_connection_map=receivers)
