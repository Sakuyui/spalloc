# Copyright (c) 2017-2019 The University of Manchester
#
# This program is free software: you can redistribute it and/or modify
# it under the terms of the GNU General Public License as published by
# the Free Software Foundation, either version 3 of the License, or
# (at your option) any later version.
#
# This program is distributed in the hope that it will be useful,
# but WITHOUT ANY WARRANTY; without even the implied warranty of
# MERCHANTABILITY or FITNESS FOR A PARTICULAR PURPOSE.  See the
# GNU General Public License for more details.
#
# You should have received a copy of the GNU General Public License
# along with this program.  If not, see <http://www.gnu.org/licenses/>.

import logging

from spinn_front_end_common.interface.provenance import \
    AbstractProvidesLocalProvenanceData
from spinn_utilities.overrides import overrides
from pacman.model.graphs.application import ApplicationEdge
from pacman.model.partitioner_interfaces import AbstractSlicesConnect

logger = logging.getLogger(__name__)
_DynamicsStructural = None


def _are_dynamics_structural(synapse_dynamics):
    global _DynamicsStructural
    if _DynamicsStructural is None:
        # Avoid import loop by postponing this import
        from spynnaker.pyNN.models.neuron.synapse_dynamics import (
            AbstractSynapseDynamicsStructural)
        _DynamicsStructural = AbstractSynapseDynamicsStructural
    return isinstance(synapse_dynamics, _DynamicsStructural)


class ProjectionApplicationEdge(
        ApplicationEdge, AbstractSlicesConnect,
        AbstractProvidesLocalProvenanceData):
    """ An edge which terminates on an :py:class:`AbstractPopulationVertex`.
    """
    __slots__ = [
        "__delay_edge",
        "__synapse_information",
        # Slices of the pre_vertexes of the machine_edges
        "__pre_slices",
        # Slices of the post_vertexes of the machine_edges
        "__post_slices",
        # True if slices have been convered to sorted lists
        "__slices_list_mode",
        "__machine_edges_by_slices"
    ]

    def __init__(
            self, pre_vertex, post_vertex, synapse_information, label=None):
        """
        :param AbstractPopulationVertex pre_vertex:
        :param AbstractPopulationVertex post_vertex:
        :param synapse_information:
            The synapse information on this edge
        :type synapse_information:
            SynapseInformation or iterable(SynapseInformation)
        :param str label:
        """
        super(ProjectionApplicationEdge, self).__init__(
            pre_vertex, post_vertex, label=label)

        # A list of all synapse information for all the projections that are
        # represented by this edge
        if hasattr(synapse_information, '__iter__'):
            self.__synapse_information = synapse_information
        else:
            self.__synapse_information = [synapse_information]

        # The edge from the delay extension of the pre_vertex to the
        # post_vertex - this might be None if no long delays are present
        self.__delay_edge = None

        # Keep the machine edges by pre- and post-vertex
        self.__machine_edges_by_slices = dict()

        self.__pre_slices = set()
        self.__post_slices = set()
        self.__slices_list_mode = False

    def add_synapse_information(self, synapse_information):
        """
        :param SynapseInformation synapse_information:
        """
        self.__synapse_information.append(synapse_information)

    @property
    def synapse_information(self):
        """
        :rtype: list(SynapseInformation)
        """
        return self.__synapse_information

    @property
    def delay_edge(self):
        """ Settable.

        :rtype: DelayedApplicationEdge or None
        """
        return self.__delay_edge

    @delay_edge.setter
    def delay_edge(self, delay_edge):
        self.__delay_edge = delay_edge

    @property
    def n_delay_stages(self):
        """
        :rtype: int
        """
        if self.__delay_edge is None:
            return 0
        return self.__delay_edge.pre_vertex.n_delay_stages

<<<<<<< HEAD
    @property
    def n_delay_per_stage(self):
        """
        :rtype: int
        """
        if self.__delay_edge is None:
            return self._post_vertex.splitter.max_support_delay()
        return self.__delay_edge.pre_vertex.delay_per_stage

=======
>>>>>>> a30e4a12
    def get_machine_edge(self, pre_vertex, post_vertex):
        """ Get a specific machine edge of this edge

        :param PopulationMachineVertex pre_vertex:
            The vertex at the start of the machine edge
        :param PopulationMachineVertex post_vertex:
            The vertex at the end of the machine edge
        :rtype: MachineEdge or None
        """
        return self.__machine_edges_by_slices.get(
            (pre_vertex.vertex_slice, post_vertex.vertex_slice), None)

    @overrides(AbstractSlicesConnect.could_connect)
    def could_connect(self, pre_slice, post_slice):
        for synapse_info in self.__synapse_information:
            # Structual Plasticity can learn connection not originally included
            if _are_dynamics_structural(synapse_info.synapse_dynamics):
                return True
            if synapse_info.connector.could_connect(
                    synapse_info, pre_slice, post_slice):
                return True
        return False

    @overrides(ApplicationEdge.remember_associated_machine_edge)
    def remember_associated_machine_edge(self, machine_edge):
        super(ProjectionApplicationEdge, self).\
            remember_associated_machine_edge(machine_edge)
        if self.__slices_list_mode:
            # Unexpected but if extra remember after a get convert back to sets
            self.__pre_slices = set(self.__pre_slices)
            self.__post_slices = set(self.__post_slices)
            self.__slices_list_mode = False
        self.__pre_slices.add(machine_edge.pre_vertex.vertex_slice)
        self.__post_slices.add(machine_edge.post_vertex.vertex_slice)
        self.__machine_edges_by_slices[
            machine_edge.pre_vertex.vertex_slice,
            machine_edge.post_vertex.vertex_slice] = machine_edge

    @overrides(ApplicationEdge.forget_machine_edges)
    def forget_machine_edges(self):
        super(ProjectionApplicationEdge, self).forget_machine_edges()
        self.__pre_slices = set()
        self.__post_slices = set()
        self.__slices_list_mode = False

    def __check_list_mode(self):
        """
        Makes sure the pre- and post-slices are sorted lists
        """
        if not self.__slices_list_mode:
            self.__pre_slices = sorted(
                list(self.__pre_slices), key=lambda x: x.lo_atom)
            self.__post_slices = sorted(
                list(self.__post_slices), key=lambda x: x.lo_atom)
            self.__slices_list_mode = True

    @property
    def pre_slices(self):
        """ Get the slices for the pre_vertexes of the MachineEdges

        While the remember machine_edges remain unchanged this will return a
        list with a consistent id. If the edges change a new list is created

        The List will be sorted by lo_atom.
        No checking is done for overlaps or gaps

        :return: Ordered list of pre-slices
        :rtype: list(~pacman.model.graphs.common.Slice)
        """
        self.__check_list_mode()
        return self.__pre_slices

    @property
    def post_slices(self):
        """ Get the slices for the post_vertexes of the MachineEdges

        While the remember machine_edges remain unchanged this will return a
        list with a consistent id. If the edges change a new list is created

        The List will be sorted by lo_atom.
        No checking is done for overlaps or gaps

        :return: Ordered list of post-slices
        :rtype: list(~pacman.model.graphs.common.Slice)
        """
        self.__check_list_mode()
        return self.__post_slices

    @overrides(AbstractProvidesLocalProvenanceData.get_local_provenance_data)
    def get_local_provenance_data(self):
        prov_items = list()
        for synapse_info in self.synapse_information:
<<<<<<< HEAD
            for machine_edge in self.machine_edges:
                prov_items.extend(
                    synapse_info.connector.get_provenance_data(synapse_info))
                prov_items.extend(
=======
            prov_items.extend(
                synapse_info.connector.get_provenance_data(synapse_info))
            for machine_edge in self.machine_edges:
                prov_items.extend(
>>>>>>> a30e4a12
                    synapse_info.synapse_dynamics.get_provenance_data(
                        machine_edge.pre_vertex.label,
                        machine_edge.post_vertex.label))
        return prov_items<|MERGE_RESOLUTION|>--- conflicted
+++ resolved
@@ -118,18 +118,6 @@
             return 0
         return self.__delay_edge.pre_vertex.n_delay_stages
 
-<<<<<<< HEAD
-    @property
-    def n_delay_per_stage(self):
-        """
-        :rtype: int
-        """
-        if self.__delay_edge is None:
-            return self._post_vertex.splitter.max_support_delay()
-        return self.__delay_edge.pre_vertex.delay_per_stage
-
-=======
->>>>>>> a30e4a12
     def get_machine_edge(self, pre_vertex, post_vertex):
         """ Get a specific machine edge of this edge
 
@@ -222,17 +210,10 @@
     def get_local_provenance_data(self):
         prov_items = list()
         for synapse_info in self.synapse_information:
-<<<<<<< HEAD
-            for machine_edge in self.machine_edges:
-                prov_items.extend(
-                    synapse_info.connector.get_provenance_data(synapse_info))
-                prov_items.extend(
-=======
             prov_items.extend(
                 synapse_info.connector.get_provenance_data(synapse_info))
             for machine_edge in self.machine_edges:
                 prov_items.extend(
->>>>>>> a30e4a12
                     synapse_info.synapse_dynamics.get_provenance_data(
                         machine_edge.pre_vertex.label,
                         machine_edge.post_vertex.label))
