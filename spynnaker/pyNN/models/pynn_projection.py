--- conflicted
+++ resolved
@@ -232,49 +232,6 @@
         raise NotImplementedError
 
     # noinspection PyPep8Naming
-<<<<<<< HEAD
-=======
-    def getDelays(self, format='list', gather=True):  # @ReservedAssignment
-        """ Get synaptic delays for all connections in this Projection.
-
-        Possible formats are: a list of length equal to the number of
-        connections in the projection, a 2D delay array (with NaN for
-        non-existent connections).
-        """
-        if not gather:
-            exceptions.ConfigurationException(
-                "the gather param has no meaning for spinnaker when set to "
-                "false")
-
-        if (self._spinnaker.has_ran and
-                not self._has_retrieved_synaptic_list_from_machine and
-                not self._spinnaker.use_virtual_board):
-            self._retrieve_synaptic_data_from_machine()
-
-        if format == 'list':
-            delays = list()
-            for row in self._host_based_synapse_list.get_rows():
-                delays.extend(
-                    numpy.asarray(
-                        row.delays * (
-                            float(self._spinnaker.machine_time_step) / 1000.0),
-                        dtype=float))
-            return delays
-
-        delays = numpy.zeros((self._projection_edge.pre_vertex.n_atoms,
-                              self._projection_edge.post_vertex.n_atoms))
-        rows = self._host_based_synapse_list.get_rows()
-        for pre_atom in range(len(rows)):
-            row = rows[pre_atom]
-            for i in xrange(len(row.target_indices)):
-                post_atom = row.target_indices[i]
-                delay = (float(row.delays[i]) *
-                         (float(self._spinnaker.machine_time_step) / 1000.0))
-                delays[pre_atom][post_atom] = delay
-        return delays
-
-    # noinspection PyPep8Naming
->>>>>>> 53139c1e
     def getSynapseDynamics(self, parameter_name, list_format='list',
                            gather=True):
         """ Get parameters of the dynamic synapses for all connections in this\
@@ -287,6 +244,8 @@
         raise NotImplementedError
 
     def _get_synaptic_data(self, as_list, data_to_get):
+        # TODO: Work out how to do this when there isn't a transceiver
+
         post_vertex = self._projection_edge.post_vertex
         pre_vertex = self._projection_edge.pre_vertex
         connection_holder = ConnectionHolder(
@@ -322,6 +281,7 @@
                 connection_holder.add_connections(connections)
             progress.update()
         progress.end()
+        connection_holder.finish()
         return connection_holder
 
     # noinspection PyPep8Naming
@@ -343,14 +303,7 @@
                 "the gather param has no meaning for spinnaker when set to "
                 "false")
 
-<<<<<<< HEAD
         return self._get_synaptic_data(format == 'list', "weight")
-=======
-        if (self._spinnaker.has_ran and
-                not self._has_retrieved_synaptic_list_from_machine and
-                not self._spinnaker.use_virtual_board):
-            self._retrieve_synaptic_data_from_machine()
->>>>>>> 53139c1e
 
     # noinspection PyPep8Naming
     def getDelays(self, format='list', gather=True):  # @ReservedAssignment
