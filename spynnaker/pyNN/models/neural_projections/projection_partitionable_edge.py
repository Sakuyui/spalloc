from pacman.model.partitionable_graph.partitionable_edge import PartitionableEdge
from pacman.utilities.progress_bar import ProgressBar
from spynnaker.pyNN.models.neural_projections.projection_partitioned_edge import \
    ProjectionPartitionedEdge
from spynnaker.pyNN.models.neural_properties.synapse_dynamics.\
    fixed_synapse_row_io import FixedSynapseRowIO
from spynnaker.pyNN.models.neural_properties.synaptic_list import SynapticList
from spynnaker.pyNN.utilities.conf import config
from spynnaker.pyNN.utilities import constants
import logging
logger = logging.getLogger(__name__)


class ProjectionPartitionableEdge(PartitionableEdge):
    
    def __init__(self, prevertex, postvertex, machine_time_step,
                 connector=None, synapse_list=None, synapse_dynamics=None,
                 label=None):
        PartitionableEdge.__init__(self, prevertex, postvertex, label=label)

        self._connector = connector
        self._synapse_dynamics = synapse_dynamics
        self._synapse_list = synapse_list
        self._synapse_row_io = FixedSynapseRowIO()
        
        # If the synapse_list was not specified, create it using the connector
        if connector is not None and synapse_list is None:
            self._synapse_list = \
                connector.generate_synapse_list(prevertex, postvertex,
                                                1000.0 / machine_time_step)
        
        # If there are synapse dynamics for this connector, create a plastic
        # synapse list
        if synapse_dynamics is not None:
            self._synapse_row_io = synapse_dynamics.get_synapse_row_io()
    
    def create_subedge(self, presubvertex, postsubvertex, label=None):
        """
        Creates a subedge from this edge
        """
        return ProjectionPartitionedEdge(presubvertex, postsubvertex)

    def get_max_n_words(self, vertex_slice=None):
        """
        Gets the maximum number of words for a subvertex at the end of the
        connection
        :param vertex_slice: the vertex slice for this vertex which contains \
        the lo and hi atoms for this slice
        """
        if vertex_slice is None:
            return max([self._synapse_row_io.get_n_words(
                synapse_row)
                for synapse_row in self._synapse_list.get_rows()])
        else:
            return max([self._synapse_row_io.get_n_words(
                synapse_row, vertex_slice)
                for synapse_row in self._synapse_list.get_rows()])
        
    def get_n_rows(self):
        """
        Gets the number of synaptic rows coming in to a subvertex at the end of
        the connection
        """
        return self._synapse_list.get_n_rows()
    
    def get_synapse_row_io(self):
        """
        Gets the row reader and writer
        """
        return self._synapse_row_io

<<<<<<< HEAD
    def get_synaptic_list_from_machine(
            self, graph_mapper, placements, transceiver, partitioned_graph,
            routing_infos):
=======
    def get_synaptic_list_from_machine(self, graph_mapper, partitioned_graph,
                                       placements, transceiver, routing_infos):
>>>>>>> ffc053af
        """
        Get synaptic data for all connections in this Projection from the
        machine.
        """

        logger.debug("Reading synapse data for edge between {} and {}"
                     .format(self._pre_vertex.label, self._post_vertex.label))
        sorted_subedges = \
            sorted(graph_mapper.
                   get_partitioned_edges_from_partitionable_edge(self),
                   key=lambda sub_edge:
                   (graph_mapper.get_subvertex_slice(
                       sub_edge.pre_subvertex).lo_atom,
                    graph_mapper.get_subvertex_slice(
                        sub_edge.post_subvertex).lo_atom))

        synaptic_list = list()
        last_pre_lo_atom = None
        progress_bar = ProgressBar(len(sorted_subedges),
                                   "progress on reading back synaptic matrix")
        for subedge in sorted_subedges:
            vertex_slice = \
                graph_mapper.get_subvertex_slice(subedge.pre_subvertex)
            pre_n_atoms = (vertex_slice.hi_atom - vertex_slice.lo_atom) + 1

            sub_edge_post_vertex = \
                graph_mapper.get_vertex_from_subvertex(subedge.post_subvertex)
<<<<<<< HEAD
            rows = \
                sub_edge_post_vertex.get_synaptic_list_from_machine(
                    placements, transceiver, subedge.pre_subvertex, pre_n_atoms,
                    subedge.post_subvertex,
                    constants.POPULATION_BASED_REGIONS.MASTER_POP_TABLE.value,
                    constants.POPULATION_BASED_REGIONS.SYNAPTIC_MATRIX.value,
                    self._synapse_row_io, partitioned_graph, graph_mapper,
                    routing_infos)\
                .get_rows()
=======
            rows = sub_edge_post_vertex.get_synaptic_list_from_machine(
                placements, transceiver, subedge.pre_subvertex, pre_n_atoms,
                subedge.post_subvertex,
                constants.POPULATION_BASED_REGIONS.MASTER_POP_TABLE.value,
                constants.POPULATION_BASED_REGIONS.SYNAPTIC_MATRIX.value,
                self._synapse_row_io, partitioned_graph, graph_mapper,
                routing_infos, subedge.weight_scale).get_rows()
>>>>>>> ffc053af

            pre_lo_atom = vertex_slice.lo_atom
            if ((last_pre_lo_atom is None) or
                    (last_pre_lo_atom != pre_lo_atom)):
                synaptic_list.extend(rows)
                last_pre_lo_atom = pre_lo_atom
            else:
                for i in range(len(rows)):
                    row = rows[i]
                    post_lo_atom = graph_mapper.get_subvertex_slice(
                        subedge.post_subvertex).lo_atom
                    synaptic_list[i + last_pre_lo_atom]\
                        .append(row, lo_atom=post_lo_atom)
            progress_bar.update()
        progress_bar.end()
        return SynapticList(synaptic_list)

    @property
    def synapse_dynamics(self):
        return self._synapse_dynamics

    @property
    def synapse_list(self):
        return self._synapse_list<|MERGE_RESOLUTION|>--- conflicted
+++ resolved
@@ -69,14 +69,8 @@
         """
         return self._synapse_row_io
 
-<<<<<<< HEAD
-    def get_synaptic_list_from_machine(
-            self, graph_mapper, placements, transceiver, partitioned_graph,
-            routing_infos):
-=======
     def get_synaptic_list_from_machine(self, graph_mapper, partitioned_graph,
                                        placements, transceiver, routing_infos):
->>>>>>> ffc053af
         """
         Get synaptic data for all connections in this Projection from the
         machine.
@@ -104,17 +98,6 @@
 
             sub_edge_post_vertex = \
                 graph_mapper.get_vertex_from_subvertex(subedge.post_subvertex)
-<<<<<<< HEAD
-            rows = \
-                sub_edge_post_vertex.get_synaptic_list_from_machine(
-                    placements, transceiver, subedge.pre_subvertex, pre_n_atoms,
-                    subedge.post_subvertex,
-                    constants.POPULATION_BASED_REGIONS.MASTER_POP_TABLE.value,
-                    constants.POPULATION_BASED_REGIONS.SYNAPTIC_MATRIX.value,
-                    self._synapse_row_io, partitioned_graph, graph_mapper,
-                    routing_infos)\
-                .get_rows()
-=======
             rows = sub_edge_post_vertex.get_synaptic_list_from_machine(
                 placements, transceiver, subedge.pre_subvertex, pre_n_atoms,
                 subedge.post_subvertex,
@@ -122,7 +105,6 @@
                 constants.POPULATION_BASED_REGIONS.SYNAPTIC_MATRIX.value,
                 self._synapse_row_io, partitioned_graph, graph_mapper,
                 routing_infos, subedge.weight_scale).get_rows()
->>>>>>> ffc053af
 
             pre_lo_atom = vertex_slice.lo_atom
             if ((last_pre_lo_atom is None) or
