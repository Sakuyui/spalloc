--- conflicted
+++ resolved
@@ -118,11 +118,7 @@
             max_atoms_per_core=None, spikes_per_second=None,
             ring_buffer_sigma=None, incoming_spike_buffer_size=None,
             neuron_impl=foo_bar.model, pynn_model=foo_bar,
-<<<<<<< HEAD
-            drop_late_spikes=True, splitter_object=None)
-=======
             drop_late_spikes=True, splitter=None)
->>>>>>> d3649b1c
 
 
 def test_initializable():
