# Copyright (c) 2016-2019 The University of Manchester
#
# This program is free software: you can redistribute it and/or modify
# it under the terms of the GNU General Public License as published by
# the Free Software Foundation, either version 3 of the License, or
# (at your option) any later version.
#
# This program is distributed in the hope that it will be useful,
# but WITHOUT ANY WARRANTY; without even the implied warranty of
# MERCHANTABILITY or FITNESS FOR A PARTICULAR PURPOSE.  See the
# GNU General Public License for more details.
#
# You should have received a copy of the GNU General Public License
# along with this program.  If not, see <http://www.gnu.org/licenses/>.

from setuptools import setup, find_packages

__version__ = None
exec(open("spalloc/_version.py").read())
assert __version__

setup(
    name="spalloc",
    version=__version__,
    packages=find_packages(),

    # Metadata for PyPi
    url="https://github.com/SpiNNakerManchester/spalloc",
    author="Jonathan Heathcote",
    description="A client for the spalloc_server SpiNNaker machine "
                "partitioning and allocation system.",
    license="GPLv2",
    classifiers=[
        "Development Status :: 5 - Production/Stable",

        "Intended Audience :: Developers",
        "Intended Audience :: Science/Research",

        "License :: OSI Approved :: GNU General Public License v3 (GPLv3)",

        "Natural Language :: English",

        "Operating System :: POSIX :: Linux",
        "Operating System :: Microsoft :: Windows",
        "Operating System :: MacOS",

        "Programming Language :: Python :: 3",
        "Programming Language :: Python :: 3.5",
        "Programming Language :: Python :: 3.6",
        "Programming Language :: Python :: 3.7",
        "Programming Language :: Python :: 3.8",
    ],
    keywords="spinnaker allocation packing management supercomputer",

    # Requirements
    install_requires=["six>=1.8.0",
                      "appdirs",
                      "enum-compat",
<<<<<<< HEAD
                      "pytz",
                      "tzlocal",
                      'SpiNNUtilities >= 1!5.1.1, < 1!6.0.0',
=======
>>>>>>> 74cebab9
                      "future"],
    # Scripts
    entry_points={
        "console_scripts": [
            "spalloc = spalloc.scripts.alloc:main",
            "spalloc-ps = spalloc.scripts.ps:main",
            "spalloc-job = spalloc.scripts.job:main",
            "spalloc-machine = spalloc.scripts.machine:main",
            "spalloc-where-is = spalloc.scripts.where_is:main",
        ],
    },
    # Booting directly needs rig; not recommended! Use SpiNNMan instead, as
    # that has an up-to-date boot image pre-built
    extras_require={
        'boot': [
            'rig',
        ]},
    maintainer="SpiNNakerTeam",
    maintainer_email="spinnakerusers@googlegroups.com"
)<|MERGE_RESOLUTION|>--- conflicted
+++ resolved
@@ -56,12 +56,7 @@
     install_requires=["six>=1.8.0",
                       "appdirs",
                       "enum-compat",
-<<<<<<< HEAD
-                      "pytz",
-                      "tzlocal",
                       'SpiNNUtilities >= 1!5.1.1, < 1!6.0.0',
-=======
->>>>>>> 74cebab9
                       "future"],
     # Scripts
     entry_points={
