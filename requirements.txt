# Copyright (c) 2016-2019 The University of Manchester
#
# This program is free software: you can redistribute it and/or modify
# it under the terms of the GNU General Public License as published by
# the Free Software Foundation, either version 3 of the License, or
# (at your option) any later version.
#
# This program is distributed in the hope that it will be useful,
# but WITHOUT ANY WARRANTY; without even the implied warranty of
# MERCHANTABILITY or FITNESS FOR A PARTICULAR PURPOSE.  See the
# GNU General Public License for more details.
#
# You should have received a copy of the GNU General Public License
# along with this program.  If not, see <http://www.gnu.org/licenses/>.

six>=1.8.0
appdirs
enum-compat
<<<<<<< HEAD
pytz
tzlocal
SpiNNUtilities >= 1!5.1.1, < 1!6.0.0
=======
>>>>>>> 74cebab9
future<|MERGE_RESOLUTION|>--- conflicted
+++ resolved
@@ -16,10 +16,5 @@
 six>=1.8.0
 appdirs
 enum-compat
-<<<<<<< HEAD
-pytz
-tzlocal
 SpiNNUtilities >= 1!5.1.1, < 1!6.0.0
-=======
->>>>>>> 74cebab9
 future