--- conflicted
+++ resolved
@@ -173,22 +173,6 @@
 }
 
 void c_main_store_provenance_data(address_t provenance_region){
-<<<<<<< HEAD
-    log_info("writing other provenance data");
-    // store the data into the provenance data region
-    provenance_region[NUMBER_OF_PRE_SYNAPTIC_EVENT_COUNT] =
-        synapses_get_pre_synaptic_events();
-    log_info("a");
-    provenance_region[SYNAPTIC_WEIGHT_SATURATION_COUNT] =
-        synapses_get_saturation_count();
-    log_info("b");
-    provenance_region[INPUT_BUFFER_OVERFLOW_COUNT] =
-        spike_processing_get_buffer_overflows();
-    log_info("c");
-    provenance_region[CURRENT_TIMER_TICK] = time;
-    log_info("d");
-    log_info("finished other provenance data");
-=======
     log_debug("writing other provenance data");
     
     // store the data into the provenance data region
@@ -208,7 +192,6 @@
         log_error("Error setting up recording");
         rt_error(RTE_SWERR);
     }
->>>>>>> 53139c1e
 }
 
 //! \brief Timer interrupt callback
@@ -227,12 +210,9 @@
     /* if a fixed number of simulation ticks that were specified at startup
        then do reporting for finishing */
     if (infinite_run != TRUE && time >= simulation_ticks) {
-<<<<<<< HEAD
-=======
 
         // Enter pause and resume state to avoid another tick
         simulation_handle_pause_resume(resume_callback);
->>>>>>> 53139c1e
 
         // Finalise any recordings that are in progress, writing back the final
         // amounts of samples recorded to SDRAM
@@ -277,9 +257,6 @@
     // Set up callback listening to SDP messages
     simulation_register_simulation_sdp_callback(
         &simulation_ticks, &infinite_run, SDP_AND_DMA_AND_USER);
-    // set up prov registration
-    simulation_register_provenance_function_call(
-        c_main_store_provenance_data, PROVENANCE_DATA_REGION);
 
     // set up provenance registration
     simulation_register_provenance_callback(
