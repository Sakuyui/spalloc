--- conflicted
+++ resolved
@@ -17,22 +17,6 @@
 //---------------------------------------
 // Synapse interface functions
 //---------------------------------------
-<<<<<<< HEAD
-// Synapse parameter get and set helpers
-static inline int32_t synapse_structure_get_weight(plastic_synapse_t state) {
-    return (state >> 16);
-}
-
-static inline int32_t synapse_structure_get_eligibility_trace(plastic_synapse_t state) {
-    return (state & 0xFFFF);
-}
-
-static inline int32_t synapse_structure_update_state(int32_t trace, int32_t weight) {
-    return (plastic_synapse_t)(weight << 16 | trace & 0xFFFF);
-}
-
-=======
->>>>>>> a42fec3a
 static inline update_state_t synapse_structure_get_update_state(
         plastic_synapse_t synaptic_word, index_t synapse_type) {
     return weight_get_initial(synaptic_word, synapse_type);
