# Copyright (c) 2017-2019 The University of Manchester
#
# This program is free software: you can redistribute it and/or modify
# it under the terms of the GNU General Public License as published by
# the Free Software Foundation, either version 3 of the License, or
# (at your option) any later version.
#
# This program is distributed in the hope that it will be useful,
# but WITHOUT ANY WARRANTY; without even the implied warranty of
# MERCHANTABILITY or FITNESS FOR A PARTICULAR PURPOSE.  See the
# GNU General Public License for more details.
#
# You should have received a copy of the GNU General Public License
# along with this program.  If not, see <http://www.gnu.org/licenses/>.

from six import add_metaclass
from spinn_utilities.abstract_base import AbstractBase, abstractmethod


@add_metaclass(AbstractBase)
class AbstractSpikeRecordable(object):
    """ Indicates that spikes can be recorded from this object.
    """

    __slots__ = ()

    @abstractmethod
    def is_recording_spikes(self):
        """ Determine if spikes are being recorded

        :return: True if spikes are being recorded, False otherwise
        :rtype: bool
        """

    @abstractmethod
    def set_recording_spikes(
            self, new_state=True, sampling_interval=None, indexes=None):
        """ Set spikes to being recorded. \
            If `new_state` is false all other parameters are ignored.

        :param bool new_state: Set if the spikes are recording or not
        :param sampling_interval: The interval at which spikes are recorded.
            Must be a whole multiple of the timestep.
            None will be taken as the timestep.
        :type sampling_interval: float or None
        :param indexes: The indexes of the neurons that will record spikes.
            If None the assumption is all neurons are recording
        :type indexes: list(int) or None
        """

    @abstractmethod
    def clear_spike_recording(self, buffer_manager, placements):
        """ Clear the recorded data from the object

        :param buffer_manager: the buffer manager object
        :type buffer_manager:
            ~spinn_front_end_common.interface.buffer_management.BufferManager
        :param placements: the placements object
<<<<<<< HEAD
=======
        :type placements: ~pacman.model.placements.Placements
        :param graph_mapper: the graph mapper object
>>>>>>> f1b4f2f4
        :rtype: None
        """

    @abstractmethod
    def get_spikes(self, placements, buffer_manager, machine_time_step):
        """ Get the recorded spikes from the object

        :param placements: the placements object
<<<<<<< HEAD
=======
        :type placements: ~pacman.model.placements.Placements
        :param graph_mapper: the graph mapper object
>>>>>>> f1b4f2f4
        :param buffer_manager: the buffer manager object
        :type buffer_manager:
            ~spinn_front_end_common.interface.buffer_management.BufferManager
        :param int machine_time_step:
            the time step of the simulation, in microseconds
        :return: A numpy array of 2-element arrays of (neuron_id, time)\
            ordered by time, one element per event
        :rtype: ~numpy.ndarray(tuple(int,int))
        """

    @abstractmethod
    def get_spikes_sampling_interval(self):
        """ Return the current sampling interval for spikes

        :return: Sampling interval in microseconds
        :rtype: float
        """<|MERGE_RESOLUTION|>--- conflicted
+++ resolved
@@ -56,11 +56,7 @@
         :type buffer_manager:
             ~spinn_front_end_common.interface.buffer_management.BufferManager
         :param placements: the placements object
-<<<<<<< HEAD
-=======
         :type placements: ~pacman.model.placements.Placements
-        :param graph_mapper: the graph mapper object
->>>>>>> f1b4f2f4
         :rtype: None
         """
 
@@ -69,11 +65,7 @@
         """ Get the recorded spikes from the object
 
         :param placements: the placements object
-<<<<<<< HEAD
-=======
         :type placements: ~pacman.model.placements.Placements
-        :param graph_mapper: the graph mapper object
->>>>>>> f1b4f2f4
         :param buffer_manager: the buffer manager object
         :type buffer_manager:
             ~spinn_front_end_common.interface.buffer_management.BufferManager
