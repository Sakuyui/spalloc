--- conflicted
+++ resolved
@@ -15,10 +15,7 @@
 
 import numpy
 import pyNN.spiNNaker as sim
-<<<<<<< HEAD
 from spynnaker.pyNN.data import SpynnakerDataView
-=======
->>>>>>> b0774f22
 from spynnaker.pyNN.exceptions import SpynnakerException
 from spinnaker_testbase import BaseTestCase
 from pyNN.random import NumpyRNG
@@ -259,14 +256,6 @@
                               label="test")
         sim.run(1)
         weights = conn.get(['weight', 'delay'], 'list')
-<<<<<<< HEAD
-        # As outside of run we have to use hack
-        machine_graph = SpynnakerDataView()._PacmanDataView__pacman_data. \
-            _runtime_machine_graph
-        projection_edges = [edge for edge in machine_graph.edges if (
-            edge.label == 'machine_edge_for_test')]
-=======
->>>>>>> b0774f22
         sim.end()
         # Check the connections are correct
         target = [[6, 9, 0.5, 2.], [7, 10, 0.5, 2.], [8, 11, 0.5, 2.],
