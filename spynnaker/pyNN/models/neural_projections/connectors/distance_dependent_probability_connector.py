# Copyright (c) 2017-2019 The University of Manchester
#
# This program is free software: you can redistribute it and/or modify
# it under the terms of the GNU General Public License as published by
# the Free Software Foundation, either version 3 of the License, or
# (at your option) any later version.
#
# This program is distributed in the hope that it will be useful,
# but WITHOUT ANY WARRANTY; without even the implied warranty of
# MERCHANTABILITY or FITNESS FOR A PARTICULAR PURPOSE.  See the
# GNU General Public License for more details.
#
# You should have received a copy of the GNU General Public License
# along with this program.  If not, see <http://www.gnu.org/licenses/>.

import math
import numpy
from numpy import (
    arccos, arcsin, arctan, arctan2, ceil, cos, cosh, exp, fabs, floor, fmod,
    hypot, ldexp, log, log10, modf, power, sin, sinh, sqrt, tan, tanh, maximum,
    minimum, e, pi)
from pyNN.connectors import (
    DistanceDependentProbabilityConnector as
    PyNNDistanceDependentProbabilityConnector)
from spinn_utilities.overrides import overrides
from spinn_utilities.safe_eval import SafeEval
from spynnaker.pyNN.utilities.utility_calls import (
    get_probable_maximum_selected, get_probable_minimum_selected)
from .abstract_connector import AbstractConnector

# support for arbitrary expression for the distance dependence
_d_expr_context = SafeEval(math, numpy, arccos, arcsin, arctan, arctan2, ceil,
                           cos, cosh, exp, fabs, floor, fmod, hypot, ldexp,
                           log, log10, modf, power, sin, sinh, sqrt, tan, tanh,
                           maximum, minimum, e=e, pi=pi)


class DistanceDependentProbabilityConnector(
        AbstractConnector, PyNNDistanceDependentProbabilityConnector):
    """ Make connections using a distribution which varies with distance.
    """

    __slots__ = [
        "__allow_self_connections",
        "__d_expression",
        "__probs"]

    def __init__(
            self, d_expression, allow_self_connections=True, safe=True,
            verbose=False, n_connections=None, rng=None, callback=None):
        """
        :param str d_expression:
            the right-hand side of a valid python expression for
            probability, involving ``d``,
            (e.g. ``"exp(-abs(d))"``, or ``"d < 3"``),
            that can be parsed by ``eval()``, that computes the distance
            dependent distribution.
        :param bool allow_self_connections:
            if the connector is used to connect a Population to itself, this
            flag determines whether a neuron is allowed to connect to itself,
            or only to other neurons in the Population.
        :param bool safe:
            if ``True``, check that weights and delays have valid values.
            If ``False``, this check is skipped.
        :param bool verbose:
            Whether to output extra information about the connectivity to a
            CSV file
        :param n_connections:
            The number of efferent synaptic connections per neuron.
        :type n_connections: int or None
        :param rng:
            Seeded random number generator, or ``None`` to make one when
            needed.
        :type rng: ~pyNN.random.NumpyRNG or None
        :param callable callback:
        """
        # :param ~pyNN.space.Space space:
        #    a Space object, needed if you wish to specify distance-dependent
        #    weights or delays.

        # pylint: disable=too-many-arguments
<<<<<<< HEAD
        super().__init__(safe, callback, verbose)
=======
        super(DistanceDependentProbabilityConnector, self).__init__(
            safe, callback, verbose)
        PyNNDistanceDependentProbabilityConnector.__init__(
            self, d_expression=d_expression,
            allow_self_connections=allow_self_connections, rng=rng, safe=safe,
            callback=callback)
>>>>>>> ad3a5111
        self.__d_expression = d_expression
        self.__allow_self_connections = allow_self_connections
        self._rng = rng
        if n_connections is not None:
            raise NotImplementedError(
                "n_connections is not implemented for"
                " DistanceDependentProbabilityConnector on this platform")

    @overrides(AbstractConnector.set_projection_information)
    def set_projection_information(self, machine_time_step, synapse_info):
        super().set_projection_information(machine_time_step, synapse_info)
        self._set_probabilities(synapse_info)

    def _set_probabilities(self, synapse_info):
        """
        :param SynapseInformation synapse_info:
        """
        # Set the probabilities up-front for now
        # TODO: Work out how this can be done statistically
        expand_distances = self._expand_distances(self.__d_expression)
        pre_positions = synapse_info.pre_population.positions
        post_positions = synapse_info.post_population.positions

        d1 = self.space.distances(
            pre_positions, post_positions, expand_distances)

        # PyNN 0.8 returns a flattened (C-style) array from space.distances,
        # so the easiest thing to do here is to reshape back to the "expected"
        # PyNN 0.7 shape; otherwise later code gets confusing and difficult
        if (len(d1.shape) == 1):
            d = numpy.reshape(d1, (pre_positions.shape[0],
                                   post_positions.shape[0]))
        else:
            d = d1

        self.__probs = _d_expr_context.eval(self.__d_expression, d=d)

    @overrides(AbstractConnector.get_delay_maximum)
    def get_delay_maximum(self, synapse_info):
        return self._get_delay_maximum(
            synapse_info.delays,
            get_probable_maximum_selected(
                synapse_info.n_pre_neurons * synapse_info.n_post_neurons,
                synapse_info.n_pre_neurons * synapse_info.n_post_neurons,
                numpy.amax(self.__probs)))

    @overrides(AbstractConnector.get_delay_minimum)
    def get_delay_minimum(self, synapse_info):
        return self._get_delay_minimum(
            synapse_info.delays,
            get_probable_minimum_selected(
                synapse_info.n_pre_neurons * synapse_info.n_post_neurons,
                synapse_info.n_pre_neurons * synapse_info.n_post_neurons,
                numpy.amax(self.__probs)))

    @overrides(AbstractConnector.get_n_connections_from_pre_vertex_maximum)
    def get_n_connections_from_pre_vertex_maximum(
            self, post_vertex_slice, synapse_info, min_delay=None,
            max_delay=None):
        # pylint: disable=too-many-arguments
        max_prob = numpy.amax(
            self.__probs[0:synapse_info.n_pre_neurons,
                         post_vertex_slice.as_slice])
        n_connections = get_probable_maximum_selected(
            synapse_info.n_pre_neurons * synapse_info.n_post_neurons,
            post_vertex_slice.n_atoms, max_prob)

        if min_delay is None or max_delay is None:
            return int(math.ceil(n_connections))

        return self._get_n_connections_from_pre_vertex_with_delay_maximum(
            synapse_info.delays,
            synapse_info.n_pre_neurons * synapse_info.n_post_neurons,
            n_connections, min_delay, max_delay)

    @overrides(AbstractConnector.get_n_connections_to_post_vertex_maximum)
    def get_n_connections_to_post_vertex_maximum(self, synapse_info):
        # pylint: disable=too-many-arguments
        return get_probable_maximum_selected(
            synapse_info.n_pre_neurons * synapse_info.n_post_neurons,
            synapse_info.n_post_neurons,
            numpy.amax(self.__probs))

    @overrides(AbstractConnector.get_weight_maximum)
    def get_weight_maximum(self, synapse_info):
        # pylint: disable=too-many-arguments
        return self._get_weight_maximum(
            synapse_info.weights,
            get_probable_maximum_selected(
                synapse_info.n_pre_neurons * synapse_info.n_post_neurons,
                synapse_info.n_pre_neurons * synapse_info.n_post_neurons,
                numpy.amax(self.__probs)))

    @overrides(AbstractConnector.create_synaptic_block)
    def create_synaptic_block(
            self, pre_slices, post_slices, pre_vertex_slice, post_vertex_slice,
            synapse_type, synapse_info):
        probs = self.__probs[
            pre_vertex_slice.as_slice, post_vertex_slice.as_slice].reshape(-1)
        n_items = pre_vertex_slice.n_atoms * post_vertex_slice.n_atoms
        items = self._rng.next(n_items)

        # If self connections are not allowed, remove the possibility of
        # self connections by setting them to a value of infinity
        if not self.__allow_self_connections:
            items[0:n_items:post_vertex_slice.n_atoms + 1] = numpy.inf

        present = items < probs
        ids = numpy.where(present)[0]
        n_connections = numpy.sum(present)

        block = numpy.zeros(
            n_connections, dtype=self.NUMPY_SYNAPSES_DTYPE)
        block["source"] = (
            (ids // post_vertex_slice.n_atoms) + pre_vertex_slice.lo_atom)
        block["target"] = (
            (ids % post_vertex_slice.n_atoms) + post_vertex_slice.lo_atom)
        block["weight"] = self._generate_weights(
            n_connections, None, pre_vertex_slice, post_vertex_slice,
            synapse_info)
        block["delay"] = self._generate_delays(
            n_connections, None, pre_vertex_slice, post_vertex_slice,
            synapse_info)
        block["synapse_type"] = synapse_type
        return block

    def __repr__(self):
        return "DistanceDependentProbabilityConnector({})".format(
            self.__d_expression)

    @property
    def allow_self_connections(self):
        """
        :rtype: bool
        """
        return self.__allow_self_connections

    @allow_self_connections.setter
    def allow_self_connections(self, new_value):
        self.__allow_self_connections = new_value

    @property
    def d_expression(self):
        """ The distance expression.

        :rtype: str
        """
        return self.__d_expression

    @d_expression.setter
    def d_expression(self, new_value):
        self.__d_expression = new_value<|MERGE_RESOLUTION|>--- conflicted
+++ resolved
@@ -79,16 +79,11 @@
         #    weights or delays.
 
         # pylint: disable=too-many-arguments
-<<<<<<< HEAD
         super().__init__(safe, callback, verbose)
-=======
-        super(DistanceDependentProbabilityConnector, self).__init__(
-            safe, callback, verbose)
         PyNNDistanceDependentProbabilityConnector.__init__(
             self, d_expression=d_expression,
             allow_self_connections=allow_self_connections, rng=rng, safe=safe,
             callback=callback)
->>>>>>> ad3a5111
         self.__d_expression = d_expression
         self.__allow_self_connections = allow_self_connections
         self._rng = rng
