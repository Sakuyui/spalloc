# Copyright (c) 2017-2019 The University of Manchester
#
# This program is free software: you can redistribute it and/or modify
# it under the terms of the GNU General Public License as published by
# the Free Software Foundation, either version 3 of the License, or
# (at your option) any later version.
#
# This program is distributed in the hope that it will be useful,
# but WITHOUT ANY WARRANTY; without even the implied warranty of
# MERCHANTABILITY or FITNESS FOR A PARTICULAR PURPOSE.  See the
# GNU General Public License for more details.
#
# You should have received a copy of the GNU General Public License
# along with this program.  If not, see <http://www.gnu.org/licenses/>.
import io
import math
import os
import shutil
import struct
import tempfile
from tempfile import mkdtemp
import numpy
import pytest

from spinn_utilities.overrides import overrides
from spinn_utilities.conf_loader import load_config
from spinn_machine import SDRAM
from pacman.model.partitioner_interfaces import LegacyPartitionerAPI
from pacman.model.placements import Placement, Placements
from pacman.model.resources import ResourceContainer
from pacman.model.graphs.common import Slice
from pacman.model.graphs.machine import (
    MachineGraph, SimpleMachineVertex, MachineEdge)
from pacman.model.routing_info import (
    RoutingInfo, PartitionRoutingInfo, BaseKeyAndMask)
from pacman.model.graphs.application import ApplicationVertex, ApplicationGraph
from pacman.model.partitioner_splitters import SplitterSliceLegacy
from data_specification import (
    DataSpecificationGenerator, DataSpecificationExecutor)
<<<<<<< HEAD
from spynnaker.pyNN.models.neuron.synaptic_matrices import SynapticMatrices
=======
from data_specification.constants import MAX_MEM_REGIONS
from spynnaker.pyNN.models.neuron import SynapticManager
>>>>>>> 294179fa
from spynnaker.pyNN.abstract_spinnaker_common import AbstractSpiNNakerCommon
import spynnaker.pyNN.abstract_spinnaker_common as abstract_spinnaker_common
from spynnaker.pyNN.models.neural_projections import (
    ProjectionApplicationEdge, SynapseInformation, DelayedApplicationEdge)
from spynnaker.pyNN.models.neural_projections.connectors import (
    AbstractGenerateConnectorOnMachine, OneToOneConnector, AllToAllConnector,
    FromListConnector)
from spynnaker.pyNN.models.neuron.synapse_dynamics import (
    SynapseDynamicsStatic, SynapseDynamicsStructuralSTDP,
    SynapseDynamicsSTDP, SynapseDynamicsStructuralStatic)
from spynnaker.pyNN.models.neuron.plasticity.stdp.timing_dependence import (
    TimingDependenceSpikePair)
from spynnaker.pyNN.models.neuron.plasticity.stdp.weight_dependence import (
    WeightDependenceAdditive, WeightDependenceMultiplicative)
from spynnaker.pyNN.models.neuron.structural_plasticity.synaptogenesis\
    .partner_selection import (
        LastNeuronSelection, RandomSelection)
from spynnaker.pyNN.models.neuron.structural_plasticity.synaptogenesis\
    .formation import (
        DistanceDependentFormation)
from spynnaker.pyNN.models.neuron.structural_plasticity.synaptogenesis\
    .elimination import (
        RandomByWeightElimination)
from spynnaker.pyNN.exceptions import SynapticConfigurationException
from spynnaker.pyNN.models.utility_models.delays import (
    DelayExtensionVertex, DelayExtensionMachineVertex)
<<<<<<< HEAD
from spynnaker.pyNN.extra_algorithms.splitter_components.\
    splitter_delay_vertex_slice import SplitterDelayVertexSlice
from spynnaker.pyNN.models.neuron.builds.if_curr_exp_base import IFCurrExpBase
from pacman.model.placements.placements import Placements
from pacman.model.graphs.application.application_graph import ApplicationGraph
from data_specification.constants import MAX_MEM_REGIONS
import io
from unittests.mocks import MockSimulator, MockPopulation
from pacman.model.partitioner_splitters import SplitterSliceLegacy
=======
from spynnaker.pyNN.utilities.constants import POPULATION_BASED_REGIONS
>>>>>>> 294179fa
from spynnaker.pyNN.extra_algorithms.splitter_components import (
    SplitterDelayVertexSlice, AbstractSpynnakerSplitterDelay)
from unittests.mocks import MockSimulator, MockPopulation


# pylint: disable=unused-argument
class MockSynapseIO(object):
    def get_block_n_bytes(self, max_row_length, n_rows):
        return 4


class MockMasterPopulationTable(object):
    def __init__(self, key_to_entry_map):
        self._key_to_entry_map = key_to_entry_map

    def extract_synaptic_matrix_data_location(
            self, key, master_pop_table_address, transceiver, x, y):
        return self._key_to_entry_map[key]


class MockCPUInfo(object):
    @property
    def user(self):
        return [0, 0, 0, 0]


class MockTransceiverRawData(object):
    def __init__(self, data_to_read):
        self._data_to_read = data_to_read

    def get_cpu_information_from_core(self, x, y, p):
        return MockCPUInfo()

    def read_memory(self, x, y, base_address, length):
        return self._data_to_read[base_address:base_address + length]

    def read_word(self, x, y, base_address):
        datum, = struct.unpack("<I", self.read_memory(x, y, base_address, 4))
        return datum


class MockSplitter(SplitterSliceLegacy, AbstractSpynnakerSplitterDelay):
    def __init__(self):
        super().__init__("mock splitter")


class SimpleApplicationVertex(ApplicationVertex, LegacyPartitionerAPI):
    def __init__(self, n_atoms, label=None):
        super().__init__(label=label)
        self._n_atoms = n_atoms

    @property
    @overrides(LegacyPartitionerAPI.n_atoms)
    def n_atoms(self):
        return self._n_atoms

    @property
    def size(self):
        return self._n_atoms

    @overrides(LegacyPartitionerAPI.create_machine_vertex)
    def create_machine_vertex(
            self, vertex_slice, resources_required, label=None,
            constraints=None):
        return SimpleMachineVertex(
            resources_required, label, constraints, self, vertex_slice)

    @overrides(LegacyPartitionerAPI.get_resources_used_by_atoms)
    def get_resources_used_by_atoms(self, vertex_slice):
        return ResourceContainer()

    def add_delays(self, *args, **kwargs):
        pass


def say_false(self, weights, delays):
    return False


def test_write_data_spec():
    MockSimulator.setup()
    # Add an sdram so max SDRAM is high enough
    SDRAM(100000)

    # UGLY but the mock transceiver NEED generate_on_machine to be False
    AbstractGenerateConnectorOnMachine.generate_on_machine = say_false
    default_config_paths = os.path.join(
        os.path.dirname(abstract_spinnaker_common.__file__),
        AbstractSpiNNakerCommon.CONFIG_FILE_NAME)

    config = load_config(
        AbstractSpiNNakerCommon.CONFIG_FILE_NAME, default_config_paths)
    config.set("Simulation", "one_to_one_connection_dtcm_max_bytes", 40)

    machine_time_step = 1000.0

    placements = Placements()
    pre_app_population = MockPopulation(10, "mock pop pre")
    pre_app_vertex = SimpleApplicationVertex(10, label="pre")
    pre_app_vertex.splitter = MockSplitter()
    pre_app_vertex.splitter._called = True
    pre_vertex_slice = Slice(0, 9)

    post_app_population = MockPopulation(10, "mock pop post")
    pre_vertex = pre_app_vertex.create_machine_vertex(
        pre_vertex_slice, None)
    placements.add_placement(Placement(pre_vertex, 0, 0, 1))
    post_app_vertex = SimpleApplicationVertex(10, label="post")
    post_app_vertex.splitter = MockSplitter()
    post_app_vertex.splitter._called = True
    post_vertex_slice = Slice(0, 9)
    post_vertex = post_app_vertex.create_machine_vertex(
        post_vertex_slice, None)
    post_vertex_placement = Placement(post_vertex, 0, 0, 2)
    placements.add_placement(post_vertex_placement)
    delay_app_vertex = DelayExtensionVertex(
        10, 16, 51, pre_app_vertex, label="delay")
    delay_app_vertex.set_new_n_delay_stages_and_delay_per_stage(
        16, 51)
    delay_app_vertex.splitter = SplitterDelayVertexSlice(
        pre_app_vertex.splitter)
    delay_vertex = DelayExtensionMachineVertex(
        resources_required=None, label="", constraints=[],
        app_vertex=delay_app_vertex, vertex_slice=post_vertex_slice)
    placements.add_placement(Placement(delay_vertex, 0, 0, 3))
    one_to_one_connector_1 = OneToOneConnector(None)
    direct_synapse_information_1 = SynapseInformation(
        one_to_one_connector_1, pre_app_population, post_app_population,
        False, False, None, SynapseDynamicsStatic(), 0, True, 1.5, 1.0)
    one_to_one_connector_1.set_projection_information(
        machine_time_step, direct_synapse_information_1)
    one_to_one_connector_2 = OneToOneConnector(None)
    direct_synapse_information_2 = SynapseInformation(
        one_to_one_connector_2, pre_app_population, post_app_population,
        False, False, None, SynapseDynamicsStatic(), 1, True, 2.5, 2.0)
    one_to_one_connector_2.set_projection_information(
        machine_time_step, direct_synapse_information_2)
    all_to_all_connector = AllToAllConnector(False)
    all_to_all_synapse_information = SynapseInformation(
        all_to_all_connector, pre_app_population, post_app_population,
        False, False, None, SynapseDynamicsStatic(), 0, True, 4.5, 4.0)
    all_to_all_connector.set_projection_information(
        machine_time_step, all_to_all_synapse_information)
    from_list_list = [(i, i, i, (i * 5) + 1) for i in range(10)]
    from_list_connector = FromListConnector(conn_list=from_list_list)
    from_list_synapse_information = SynapseInformation(
        from_list_connector, pre_app_population, post_app_population,
        False, False, None, SynapseDynamicsStatic(), 0, True)
    from_list_connector.set_projection_information(
        machine_time_step, from_list_synapse_information)
    app_edge = ProjectionApplicationEdge(
        pre_app_vertex, post_app_vertex, direct_synapse_information_1)
    app_edge.add_synapse_information(direct_synapse_information_2)
    app_edge.add_synapse_information(all_to_all_synapse_information)
    app_edge.add_synapse_information(from_list_synapse_information)
    delay_edge = DelayedApplicationEdge(
        delay_app_vertex, post_app_vertex, direct_synapse_information_1,
        app_edge)
    delay_edge.add_synapse_information(direct_synapse_information_2)
    delay_edge.add_synapse_information(all_to_all_synapse_information)
    delay_edge.add_synapse_information(from_list_synapse_information)
    app_edge.delay_edge = delay_edge
    machine_edge = MachineEdge(
        pre_vertex, post_vertex, app_edge=app_edge)
    delay_machine_edge = MachineEdge(
        delay_vertex, post_vertex, app_edge=delay_edge)
    partition_name = "TestPartition"

    app_graph = ApplicationGraph("Test")
    graph = MachineGraph("Test", app_graph)
    graph.add_vertex(pre_vertex)
    graph.add_vertex(post_vertex)
    graph.add_vertex(delay_vertex)
    graph.add_edge(machine_edge, partition_name)
    graph.add_edge(delay_machine_edge, partition_name)

    app_graph.add_vertex(pre_app_vertex)
    app_graph.add_vertex(post_app_vertex)
    app_graph.add_vertex(delay_app_vertex)
    app_graph.add_edge(app_edge, partition_name)
    app_graph.add_edge(delay_edge, partition_name)

    routing_info = RoutingInfo()
    key = 0
    routing_info.add_partition_info(PartitionRoutingInfo(
        [BaseKeyAndMask(key, 0xFFFFFFF0)],
        graph.get_outgoing_edge_partition_starting_at_vertex(
            pre_vertex, partition_name)))
    delay_key = 0xF0
    delay_key_and_mask = BaseKeyAndMask(delay_key, 0xFFFFFFF0)
    delay_routing_info = PartitionRoutingInfo(
        [delay_key_and_mask],
        graph.get_outgoing_edge_partition_starting_at_vertex(
            delay_vertex, partition_name))
    routing_info.add_partition_info(delay_routing_info)

    temp_spec = tempfile.mktemp()
    spec = DataSpecificationGenerator(io.FileIO(temp_spec, "wb"), None)

    synaptic_matrices = SynapticMatrices(
        post_vertex_slice, n_synapse_types=2, all_single_syn_sz=10000,
        synaptic_matrix_region=1, direct_matrix_region=2, poptable_region=3,
        connection_builder_region=4)
    synaptic_matrices.write_synaptic_data(
        spec, post_vertex, all_syn_block_sz=10000, weight_scales=[32, 32],
        routing_info=routing_info, machine_graph=graph)
    spec.end_specification()

    with io.FileIO(temp_spec, "rb") as spec_reader:
        executor = DataSpecificationExecutor(spec_reader, 20000)
        executor.execute()

    all_data = bytearray()
    all_data.extend(bytearray(executor.get_header()))
    all_data.extend(bytearray(executor.get_pointer_table(0)))
    for r in range(MAX_MEM_REGIONS):
        region = executor.get_region(r)
        if region is not None:
            all_data.extend(region.region_data)
    transceiver = MockTransceiverRawData(all_data)
    report_folder = mkdtemp()
    try:
        connections_1 = numpy.concatenate(
            synaptic_matrices.get_connections_from_machine(
                transceiver, post_vertex_placement, app_edge,
                direct_synapse_information_1))

        # Check that all the connections have the right weight and delay
        assert len(connections_1) == post_vertex_slice.n_atoms
        assert all([conn["weight"] == 1.5 for conn in connections_1])
        assert all([conn["delay"] == 1.0 for conn in connections_1])

        connections_2 = numpy.concatenate(
            synaptic_matrices.get_connections_from_machine(
                transceiver, post_vertex_placement, app_edge,
                direct_synapse_information_2))

        # Check that all the connections have the right weight and delay
        assert len(connections_2) == post_vertex_slice.n_atoms
        assert all([conn["weight"] == 2.5 for conn in connections_2])
        assert all([conn["delay"] == 2.0 for conn in connections_2])

        connections_3 = numpy.concatenate(
            synaptic_matrices.get_connections_from_machine(
                transceiver, post_vertex_placement, app_edge,
                all_to_all_synapse_information))

        # Check that all the connections have the right weight and delay
        assert len(connections_3) == \
            post_vertex_slice.n_atoms * pre_vertex_slice.n_atoms
        assert all([conn["weight"] == 4.5 for conn in connections_3])
        assert all([conn["delay"] == 4.0 for conn in connections_3])

        connections_4 = numpy.concatenate(
            synaptic_matrices.get_connections_from_machine(
                transceiver, post_vertex_placement, app_edge,
                from_list_synapse_information))

        # Check that all the connections have the right weight and delay
        assert len(connections_4) == len(from_list_list)
        list_weights = [values[2] for values in from_list_list]
        list_delays = [values[3] for values in from_list_list]
        assert all(list_weights == connections_4["weight"])
        assert all(list_delays == connections_4["delay"])
    finally:
        shutil.rmtree(report_folder, ignore_errors=True)


def test_set_synapse_dynamics():
    MockSimulator.setup()
<<<<<<< HEAD
    post_app_model = IFCurrExpBase()
    post_app_vertex = post_app_model.create_vertex(
        n_neurons=10, label="post", constraints=None, spikes_per_second=None,
        ring_buffer_sigma=None, incoming_spike_buffer_size=None,
        n_steps_per_timestep=1, drop_late_spikes=True, splitter=None)
=======
    default_config_paths = os.path.join(
        os.path.dirname(abstract_spinnaker_common.__file__),
        AbstractSpiNNakerCommon.CONFIG_FILE_NAME)
    config = load_config(
        AbstractSpiNNakerCommon.CONFIG_FILE_NAME, default_config_paths)
    synaptic_manager = SynapticManager(
        n_synapse_types=2, ring_buffer_sigma=5.0,
        spikes_per_second=100.0, config=config, drop_late_spikes=True)
>>>>>>> 294179fa

    static = SynapseDynamicsStatic()
    stdp = SynapseDynamicsSTDP(
        timing_dependence=TimingDependenceSpikePair(),
        weight_dependence=WeightDependenceAdditive())
    alt_stdp = SynapseDynamicsSTDP(
        timing_dependence=TimingDependenceSpikePair(),
        weight_dependence=WeightDependenceMultiplicative())
    static_struct = SynapseDynamicsStructuralStatic(
        partner_selection=LastNeuronSelection(),
        formation=DistanceDependentFormation(),
        elimination=RandomByWeightElimination(0.5))
    alt_static_struct = SynapseDynamicsStructuralStatic(
        partner_selection=RandomSelection(),
        formation=DistanceDependentFormation(),
        elimination=RandomByWeightElimination(0.5))
    stdp_struct = SynapseDynamicsStructuralSTDP(
        partner_selection=LastNeuronSelection(),
        formation=DistanceDependentFormation(),
        elimination=RandomByWeightElimination(0.5),
        timing_dependence=TimingDependenceSpikePair(),
        weight_dependence=WeightDependenceAdditive())
    alt_stdp_struct = SynapseDynamicsStructuralSTDP(
        partner_selection=RandomSelection(),
        formation=DistanceDependentFormation(),
        elimination=RandomByWeightElimination(0.5),
        timing_dependence=TimingDependenceSpikePair(),
        weight_dependence=WeightDependenceAdditive())
    alt_stdp_struct_2 = SynapseDynamicsStructuralSTDP(
        partner_selection=LastNeuronSelection(),
        formation=DistanceDependentFormation(),
        elimination=RandomByWeightElimination(0.5),
        timing_dependence=TimingDependenceSpikePair(),
        weight_dependence=WeightDependenceMultiplicative())

    # This should be fine as it is the first call
    post_app_vertex.synapse_dynamics = static

    # This should be fine as STDP overrides static
    post_app_vertex.synapse_dynamics = stdp

    # This should fail because STDP dependences are difference
    with pytest.raises(SynapticConfigurationException):
        post_app_vertex.synapse_dynamics = alt_stdp

    # This should work because STDP dependences are the same
    post_app_vertex.synapse_dynamics = stdp

    # This should work because static always works, but the type should
    # still be STDP
    post_app_vertex.synapse_dynamics = static
    assert isinstance(
        post_app_vertex.synapse_dynamics, SynapseDynamicsSTDP)

    # This should work but should merge with the STDP rule
    post_app_vertex.synapse_dynamics = static_struct
    assert isinstance(
        post_app_vertex.synapse_dynamics, SynapseDynamicsStructuralSTDP)

    # These should work as static / the STDP is the same but neither should
    # change anything
    post_app_vertex.synapse_dynamics = static
    assert isinstance(
        post_app_vertex.synapse_dynamics, SynapseDynamicsStructuralSTDP)
    post_app_vertex.synapse_dynamics = stdp
    assert isinstance(
        post_app_vertex.synapse_dynamics, SynapseDynamicsStructuralSTDP)
    post_app_vertex.synapse_dynamics = static_struct
    assert isinstance(
        post_app_vertex.synapse_dynamics, SynapseDynamicsStructuralSTDP)

    # These should fail as things are different
    with pytest.raises(SynapticConfigurationException):
        post_app_vertex.synapse_dynamics = alt_static_struct
    with pytest.raises(SynapticConfigurationException):
        post_app_vertex.synapse_dynamics = alt_stdp

    # This should pass as same structural STDP
    post_app_vertex.synapse_dynamics = stdp_struct
    assert isinstance(
        post_app_vertex.synapse_dynamics, SynapseDynamicsStructuralSTDP)

    # These should fail as both different
    with pytest.raises(SynapticConfigurationException):
        post_app_vertex.synapse_dynamics = alt_stdp_struct
    with pytest.raises(SynapticConfigurationException):
        post_app_vertex.synapse_dynamics = alt_stdp_struct_2

    # Try starting again to get a couple more combinations
    post_app_vertex = post_app_model.create_vertex(
        n_neurons=10, label="post", constraints=None, spikes_per_second=None,
        ring_buffer_sigma=None, incoming_spike_buffer_size=None,
        n_steps_per_timestep=1, drop_late_spikes=True, splitter=None)

    # STDP followed by structural STDP should result in Structural STDP
    post_app_vertex.synapse_dynamics = stdp
    post_app_vertex.synapse_dynamics = stdp_struct
    assert isinstance(
        post_app_vertex.synapse_dynamics, SynapseDynamicsStructuralSTDP)

    # ... and should fail here because of differences
    with pytest.raises(SynapticConfigurationException):
        post_app_vertex.synapse_dynamics = alt_stdp
    with pytest.raises(SynapticConfigurationException):
        post_app_vertex.synapse_dynamics = alt_static_struct
    with pytest.raises(SynapticConfigurationException):
        post_app_vertex.synapse_dynamics = alt_stdp_struct
    with pytest.raises(SynapticConfigurationException):
        post_app_vertex.synapse_dynamics = alt_stdp_struct_2

    # One more time!
    post_app_vertex = post_app_model.create_vertex(
        n_neurons=10, label="post", constraints=None, spikes_per_second=None,
        ring_buffer_sigma=None, incoming_spike_buffer_size=None,
        n_steps_per_timestep=1, drop_late_spikes=True, splitter=None)

    # Static followed by static structural should result in static
    # structural
    post_app_vertex.synapse_dynamics = static
    post_app_vertex.synapse_dynamics = static_struct
    assert isinstance(
        post_app_vertex.synapse_dynamics, SynapseDynamicsStructuralStatic)

    # ... and should fail here because of differences
    with pytest.raises(SynapticConfigurationException):
        post_app_vertex.synapse_dynamics = alt_static_struct
    with pytest.raises(SynapticConfigurationException):
        post_app_vertex.synapse_dynamics = alt_stdp_struct

    # This should be fine
    post_app_vertex.synapse_dynamics = static

    # This should be OK, but should merge with STDP (opposite of above)
    post_app_vertex.synapse_dynamics = stdp
    assert isinstance(
        post_app_vertex.synapse_dynamics, SynapseDynamicsStructuralSTDP)

    # ... and now these should fail
    with pytest.raises(SynapticConfigurationException):
        post_app_vertex.synapse_dynamics = alt_stdp
    with pytest.raises(SynapticConfigurationException):
        post_app_vertex.synapse_dynamics = alt_static_struct
    with pytest.raises(SynapticConfigurationException):
        post_app_vertex.synapse_dynamics = alt_stdp_struct
    with pytest.raises(SynapticConfigurationException):
        post_app_vertex.synapse_dynamics = alt_stdp_struct_2

    # OK, just one more, honest
    post_app_vertex = post_app_model.create_vertex(
        n_neurons=10, label="post", constraints=None, spikes_per_second=None,
        ring_buffer_sigma=None, incoming_spike_buffer_size=None,
        n_steps_per_timestep=1, drop_late_spikes=True, splitter=None)
    post_app_vertex.synapse_dynamics = static_struct
    post_app_vertex.synapse_dynamics = stdp_struct


@pytest.mark.parametrize(
    "undelayed_indices_connected,delayed_indices_connected, expect_app_keys", [
        # Only undelayed, all edges exist
        (set(range(10)), None, True),
        # Only delayed, all edges exist
        (None, set(range(10)), True),
        # All undelayed and delayed edges exist
        (set(range(10)), set(range(10)), True),
        # Only undelayed, some edges are filtered (app keys shouldn't work)
        ({0, 1, 2, 3, 4}, None, False),
        # Only delayed, some edges are filtered (app keys shouldn't work)
        (None, {5, 6, 7, 8, 9}, False),
        # Both delayed and undelayed, some undelayed edges don't exist
        ({3, 4, 5, 6, 7}, set(range(10)), False),
        # Both delayed and undelayed, some delayed edges don't exist
        (set(range(10)), {4, 5, 6, 7}, False)
    ])
def test_pop_based_master_pop_table_standard(
        undelayed_indices_connected, delayed_indices_connected,
        expect_app_keys):
    MockSimulator.setup()
    # Add an sdram so max SDRAM is high enough
    SDRAM(4000000)

<<<<<<< HEAD
=======
    default_config_paths = os.path.join(
        os.path.dirname(abstract_spinnaker_common.__file__),
        AbstractSpiNNakerCommon.CONFIG_FILE_NAME)
    config = load_config(
        AbstractSpiNNakerCommon.CONFIG_FILE_NAME, default_config_paths)

>>>>>>> 294179fa
    # Make simple source and target, where the source has 1000 atoms
    # split into 10 vertices (100 each) and the target has 100 atoms in
    # a single vertex
    app_graph = ApplicationGraph("Test")
    mac_graph = MachineGraph("Test", app_graph)
    pre_app_vertex = SimpleApplicationVertex(1000)
    pre_app_vertex.splitter = MockSplitter()
    app_graph.add_vertex(pre_app_vertex)
    post_vertex_slice = Slice(0, 99)
    post_app_vertex = SimpleApplicationVertex(100)
    post_app_vertex.splitter = MockSplitter()
    app_graph.add_vertex(post_app_vertex)
    post_mac_vertex = post_app_vertex.create_machine_vertex(
        post_vertex_slice, None)
    mac_graph.add_vertex(post_mac_vertex)

    # Create the pre-machine-vertices
    for i in range(10):
        pre_mac_slice = Slice(i * 100, ((i + 1) * 100) - 1)
        pre_mac_vertex = pre_app_vertex.create_machine_vertex(
            pre_mac_slice, None)
        mac_graph.add_vertex(pre_mac_vertex)

    # Add delays if needed
    if delayed_indices_connected:
        pre_app_delay_vertex = DelayExtensionVertex(
            1000, 16.0, 4, pre_app_vertex)
        pre_app_delay_vertex.set_new_n_delay_stages_and_delay_per_stage(
            16, 20)
        app_graph.add_vertex(pre_app_delay_vertex)

        for i in range(10):
            pre_mac_slice = Slice(i * 100, ((i + 1) * 100) - 1)
            pre_mac_vertex = DelayExtensionMachineVertex(
                None, "", [], pre_app_delay_vertex, pre_mac_slice)
            mac_graph.add_vertex(pre_mac_vertex)

    # Make the routing info line up to force an app key in the pop table if
    # the constraints match up
    routing_info = RoutingInfo()
    n_key_bits = int(math.ceil(math.log(100, 2)))
    n_keys = 2**n_key_bits
    mask = 0xFFFFFFFF - (n_keys - 1)

    # Build a from list connector that is really an all-to-all connector,
    # but with delays that depend on what types of connection we want
    delays = []
    if undelayed_indices_connected:
        delays.append(10)
    if delayed_indices_connected:
        delays.append(20)
    connections = [(i, j, 0, delays[i % len(delays)])
                   for i in range(1000) for j in range(100)]
    connector = FromListConnector(connections)
    synapse_dynamics = SynapseDynamicsStatic()
    synapse_info = SynapseInformation(
        connector, pre_app_vertex, post_app_vertex, False, False, None,
        synapse_dynamics, 0, True)

    # Create the application edge
    app_edge = ProjectionApplicationEdge(
        pre_app_vertex, post_app_vertex, synapse_info)
    app_graph.add_edge(app_edge, "Test")

    # Create the machine edges
    for pre_mac_vertex in pre_app_vertex.machine_vertices:
        i = pre_mac_vertex.index
        mac_edge = MachineEdge(
            pre_mac_vertex, post_mac_vertex, app_edge=app_edge)
        if undelayed_indices_connected and i in undelayed_indices_connected:
            mac_graph.add_edge(mac_edge, "Test")
            partition = mac_graph.get_outgoing_partition_for_edge(mac_edge)
            partition_info = PartitionRoutingInfo(
                [BaseKeyAndMask(i * n_keys, mask)], partition)
            routing_info.add_partition_info(partition_info)

    # Create the delay application edge and delay machine edges
    if delayed_indices_connected:
        delay_app_edge = DelayedApplicationEdge(
            pre_app_delay_vertex, post_app_vertex, synapse_info, app_edge)
        app_edge.delay_edge = delay_app_edge
        app_graph.add_edge(delay_app_edge, "Test")

        base_d_key = 16 * n_keys
        for pre_mac_vertex in pre_app_delay_vertex.machine_vertices:
            i = pre_mac_vertex.index
            mac_edge = MachineEdge(
                pre_mac_vertex, post_mac_vertex, app_edge=delay_app_edge)
            if i in delayed_indices_connected:
                mac_graph.add_edge(mac_edge, "Test")
                partition = mac_graph.get_outgoing_partition_for_edge(mac_edge)
                partition_info = PartitionRoutingInfo(
                    [BaseKeyAndMask(base_d_key + (i * n_keys), mask)],
                    partition)
                routing_info.add_partition_info(partition_info)

    # Generate the data
    temp_spec = tempfile.mktemp()
    spec = DataSpecificationGenerator(io.FileIO(temp_spec, "wb"), None)

    synaptic_matrices = SynapticMatrices(
        post_vertex_slice, n_synapse_types=2, all_single_syn_sz=10000,
        synaptic_matrix_region=1, direct_matrix_region=2, poptable_region=3,
        connection_builder_region=4)
    synaptic_matrices.write_synaptic_data(
        spec, post_mac_vertex, all_syn_block_sz=1000000,
        weight_scales=[32, 32], routing_info=routing_info,
        machine_graph=mac_graph)

    with io.FileIO(temp_spec, "rb") as spec_reader:
        executor = DataSpecificationExecutor(
            spec_reader, SDRAM.max_sdram_found)
        executor.execute()

    # Read the population table and check entries
    region = executor.get_region(3)
    mpop_data = numpy.frombuffer(
        region.region_data, dtype="uint8").view("uint32")
    n_entries = mpop_data[0]
    n_addresses = mpop_data[1]

    # Compute how many entries and addresses there should be
    expected_n_entries = 0
    expected_n_addresses = 0
    if expect_app_keys:
        n_app_entries = (int(bool(undelayed_indices_connected)) +
                         int(bool(delayed_indices_connected)))
        expected_n_entries += n_app_entries
        # 2 addresses for an app key because of the extra info
        expected_n_addresses += n_app_entries * 2
    else:
        # An entry and address for each incoming machine edge
        if undelayed_indices_connected:
            expected_n_entries += len(undelayed_indices_connected)
            expected_n_addresses += len(undelayed_indices_connected)
        if delayed_indices_connected:
            expected_n_entries += len(delayed_indices_connected)
            expected_n_addresses += len(delayed_indices_connected)

    assert(n_entries == expected_n_entries)
    assert(n_addresses == expected_n_addresses)<|MERGE_RESOLUTION|>--- conflicted
+++ resolved
@@ -37,12 +37,8 @@
 from pacman.model.partitioner_splitters import SplitterSliceLegacy
 from data_specification import (
     DataSpecificationGenerator, DataSpecificationExecutor)
-<<<<<<< HEAD
+from data_specification.constants import MAX_MEM_REGIONS
 from spynnaker.pyNN.models.neuron.synaptic_matrices import SynapticMatrices
-=======
-from data_specification.constants import MAX_MEM_REGIONS
-from spynnaker.pyNN.models.neuron import SynapticManager
->>>>>>> 294179fa
 from spynnaker.pyNN.abstract_spinnaker_common import AbstractSpiNNakerCommon
 import spynnaker.pyNN.abstract_spinnaker_common as abstract_spinnaker_common
 from spynnaker.pyNN.models.neural_projections import (
@@ -69,19 +65,12 @@
 from spynnaker.pyNN.exceptions import SynapticConfigurationException
 from spynnaker.pyNN.models.utility_models.delays import (
     DelayExtensionVertex, DelayExtensionMachineVertex)
-<<<<<<< HEAD
 from spynnaker.pyNN.extra_algorithms.splitter_components.\
     splitter_delay_vertex_slice import SplitterDelayVertexSlice
 from spynnaker.pyNN.models.neuron.builds.if_curr_exp_base import IFCurrExpBase
 from pacman.model.placements.placements import Placements
 from pacman.model.graphs.application.application_graph import ApplicationGraph
 from data_specification.constants import MAX_MEM_REGIONS
-import io
-from unittests.mocks import MockSimulator, MockPopulation
-from pacman.model.partitioner_splitters import SplitterSliceLegacy
-=======
-from spynnaker.pyNN.utilities.constants import POPULATION_BASED_REGIONS
->>>>>>> 294179fa
 from spynnaker.pyNN.extra_algorithms.splitter_components import (
     SplitterDelayVertexSlice, AbstractSpynnakerSplitterDelay)
 from unittests.mocks import MockSimulator, MockPopulation
@@ -352,22 +341,11 @@
 
 def test_set_synapse_dynamics():
     MockSimulator.setup()
-<<<<<<< HEAD
     post_app_model = IFCurrExpBase()
     post_app_vertex = post_app_model.create_vertex(
         n_neurons=10, label="post", constraints=None, spikes_per_second=None,
         ring_buffer_sigma=None, incoming_spike_buffer_size=None,
         n_steps_per_timestep=1, drop_late_spikes=True, splitter=None)
-=======
-    default_config_paths = os.path.join(
-        os.path.dirname(abstract_spinnaker_common.__file__),
-        AbstractSpiNNakerCommon.CONFIG_FILE_NAME)
-    config = load_config(
-        AbstractSpiNNakerCommon.CONFIG_FILE_NAME, default_config_paths)
-    synaptic_manager = SynapticManager(
-        n_synapse_types=2, ring_buffer_sigma=5.0,
-        spikes_per_second=100.0, config=config, drop_late_spikes=True)
->>>>>>> 294179fa
 
     static = SynapseDynamicsStatic()
     stdp = SynapseDynamicsSTDP(
@@ -548,15 +526,6 @@
     # Add an sdram so max SDRAM is high enough
     SDRAM(4000000)
 
-<<<<<<< HEAD
-=======
-    default_config_paths = os.path.join(
-        os.path.dirname(abstract_spinnaker_common.__file__),
-        AbstractSpiNNakerCommon.CONFIG_FILE_NAME)
-    config = load_config(
-        AbstractSpiNNakerCommon.CONFIG_FILE_NAME, default_config_paths)
-
->>>>>>> 294179fa
     # Make simple source and target, where the source has 1000 atoms
     # split into 10 vertices (100 each) and the target has 100 atoms in
     # a single vertex
