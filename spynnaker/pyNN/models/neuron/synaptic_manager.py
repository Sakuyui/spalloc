--- conflicted
+++ resolved
@@ -12,8 +12,6 @@
 #
 # You should have received a copy of the GNU General Public License
 # along with this program.  If not, see <http://www.gnu.org/licenses/>.
-from spinn_front_end_common.utilities.constants import \
-    MICRO_TO_SECOND_CONVERSION
 
 from collections import defaultdict, namedtuple
 import math
@@ -25,7 +23,8 @@
 from data_specification.enums import DataType
 from spinn_front_end_common.utilities.helpful_functions import (
     locate_memory_region_for_placement)
-from spinn_front_end_common.utilities.constants import BYTES_PER_WORD
+from spinn_front_end_common.utilities.constants import (
+    BYTES_PER_WORD, MICRO_TO_SECOND_CONVERSION)
 from spynnaker.pyNN.models.neuron.generator_data import GeneratorData
 from spynnaker.pyNN.models.neural_projections.connectors import (
     AbstractGenerateConnectorOnMachine)
@@ -832,29 +831,18 @@
         # Skip blocks that will be written on the machine, but add them
         # to the master population table
         generator_data = list()
-<<<<<<< HEAD
-        for gen in generate_on_machine:
-=======
 
         self._host_generated_block_addr = block_addr
         # numpy.random.shuffle(order)
-        for gen_data in generate_on_machine:
-            (synapse_info, pre_slices, pre_vertex_slice, pre_slice_index,
-                app_edge, rinfo) = gen_data
->>>>>>> 8700f62d
+        for gen in generate_on_machine:
             block_addr, index = self.__generate_on_chip_data(
                 gen, post_slices, post_slice_index, post_vertex_slice,
                 all_syn_block_sz, block_addr, machine_time_step,
                 generator_data)
-<<<<<<< HEAD
-            self.__synapse_indices[
-                gen.synapse_info, gen.pre_slice.lo_atom] = index
-=======
-            key = (synapse_info, pre_vertex_slice.lo_atom,
+            key = (gen.synapse_info, gen.pre_vertex_slice.lo_atom,
                    post_vertex_slice.lo_atom)
             self.__synapse_indices[key] = index
         self._on_chip_generated_block_addr = block_addr
->>>>>>> 8700f62d
 
         self.__poptable_type.finish_master_pop_table(
             spec, master_pop_table_region)
@@ -1162,7 +1150,6 @@
     def write_data_spec(
             self, spec, application_vertex, post_vertex_slice, machine_vertex,
             placement, machine_graph, application_graph, routing_info,
-<<<<<<< HEAD
             weight_scale, machine_time_step):
         """
         :param ~data_specification.DataSpecificationGenerator spec:
@@ -1184,14 +1171,10 @@
         :param float weight_scale: How to scale the weights of the synapses
         :param int machine_time_step:
         """
-=======
-            graph_mapper, weight_scale, machine_time_step):
-
         # reset for this machine vertex
         self._host_generated_block_addr = 0
         self._on_chip_generated_block_addr = 0
 
->>>>>>> 8700f62d
         # Create an index of delay keys into this vertex
         for m_edge in machine_graph.get_edges_ending_at_vertex(machine_vertex):
             app_edge = m_edge.app_edge
@@ -1236,17 +1219,8 @@
                 self.__synapse_dynamics.write_structural_parameters(
                     spec, POPULATION_BASED_REGIONS.STRUCTURAL_DYNAMICS.value,
                     machine_time_step, weight_scales, application_graph,
-<<<<<<< HEAD
-                    application_vertex, post_vertex_slice, routing_info,
-                    self.__synapse_indices)
-            else:
-                self.__synapse_dynamics.write_parameters(
-                    spec, POPULATION_BASED_REGIONS.SYNAPSE_DYNAMICS.value,
-                    machine_time_step, weight_scales)
-=======
-                    application_vertex, post_vertex_slice, graph_mapper,
+                    application_vertex, post_vertex_slice,
                     routing_info, self.__synapse_indices)
->>>>>>> 8700f62d
 
         self.__weight_scales[placement] = weight_scales
 
