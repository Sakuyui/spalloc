--- conflicted
+++ resolved
@@ -74,17 +74,9 @@
 
     def __init__(
             self, partner_selection, formation, elimination,
-<<<<<<< HEAD
-            f_rew=CommonSP.DEFAULT_F_REW,
-            initial_weight=CommonSP.DEFAULT_INITIAL_WEIGHT,
-            initial_delay=CommonSP.DEFAULT_INITIAL_DELAY,
-            s_max=CommonSP.DEFAULT_S_MAX, with_replacement=True, seed=None,
-            weight=0.0, delay=1.0):
-=======
             f_rew=DEFAULT_F_REW, initial_weight=DEFAULT_INITIAL_WEIGHT,
             initial_delay=DEFAULT_INITIAL_DELAY, s_max=DEFAULT_S_MAX,
-            seed=None, weight=0.0, delay=1.0):
->>>>>>> e715b613
+            with_replacement=True, seed=None, weight=0.0, delay=1.0):
         """
         :param AbstractPartnerSelection partner_selection:
             The partner selection rule
@@ -111,11 +103,6 @@
         super(SynapseDynamicsStructuralStatic, self).__init__(
             weight=weight, delay=delay, pad_to_length=s_max)
 
-<<<<<<< HEAD
-        self.__common_sp = CommonSP(
-            partner_selection, formation, elimination, f_rew, initial_weight,
-            initial_delay, s_max, seed, with_replacement)
-=======
         self.__partner_selection = partner_selection
         self.__formation = formation
         self.__elimination = elimination
@@ -124,6 +111,7 @@
         self.__initial_weight = initial_weight
         self.__initial_delay = initial_delay
         self.__s_max = s_max
+        self.__with_replacement = with_replacement
         self.__seed = seed
         self.__connections = dict()
 
@@ -134,7 +122,6 @@
 
         # Addition information -- used for SDRAM usage
         self.__actual_sdram_usage = dict()
->>>>>>> e715b613
 
     @overrides(SynapseDynamicsStatic.merge)
     def merge(self, synapse_dynamics):
@@ -234,6 +221,11 @@
         return self.__s_max
 
     @property
+    @overrides(AbstractSynapseDynamicsStructural.with_replacement)
+    def with_replacement(self):
+        return self.__with_replacement
+
+    @property
     @overrides(AbstractSynapseDynamicsStructural.initial_weight)
     def initial_weight(self):
         return self.__initial_weight
