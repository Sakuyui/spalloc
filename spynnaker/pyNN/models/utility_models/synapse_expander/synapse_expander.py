--- conflicted
+++ resolved
@@ -175,15 +175,11 @@
     ctl = globals_variables.get_simulator()
     use_extra_monitors = False
 
-<<<<<<< HEAD
     progress_bar = ProgressBar(
-        len(gen_on_machine_vertices),
+        len(expanded_pop_vertices),
         "reading back synaptic data required for connection holders")
 
-    for vertex in progress_bar.over(gen_on_machine_vertices):
-=======
-    for vertex in expanded_pop_vertices:
->>>>>>> 6cd54837
+    for vertex in progress_bar.over(expanded_pop_vertices):
         conn_holders = vertex.get_connection_holders()
         for (app_edge, synapse_info), conn_holder_list in iteritems(
                 conn_holders):
