<<<<<<< HEAD
from .spike_source_poisson_base import SpikeSourcePoissonBase
import numpy


class SpikeSourcePoisson(SpikeSourcePoissonBase):

    # parameters expected by PyNN
    default_parameters = {
        'start': 0.0, 'duration': None, 'rate': 1.0}

    # parameters expected by spinnaker
    non_pynn_default_parameters = {
        'constraints': None, 'seed': None, 'label': None}

    # Technically, this is ~2900 in terms of DTCM, but is timescale dependent
    # in terms of CPU (2900 at 10 times slow down is fine, but not at
    # real-time)
    DEFAULT_MAX_ATOMS_PER_CORE = 500
    _model_based_max_atoms_per_core = DEFAULT_MAX_ATOMS_PER_CORE

    def __init__(
            self, n_neurons, constraints, label, rate, seed=None,
            start=None, duration=None, max_rate=None):
        SpikeSourcePoissonBase.__init__(
            self, n_neurons, "SpikeSourcePoisson", constraints, label,
            max_atoms_per_core=self.get_max_atoms_per_core(),
            seed=seed, rate=rate, start=start, duration=duration,
            max_rate=max_rate)

    @staticmethod
    def set_model_max_atoms_per_core(new_value=DEFAULT_MAX_ATOMS_PER_CORE):
        SpikeSourcePoisson._model_based_max_atoms_per_core = new_value

    @staticmethod
    def get_max_atoms_per_core():
        return SpikeSourcePoisson._model_based_max_atoms_per_core

    @property
    def rate(self):
        return [r[0] for r in self._data["rates"]]

    @rate.setter
    def rate(self, rate):
        if hasattr(rate, "__len__"):
            self._data["rates"] = [numpy.array([r]) for r in rate]
        else:
            self._data["rates"].set_value(
                numpy.array([rate]), use_list_as_value=True)

    @property
    def start(self):
        return [s[0] for s in self._data["starts"]]

    @start.setter
    def start(self, start):
        if hasattr(start, "__len__"):
            self._data["starts"] = [numpy.array([s]) for s in start]
        else:
            self._data["starts"].set_value(
                numpy.array([start]), use_list_as_value=True)

    @property
    def duration(self):
        return [d[0] for d in self._data["durations"]]

    @duration.setter
    def duration(self, duration):
        if hasattr(duration, "__len__"):
            self._data["durations"] = [numpy.array([d]) for d in duration]
        else:
            self._data["durations"].set_value(
                numpy.array([duration]), use_list_as_value=True)
=======
from .spike_source_poisson_vertex import SpikeSourcePoissonVertex
from spynnaker.pyNN.models.abstract_pynn_model import AbstractPyNNModel

_population_parameters = {"seed": None}

# Technically, this is ~2900 in terms of DTCM, but is timescale dependent
# in terms of CPU (2900 at 10 times slow down is fine, but not at
# real-time)
DEFAULT_MAX_ATOMS_PER_CORE = 500


class SpikeSourcePoisson(AbstractPyNNModel):

    default_population_parameters = _population_parameters

    def __init__(self, rate=1.0, start=0, duration=None):
        self._rate = rate
        self._start = start
        self._duration = duration

    @classmethod
    def set_model_max_atoms_per_core(cls, n_atoms=DEFAULT_MAX_ATOMS_PER_CORE):
        super(SpikeSourcePoisson, cls).set_model_max_atoms_per_core(
            n_atoms)

    @classmethod
    def get_max_atoms_per_core(cls):
        if cls not in super(SpikeSourcePoisson, cls)._max_atoms_per_core:
            return DEFAULT_MAX_ATOMS_PER_CORE
        return super(SpikeSourcePoisson, cls).get_max_atoms_per_core()

    def create_vertex(self, n_neurons, label, constraints, seed):
        max_atoms = self.get_max_atoms_per_core()
        return SpikeSourcePoissonVertex(
            n_neurons, constraints, label, self._rate, self._start,
            self._duration, seed, max_atoms, self)
>>>>>>> e7429f37
<|MERGE_RESOLUTION|>--- conflicted
+++ resolved
@@ -1,77 +1,3 @@
-<<<<<<< HEAD
-from .spike_source_poisson_base import SpikeSourcePoissonBase
-import numpy
-
-
-class SpikeSourcePoisson(SpikeSourcePoissonBase):
-
-    # parameters expected by PyNN
-    default_parameters = {
-        'start': 0.0, 'duration': None, 'rate': 1.0}
-
-    # parameters expected by spinnaker
-    non_pynn_default_parameters = {
-        'constraints': None, 'seed': None, 'label': None}
-
-    # Technically, this is ~2900 in terms of DTCM, but is timescale dependent
-    # in terms of CPU (2900 at 10 times slow down is fine, but not at
-    # real-time)
-    DEFAULT_MAX_ATOMS_PER_CORE = 500
-    _model_based_max_atoms_per_core = DEFAULT_MAX_ATOMS_PER_CORE
-
-    def __init__(
-            self, n_neurons, constraints, label, rate, seed=None,
-            start=None, duration=None, max_rate=None):
-        SpikeSourcePoissonBase.__init__(
-            self, n_neurons, "SpikeSourcePoisson", constraints, label,
-            max_atoms_per_core=self.get_max_atoms_per_core(),
-            seed=seed, rate=rate, start=start, duration=duration,
-            max_rate=max_rate)
-
-    @staticmethod
-    def set_model_max_atoms_per_core(new_value=DEFAULT_MAX_ATOMS_PER_CORE):
-        SpikeSourcePoisson._model_based_max_atoms_per_core = new_value
-
-    @staticmethod
-    def get_max_atoms_per_core():
-        return SpikeSourcePoisson._model_based_max_atoms_per_core
-
-    @property
-    def rate(self):
-        return [r[0] for r in self._data["rates"]]
-
-    @rate.setter
-    def rate(self, rate):
-        if hasattr(rate, "__len__"):
-            self._data["rates"] = [numpy.array([r]) for r in rate]
-        else:
-            self._data["rates"].set_value(
-                numpy.array([rate]), use_list_as_value=True)
-
-    @property
-    def start(self):
-        return [s[0] for s in self._data["starts"]]
-
-    @start.setter
-    def start(self, start):
-        if hasattr(start, "__len__"):
-            self._data["starts"] = [numpy.array([s]) for s in start]
-        else:
-            self._data["starts"].set_value(
-                numpy.array([start]), use_list_as_value=True)
-
-    @property
-    def duration(self):
-        return [d[0] for d in self._data["durations"]]
-
-    @duration.setter
-    def duration(self, duration):
-        if hasattr(duration, "__len__"):
-            self._data["durations"] = [numpy.array([d]) for d in duration]
-        else:
-            self._data["durations"].set_value(
-                numpy.array([duration]), use_list_as_value=True)
-=======
 from .spike_source_poisson_vertex import SpikeSourcePoissonVertex
 from spynnaker.pyNN.models.abstract_pynn_model import AbstractPyNNModel
 
@@ -107,5 +33,4 @@
         max_atoms = self.get_max_atoms_per_core()
         return SpikeSourcePoissonVertex(
             n_neurons, constraints, label, self._rate, self._start,
-            self._duration, seed, max_atoms, self)
->>>>>>> e7429f37
+            self._duration, seed, max_atoms, self)