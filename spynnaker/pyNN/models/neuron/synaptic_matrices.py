--- conflicted
+++ resolved
@@ -210,13 +210,6 @@
         :param int all_syn_block_sz:
             The size in bytes of the space reserved for synapses
         :param list(float) weight_scales: The weight scale of each synapse
-<<<<<<< HEAD
-        :param ~pacman.model.graphs.machine.MachineGraph machine_graph:
-            The machine graph
-=======
-        :param ~pacman.model.routing_info.RoutingInfo routing_info:
-            The routing information for all edges
->>>>>>> b0774f22
         """
         # If there are no synapses, there is nothing to do!
         if all_syn_block_sz == 0:
@@ -235,13 +228,8 @@
         self.__poptable.initialise_table()
 
         # Convert the data for convenience
-<<<<<<< HEAD
-        in_edges_by_app_edge, key_space_tracker = self.__in_edges_by_app_edge(
-            incoming_projections)
-=======
         incoming_by_app_edge, delayed_by_app_edge, key_space_tracker = \
-            self.__incoming_by_app_edge(incoming_projections, routing_info)
->>>>>>> b0774f22
+            self.__incoming_by_app_edge(incoming_projections)
 
         # Set up for single synapses
         # The list is seeded with an empty array so we can just concatenate
@@ -262,15 +250,9 @@
             spec.comment("\nWriting matrix for edge:{}\n".format(
                 app_edge.label))
             app_key_info = self.__app_key_and_mask(
-<<<<<<< HEAD
-                m_edges, app_edge, key_space_tracker)
+                m_vertices, app_edge, key_space_tracker)
             d_app_key_info = self.__delay_app_key_and_mask(
-                m_edges, app_edge, key_space_tracker)
-=======
-                m_vertices, app_edge, routing_info, key_space_tracker)
-            d_app_key_info = self.__delay_app_key_and_mask(
-                delayed_m_vertices, app_edge, routing_info, key_space_tracker)
->>>>>>> b0774f22
+                delayed_m_vertices, app_edge, key_space_tracker)
 
             for synapse_info in app_edge.synapse_information:
                 app_matrix = self.__app_matrix(app_edge, synapse_info)
@@ -279,12 +261,7 @@
                     delay_pre_vertex = app_edge.delay_edge.pre_vertex
                 app_matrix.set_info(
                     all_syn_block_sz, app_key_info, d_app_key_info,
-<<<<<<< HEAD
-                    weight_scales, m_edges)
-=======
-                    routing_info, weight_scales, m_vertices,
-                    delay_pre_vertex)
->>>>>>> b0774f22
+                    weight_scales, m_vertices, delay_pre_vertex)
 
                 # If we can generate the connector on the machine, do so
                 if app_matrix.can_generate_on_machine(single_addr):
@@ -381,11 +358,7 @@
             items.extend(data.gen_data)
         spec.write_array(numpy.concatenate(items))
 
-<<<<<<< HEAD
-    def __in_edges_by_app_edge(self, incoming_projections):
-=======
-    def __incoming_by_app_edge(self, incoming_projections, routing_info):
->>>>>>> b0774f22
+    def __incoming_by_app_edge(self, incoming_projections):
         """ Convert a list of incoming projections to a dict of
             application edge -> list of pre vertices, and a key tracker
 
@@ -398,7 +371,6 @@
         key_space_tracker = KeySpaceTracker()
         pre_vertices = set()
 
-        routing_info = SpynnakerDataView.get_routing_infos()
         for proj in incoming_projections:
             # pylint: disable=protected-access
             app_edge = proj._projection_edge
@@ -415,6 +387,7 @@
                     continue
 
                 pre_vertices.add(machine_vertex)
+                routing_info = SpynnakerDataView.get_routing_infos()
                 rinfo = routing_info.get_routing_info_from_pre_vertex(
                     machine_vertex, SPIKE_PARTITION_ID)
                 key_space_tracker.allocate_keys(rinfo)
@@ -431,6 +404,7 @@
                         continue
 
                     pre_vertices.add(machine_vertex)
+                    routing_info = SpynnakerDataView.get_routing_infos()
                     rinfo = routing_info.get_routing_info_from_pre_vertex(
                         machine_vertex, SPIKE_PARTITION_ID)
                     key_space_tracker.allocate_keys(rinfo)
@@ -550,12 +524,7 @@
             return False
         return True
 
-<<<<<<< HEAD
-    def __app_key_and_mask(self, m_edges, app_edge, key_space_tracker):
-=======
-    def __app_key_and_mask(self, m_vertices, app_edge, routing_info,
-                           key_space_tracker):
->>>>>>> b0774f22
+    def __app_key_and_mask(self, m_vertices, app_edge, key_space_tracker):
         """ Get a key and mask for an incoming application vertex as a whole,\
             or say it isn't possible (return None)
 
@@ -576,18 +545,11 @@
 
         # Can be merged only if all the masks are the same
         pre_slices = list()
-<<<<<<< HEAD
-        routing_info = SpynnakerDataView.get_routing_infos()
-        for m_edge in m_edges:
-            rinfo = routing_info.get_routing_info_for_edge(m_edge)
-            vertex_slice = m_edge.pre_vertex.vertex_slice
-            pre_slices.append(vertex_slice)
-=======
         for m_vertex in m_vertices:
+            routing_info = SpynnakerDataView.get_routing_infos()
             rinfo = routing_info.get_routing_info_from_pre_vertex(
                 m_vertex, SPIKE_PARTITION_ID)
             pre_slices.append(m_vertex.vertex_slice)
->>>>>>> b0774f22
             # No routing info at all? Must have been filtered, so doesn't work
             if rinfo is None:
                 return None
@@ -606,12 +568,7 @@
 
         return self.__get_app_key_and_mask(keys, mask, 1, key_space_tracker)
 
-<<<<<<< HEAD
-    def __delay_app_key_and_mask(self, m_edges, app_edge, key_space_tracker):
-=======
-    def __delay_app_key_and_mask(self, m_vertices, app_edge, routing_info,
-                                 key_space_tracker):
->>>>>>> b0774f22
+    def __delay_app_key_and_mask(self, m_vertices, app_edge, key_space_tracker):
         """ Get a key and mask for a whole incoming delayed application\
             vertex, or say it isn't possible (return None)
 
@@ -637,27 +594,11 @@
 
         # Can be merged only if all the masks are the same
         pre_slices = list()
-<<<<<<< HEAD
-        routing_info = SpynnakerDataView.get_routing_infos()
-        for m_edge in m_edges:
-            # If the edge doesn't have a delay edge, give up
-            delayed_app_edge = m_edge.app_edge.delay_edge
-            if delayed_app_edge is None:
-                return None
-            delayed_machine_edge = delayed_app_edge.get_machine_edge(
-                m_edge.pre_vertex, m_edge.post_vertex)
-            if delayed_machine_edge is None:
-                return None
-            rinfo = routing_info.get_routing_info_for_edge(
-                delayed_machine_edge)
-            vertex_slice = m_edge.pre_vertex.vertex_slice
-            pre_slices.append(vertex_slice)
-=======
         for m_vertex in m_vertices:
+            routing_info = SpynnakerDataView.get_routing_infos()
             rinfo = routing_info.get_routing_info_from_pre_vertex(
                 m_vertex, SPIKE_PARTITION_ID)
             pre_slices.append(m_vertex.vertex_slice)
->>>>>>> b0774f22
             # No routing info at all? Must have been filtered, so doesn't work
             if rinfo is None:
                 return None
@@ -675,9 +616,12 @@
         return self.__get_app_key_and_mask(
             keys, mask, app_edge.n_delay_stages, key_space_tracker)
 
-    def get_connections_from_machine(self, placement, app_edge, synapse_info):
+    def get_connections_from_machine(
+            self, placement, app_edge, synapse_info):
         """ Get the synaptic connections from the machine
 
+        :param ~spinnman.transceiver.Transceiver transceiver:
+            Used to read the data from the machine
         :param ~pacman.model.placements.Placement placement:
             Where the vertices are on the machine
         :param ProjectionApplicationEdge app_edge:
@@ -691,15 +635,17 @@
         matrix = self.__app_matrix(app_edge, synapse_info)
         return matrix.get_connections(placement)
 
-    def read_generated_connection_holders(self, placement):
+    def read_generated_connection_holders(self, transceiver, placement):
         """ Fill in any pre-run connection holders for data which is generated
             on the machine, after it has been generated
 
+        :param ~spinnman.transceiver.Transceiver transceiver:
+            How to read the data from the machine
         :param ~pacman.model.placements.Placement placement:
             where the data is to be read from
         """
         for matrix in self.__matrices.values():
-            matrix.read_generated_connection_holders(placement)
+            matrix.read_generated_connection_holders(transceiver, placement)
 
     def clear_connection_cache(self):
         """ Clear any values read from the machine
