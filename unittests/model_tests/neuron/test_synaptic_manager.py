# Copyright (c) 2017-2019 The University of Manchester
#
# This program is free software: you can redistribute it and/or modify
# it under the terms of the GNU General Public License as published by
# the Free Software Foundation, either version 3 of the License, or
# (at your option) any later version.
#
# This program is distributed in the hope that it will be useful,
# but WITHOUT ANY WARRANTY; without even the implied warranty of
# MERCHANTABILITY or FITNESS FOR A PARTICULAR PURPOSE.  See the
# GNU General Public License for more details.
#
# You should have received a copy of the GNU General Public License
# along with this program.  If not, see <http://www.gnu.org/licenses/>.
import io
import shutil
import struct
import tempfile
from tempfile import mkdtemp
import numpy
import pytest

from spinn_machine import SDRAM
from spinn_utilities.overrides import overrides
from spinn_utilities.config_holder import load_config
from spinnman.model import CPUInfo
from spinnman.transceiver import Transceiver
from pacman.model.placements import Placement
from pacman.executor.injection_decorator import injection_context
from pacman.operations.routing_info_allocator_algorithms import (
    ZonedRoutingInfoAllocator)
from data_specification import (
    DataSpecificationGenerator, DataSpecificationExecutor)
from data_specification.constants import MAX_MEM_REGIONS
from spinn_front_end_common.utilities import globals_variables
<<<<<<< HEAD
=======
from spinn_front_end_common.interface.interface_functions import (
    edge_to_n_keys_mapper)
>>>>>>> c3ec4989
from spynnaker.pyNN.models.neuron.synaptic_matrices import SynapticMatrices
from spynnaker.pyNN.models.neuron.synapse_dynamics import (
    SynapseDynamicsStatic, SynapseDynamicsStructuralSTDP,
    SynapseDynamicsSTDP, SynapseDynamicsStructuralStatic,
    SynapseDynamicsNeuromodulation)
from spynnaker.pyNN.models.neuron.plasticity.stdp.timing_dependence import (
    TimingDependenceSpikePair)
from spynnaker.pyNN.models.neuron.plasticity.stdp.weight_dependence import (
    WeightDependenceAdditive, WeightDependenceMultiplicative)
from spynnaker.pyNN.models.neuron.structural_plasticity.synaptogenesis\
    .partner_selection import (LastNeuronSelection, RandomSelection)
from spynnaker.pyNN.models.neuron.structural_plasticity.synaptogenesis\
    .formation import DistanceDependentFormation
from spynnaker.pyNN.models.neuron.structural_plasticity.synaptogenesis\
    .elimination import RandomByWeightElimination
from spynnaker.pyNN.exceptions import SynapticConfigurationException
from spynnaker.pyNN.models.neuron.builds.if_curr_exp_base import IFCurrExpBase
from spynnaker.pyNN.extra_algorithms.splitter_components import (
<<<<<<< HEAD
    SplitterAbstractPopulationVertexFixed, SpynnakerSplitterPartitioner)
from spynnaker.pyNN.extra_algorithms import DelaySupportAdder
=======
    SplitterAbstractPopulationVertexSlice, spynnaker_splitter_partitioner)
from spynnaker.pyNN.extra_algorithms import delay_support_adder
>>>>>>> c3ec4989
from spynnaker.pyNN.models.neural_projections.connectors import (
    AbstractGenerateConnectorOnMachine)
from spynnaker.pyNN.config_setup import unittest_setup
import spynnaker8 as p


class MockTransceiverRawData(object):
    def __init__(self, data_to_read):
        self._data_to_read = data_to_read

    @overrides(Transceiver.get_cpu_information_from_core)
    def get_cpu_information_from_core(self, x, y, p):
        bs = bytearray(128)
        return CPUInfo(x=1, y=2, p=3, cpu_data=bytes(bs), offset=0)

    @overrides(Transceiver.read_memory)
    def read_memory(self, x, y, base_address, length, cpu=0):
        return self._data_to_read[base_address:base_address + length]

    @overrides(Transceiver.read_word)
    def read_word(self, x, y, base_address, cpu=0):
        datum, = struct.unpack("<I", self.read_memory(x, y, base_address, 4))
        return datum


def say_false(self, weights, delays):
    return False


def test_write_data_spec():
    unittest_setup()
    SDRAM()
    # UGLY but the mock transceiver NEED generate_on_machine to be False
    AbstractGenerateConnectorOnMachine.generate_on_machine = say_false

    p.setup(1.0)
    load_config()
    p.set_number_of_neurons_per_core(p.IF_curr_exp, 100)
    pre_pop = p.Population(
        10, p.IF_curr_exp(), label="Pre",
        additional_parameters={
            "splitter": SplitterAbstractPopulationVertexFixed()})
    post_pop = p.Population(
        10, p.IF_curr_exp(), label="Post",
        additional_parameters={
            "splitter": SplitterAbstractPopulationVertexFixed()})
    proj_one_to_one_1 = p.Projection(
        pre_pop, post_pop, p.OneToOneConnector(),
        p.StaticSynapse(weight=1.5, delay=1.0))
    proj_one_to_one_2 = p.Projection(
        pre_pop, post_pop, p.OneToOneConnector(),
        p.StaticSynapse(weight=2.5, delay=2.0))
    proj_all_to_all = p.Projection(
        pre_pop, post_pop, p.AllToAllConnector(allow_self_connections=False),
        p.StaticSynapse(weight=4.5, delay=4.0))

    from_list_list = [(i, i, i, (i * 5) + 1) for i in range(10)]
    proj_from_list = p.Projection(
        pre_pop, post_pop, p.FromListConnector(from_list_list),
        p.StaticSynapse())

    app_graph = globals_variables.get_simulator().original_application_graph
    context = {
        "ApplicationGraph": app_graph
    }
    with (injection_context(context)):
<<<<<<< HEAD
        delay_adder = DelaySupportAdder()
        delay_adder.__call__(app_graph)
        partitioner = SpynnakerSplitterPartitioner()
        partitioner.__call__(app_graph, 100)
        allocator = ZonedRoutingInfoAllocator()
        routing_info = allocator.__call__(app_graph, flexible=False)
=======
        delay_support_adder(app_graph)
        machine_graph, _ = spynnaker_splitter_partitioner(
            app_graph, machine, 100)
        allocator = ZonedRoutingInfoAllocator()
        n_keys_map = edge_to_n_keys_mapper(machine_graph)
        routing_info = allocator.__call__(
            machine_graph, n_keys_map, flexible=False)
>>>>>>> c3ec4989

    post_vertex = next(iter(post_pop._vertex.machine_vertices))
    post_vertex_slice = post_vertex.vertex_slice
    post_vertex_placement = Placement(post_vertex, 0, 0, 3)

    temp_spec = tempfile.mktemp()
    spec = DataSpecificationGenerator(io.FileIO(temp_spec, "wb"), None)

    synaptic_matrices = SynapticMatrices(
        post_vertex_slice, n_synapse_types=2, all_single_syn_sz=10000,
        synaptic_matrix_region=1, direct_matrix_region=2, poptable_region=3,
        connection_builder_region=4)
    synaptic_matrices.write_synaptic_data(
        spec, post_pop._vertex.incoming_projections, all_syn_block_sz=10000,
        weight_scales=[32, 32], routing_info=routing_info)
    spec.end_specification()

    with io.FileIO(temp_spec, "rb") as spec_reader:
        executor = DataSpecificationExecutor(spec_reader, 20000)
        executor.execute()

    all_data = bytearray()
    all_data.extend(bytearray(executor.get_header()))
    all_data.extend(bytearray(executor.get_pointer_table(0)))
    for r in range(MAX_MEM_REGIONS):
        region = executor.get_region(r)
        if region is not None:
            all_data.extend(region.region_data)
    transceiver = MockTransceiverRawData(all_data)
    report_folder = mkdtemp()
    try:
        connections_1 = numpy.concatenate(
            synaptic_matrices.get_connections_from_machine(
                transceiver, post_vertex_placement,
                proj_one_to_one_1._projection_edge,
                proj_one_to_one_1._synapse_information))

        # Check that all the connections have the right weight and delay
        assert len(connections_1) == post_vertex_slice.n_atoms
        assert all([conn["weight"] == 1.5 for conn in connections_1])
        assert all([conn["delay"] == 1.0 for conn in connections_1])

        connections_2 = numpy.concatenate(
            synaptic_matrices.get_connections_from_machine(
                transceiver, post_vertex_placement,
                proj_one_to_one_2._projection_edge,
                proj_one_to_one_2._synapse_information))

        # Check that all the connections have the right weight and delay
        assert len(connections_2) == post_vertex_slice.n_atoms
        assert all([conn["weight"] == 2.5 for conn in connections_2])
        assert all([conn["delay"] == 2.0 for conn in connections_2])

        connections_3 = numpy.concatenate(
            synaptic_matrices.get_connections_from_machine(
                transceiver, post_vertex_placement,
                proj_all_to_all._projection_edge,
                proj_all_to_all._synapse_information))

        # Check that all the connections have the right weight and delay
        assert len(connections_3) == 100
        assert all([conn["weight"] == 4.5 for conn in connections_3])
        assert all([conn["delay"] == 4.0 for conn in connections_3])

        connections_4 = numpy.concatenate(
            synaptic_matrices.get_connections_from_machine(
                transceiver, post_vertex_placement,
                proj_from_list._projection_edge,
                proj_from_list._synapse_information))

        # Check that all the connections have the right weight and delay
        assert len(connections_4) == len(from_list_list)
        list_weights = [values[2] for values in from_list_list]
        list_delays = [values[3] for values in from_list_list]
        assert all(list_weights == connections_4["weight"])
        assert all(list_delays == connections_4["delay"])
    finally:
        shutil.rmtree(report_folder, ignore_errors=True)


def test_set_synapse_dynamics():
    unittest_setup()
    p.setup(1.0)
    post_app_model = IFCurrExpBase()
    post_app_vertex = post_app_model.create_vertex(
        n_neurons=10, label="post", constraints=None, spikes_per_second=None,
        ring_buffer_sigma=None, incoming_spike_buffer_size=None,
        n_steps_per_timestep=1, drop_late_spikes=True, splitter=None)

    static = SynapseDynamicsStatic()
    stdp = SynapseDynamicsSTDP(
        timing_dependence=TimingDependenceSpikePair(),
        weight_dependence=WeightDependenceAdditive())
    alt_stdp = SynapseDynamicsSTDP(
        timing_dependence=TimingDependenceSpikePair(),
        weight_dependence=WeightDependenceMultiplicative())
    static_struct = SynapseDynamicsStructuralStatic(
        partner_selection=LastNeuronSelection(),
        formation=DistanceDependentFormation(),
        elimination=RandomByWeightElimination(0.5))
    alt_static_struct = SynapseDynamicsStructuralStatic(
        partner_selection=RandomSelection(),
        formation=DistanceDependentFormation(),
        elimination=RandomByWeightElimination(0.5))
    stdp_struct = SynapseDynamicsStructuralSTDP(
        partner_selection=LastNeuronSelection(),
        formation=DistanceDependentFormation(),
        elimination=RandomByWeightElimination(0.5),
        timing_dependence=TimingDependenceSpikePair(),
        weight_dependence=WeightDependenceAdditive())
    alt_stdp_struct = SynapseDynamicsStructuralSTDP(
        partner_selection=RandomSelection(),
        formation=DistanceDependentFormation(),
        elimination=RandomByWeightElimination(0.5),
        timing_dependence=TimingDependenceSpikePair(),
        weight_dependence=WeightDependenceAdditive())
    alt_stdp_struct_2 = SynapseDynamicsStructuralSTDP(
        partner_selection=LastNeuronSelection(),
        formation=DistanceDependentFormation(),
        elimination=RandomByWeightElimination(0.5),
        timing_dependence=TimingDependenceSpikePair(),
        weight_dependence=WeightDependenceMultiplicative())
    neuromodulation = SynapseDynamicsNeuromodulation()
    alt_neuromodulation = SynapseDynamicsNeuromodulation(tau_c=1)

    # This should be fine as it is the first call
    post_app_vertex.synapse_dynamics = static

    # This should fail as can't add neuromodulation first
    with pytest.raises(SynapticConfigurationException):
        post_app_vertex.synapse_dynamics = neuromodulation

    # This should be fine as STDP overrides static
    post_app_vertex.synapse_dynamics = stdp

    # This should fail because STDP dependences are difference
    with pytest.raises(SynapticConfigurationException):
        post_app_vertex.synapse_dynamics = alt_stdp

    # This should pass because neuromodulation is OK after STDP
    post_app_vertex.synapse_dynamics = neuromodulation
    assert isinstance(post_app_vertex.synapse_dynamics, SynapseDynamicsSTDP)

    # This should work because STDP dependences are the same
    post_app_vertex.synapse_dynamics = stdp

    # This should fail as neuromodulation type is different
    with pytest.raises(SynapticConfigurationException):
        post_app_vertex.synapse_dynamics = alt_neuromodulation

    # This should be fine as same neuromodulation
    post_app_vertex.synapse_dynamics = neuromodulation
    assert isinstance(post_app_vertex.synapse_dynamics, SynapseDynamicsSTDP)

    # This should work because static always works, but the type should
    # still be STDP
    post_app_vertex.synapse_dynamics = static
    assert isinstance(post_app_vertex.synapse_dynamics, SynapseDynamicsSTDP)

    # This should work but should merge with the STDP rule
    post_app_vertex.synapse_dynamics = static_struct
    assert isinstance(
        post_app_vertex.synapse_dynamics, SynapseDynamicsStructuralSTDP)

    # These should work as static / the STDP is the same but neither should
    # change anything
    post_app_vertex.synapse_dynamics = static
    assert isinstance(
        post_app_vertex.synapse_dynamics, SynapseDynamicsStructuralSTDP)
    post_app_vertex.synapse_dynamics = stdp
    assert isinstance(
        post_app_vertex.synapse_dynamics, SynapseDynamicsStructuralSTDP)
    post_app_vertex.synapse_dynamics = static_struct
    assert isinstance(
        post_app_vertex.synapse_dynamics, SynapseDynamicsStructuralSTDP)

    # These should fail as things are different
    with pytest.raises(SynapticConfigurationException):
        post_app_vertex.synapse_dynamics = alt_static_struct
    with pytest.raises(SynapticConfigurationException):
        post_app_vertex.synapse_dynamics = alt_stdp

    # This should pass as same structural STDP
    post_app_vertex.synapse_dynamics = stdp_struct
    assert isinstance(
        post_app_vertex.synapse_dynamics, SynapseDynamicsStructuralSTDP)

    # These should fail as both different
    with pytest.raises(SynapticConfigurationException):
        post_app_vertex.synapse_dynamics = alt_stdp_struct
    with pytest.raises(SynapticConfigurationException):
        post_app_vertex.synapse_dynamics = alt_stdp_struct_2

    # Try starting again to get a couple more combinations
    post_app_vertex = post_app_model.create_vertex(
        n_neurons=10, label="post", constraints=None, spikes_per_second=None,
        ring_buffer_sigma=None, incoming_spike_buffer_size=None,
        n_steps_per_timestep=1, drop_late_spikes=True, splitter=None)

    # STDP followed by structural STDP should result in Structural STDP
    post_app_vertex.synapse_dynamics = stdp
    post_app_vertex.synapse_dynamics = stdp_struct
    assert isinstance(
        post_app_vertex.synapse_dynamics, SynapseDynamicsStructuralSTDP)

    # ... and should fail here because of differences
    with pytest.raises(SynapticConfigurationException):
        post_app_vertex.synapse_dynamics = alt_stdp
    with pytest.raises(SynapticConfigurationException):
        post_app_vertex.synapse_dynamics = alt_static_struct
    with pytest.raises(SynapticConfigurationException):
        post_app_vertex.synapse_dynamics = alt_stdp_struct
    with pytest.raises(SynapticConfigurationException):
        post_app_vertex.synapse_dynamics = alt_stdp_struct_2

    # One more time!
    post_app_vertex = post_app_model.create_vertex(
        n_neurons=10, label="post", constraints=None, spikes_per_second=None,
        ring_buffer_sigma=None, incoming_spike_buffer_size=None,
        n_steps_per_timestep=1, drop_late_spikes=True, splitter=None)

    # Static followed by static structural should result in static
    # structural
    post_app_vertex.synapse_dynamics = static
    post_app_vertex.synapse_dynamics = static_struct
    assert isinstance(
        post_app_vertex.synapse_dynamics, SynapseDynamicsStructuralStatic)

    # ... and should fail here because of differences
    with pytest.raises(SynapticConfigurationException):
        post_app_vertex.synapse_dynamics = alt_static_struct
    with pytest.raises(SynapticConfigurationException):
        post_app_vertex.synapse_dynamics = alt_stdp_struct

    # This should be fine
    post_app_vertex.synapse_dynamics = static

    # This should be OK, but should merge with STDP (opposite of above)
    post_app_vertex.synapse_dynamics = stdp
    assert isinstance(
        post_app_vertex.synapse_dynamics, SynapseDynamicsStructuralSTDP)

    # ... and now these should fail
    with pytest.raises(SynapticConfigurationException):
        post_app_vertex.synapse_dynamics = alt_stdp
    with pytest.raises(SynapticConfigurationException):
        post_app_vertex.synapse_dynamics = alt_static_struct
    with pytest.raises(SynapticConfigurationException):
        post_app_vertex.synapse_dynamics = alt_stdp_struct
    with pytest.raises(SynapticConfigurationException):
        post_app_vertex.synapse_dynamics = alt_stdp_struct_2

    # OK, just one more, honest
    post_app_vertex = post_app_model.create_vertex(
        n_neurons=10, label="post", constraints=None, spikes_per_second=None,
        ring_buffer_sigma=None, incoming_spike_buffer_size=None,
        n_steps_per_timestep=1, drop_late_spikes=True, splitter=None)
    post_app_vertex.synapse_dynamics = static_struct
    post_app_vertex.synapse_dynamics = stdp_struct


@pytest.mark.parametrize(
    "undelayed_indices_connected,delayed_indices_connected,n_pre_neurons,"
    "neurons_per_core,expect_app_keys,max_delay", [
        # Only undelayed, all edges exist
        (range(10), [], 1000, 100, True, None),
        # Only delayed, all edges exist
        ([], range(10), 1000, 100, True, 20),
        # All undelayed and delayed edges exist
        (range(10), range(10), 1000, 100, True, 20),
        # Only undelayed, some connections missing but app keys can still work
        ([0, 1, 2, 3, 4], [], 1000, 100, True, None),
        # Only delayed, some connections missing but app keys can still work
        ([], [5, 6, 7, 8, 9], 1000, 100, True, 20),
        # Both delayed and undelayed, some undelayed edges don't exist
        # (app keys work because undelayed aren't filtered)
        ([3, 4, 5, 6, 7], range(10), 1000, 100, True, 20),
        # Both delayed and undelayed, some delayed edges don't exist
        # (app keys work because all undelayed exist)
        (range(10), [4, 5, 6, 7], 1000, 100, True, 20),
        # Should work but number of neurons don't work out
        (range(5), [], 10000, 2048, False, None),
        # Should work but number of cores doesn't work out
        (range(2000), [], 10000, 5, False, None),
        # Should work but number of neurons with delays don't work out
        ([], range(4), 1024, 256, False, 144)
    ])
def test_pop_based_master_pop_table_standard(
        undelayed_indices_connected, delayed_indices_connected,
        n_pre_neurons, neurons_per_core, expect_app_keys, max_delay):
    unittest_setup()
    SDRAM()

    # Build a from list connector with the delays we want
    connections = []
    connections.extend([(i * neurons_per_core + j, j, 0, 10)
                        for i in undelayed_indices_connected
                        for j in range(100)])
    connections.extend([(i * neurons_per_core + j, j, 0, max_delay)
                        for i in delayed_indices_connected
                        for j in range(100)])

    # Make simple source and target, where the source has 1000 atoms
    # split into 10 vertices (100 each) and the target has 100 atoms in
    # a single vertex
    p.setup(1.0)
    post_pop = p.Population(
        100, p.IF_curr_exp(), label="Post",
        additional_parameters={
            "splitter": SplitterAbstractPopulationVertexFixed()})
    p.IF_curr_exp.set_model_max_atoms_per_core(neurons_per_core)
    pre_pop = p.Population(
        n_pre_neurons, p.IF_curr_exp(), label="Pre",
        additional_parameters={
            "splitter": SplitterAbstractPopulationVertexFixed()})
    p.Projection(
        pre_pop, post_pop, p.FromListConnector(connections), p.StaticSynapse())

    app_graph = globals_variables.get_simulator().original_application_graph
    context = {
        "ApplicationGraph": app_graph
    }
    with (injection_context(context)):
<<<<<<< HEAD
        delay_adder = DelaySupportAdder()
        delay_adder.__call__(app_graph)
        partitioner = SpynnakerSplitterPartitioner()
        partitioner.__call__(app_graph, 100)
        allocator = ZonedRoutingInfoAllocator()
        routing_info = allocator.__call__(app_graph, flexible=False)
=======
        delay_support_adder(app_graph)
        machine_graph, _ = spynnaker_splitter_partitioner(
            app_graph, machine, 100)
        allocator = ZonedRoutingInfoAllocator()
        n_keys_map = edge_to_n_keys_mapper(machine_graph)
        routing_info = allocator.__call__(
            machine_graph, n_keys_map, flexible=False)
>>>>>>> c3ec4989

    post_mac_vertex = next(iter(post_pop._vertex.machine_vertices))
    post_vertex_slice = post_mac_vertex.vertex_slice

    # Generate the data
    temp_spec = tempfile.mktemp()
    spec = DataSpecificationGenerator(io.FileIO(temp_spec, "wb"), None)

    synaptic_matrices = SynapticMatrices(
        post_vertex_slice, n_synapse_types=2, all_single_syn_sz=10000,
        synaptic_matrix_region=1, direct_matrix_region=2, poptable_region=3,
        connection_builder_region=4)
    synaptic_matrices.write_synaptic_data(
        spec, post_pop._vertex.incoming_projections, all_syn_block_sz=1000000,
        weight_scales=[32, 32], routing_info=routing_info)

    with io.FileIO(temp_spec, "rb") as spec_reader:
        executor = DataSpecificationExecutor(
            spec_reader, SDRAM.max_sdram_found)
        executor.execute()

    # Read the population table and check entries
    region = executor.get_region(3)
    mpop_data = numpy.frombuffer(
        region.region_data, dtype="uint8").view("uint32")
    n_entries = mpop_data[0]
    n_addresses = mpop_data[1]

    # Compute how many entries and addresses there should be
    expected_n_entries = 0
    expected_n_addresses = 0
    if expect_app_keys:
        # Always one for undelayed, maybe one for delayed if present
        n_app_entries = 1 + int(bool(delayed_indices_connected))
        expected_n_entries += n_app_entries
        # 2 address list entries for each entry, as there is also extra_info
        expected_n_addresses += 2 * n_app_entries

    # If both delayed and undelayed, there is an entry for each incoming
    # machine edge
    elif delayed_indices_connected and undelayed_indices_connected:
        all_connected = set(undelayed_indices_connected)
        all_connected.update(delayed_indices_connected)
        expected_n_entries += len(all_connected)
        expected_n_addresses += len(all_connected)

    # If there are only undelayed indices, there is an entry for each
    elif undelayed_indices_connected:
        expected_n_entries += len(undelayed_indices_connected)
        expected_n_addresses += len(undelayed_indices_connected)

    # If there are only delayed indices, there are two entries for each because
    # the undelayed ones are still connected
    else:
        expected_n_entries += 2 * len(delayed_indices_connected)
        expected_n_addresses += 2 * len(delayed_indices_connected)

    assert(n_entries == expected_n_entries)
    assert(n_addresses == expected_n_addresses)<|MERGE_RESOLUTION|>--- conflicted
+++ resolved
@@ -33,11 +33,6 @@
     DataSpecificationGenerator, DataSpecificationExecutor)
 from data_specification.constants import MAX_MEM_REGIONS
 from spinn_front_end_common.utilities import globals_variables
-<<<<<<< HEAD
-=======
-from spinn_front_end_common.interface.interface_functions import (
-    edge_to_n_keys_mapper)
->>>>>>> c3ec4989
 from spynnaker.pyNN.models.neuron.synaptic_matrices import SynapticMatrices
 from spynnaker.pyNN.models.neuron.synapse_dynamics import (
     SynapseDynamicsStatic, SynapseDynamicsStructuralSTDP,
@@ -56,13 +51,8 @@
 from spynnaker.pyNN.exceptions import SynapticConfigurationException
 from spynnaker.pyNN.models.neuron.builds.if_curr_exp_base import IFCurrExpBase
 from spynnaker.pyNN.extra_algorithms.splitter_components import (
-<<<<<<< HEAD
-    SplitterAbstractPopulationVertexFixed, SpynnakerSplitterPartitioner)
-from spynnaker.pyNN.extra_algorithms import DelaySupportAdder
-=======
-    SplitterAbstractPopulationVertexSlice, spynnaker_splitter_partitioner)
+    SplitterAbstractPopulationVertexFixed, spynnaker_splitter_partitioner)
 from spynnaker.pyNN.extra_algorithms import delay_support_adder
->>>>>>> c3ec4989
 from spynnaker.pyNN.models.neural_projections.connectors import (
     AbstractGenerateConnectorOnMachine)
 from spynnaker.pyNN.config_setup import unittest_setup
@@ -129,22 +119,10 @@
         "ApplicationGraph": app_graph
     }
     with (injection_context(context)):
-<<<<<<< HEAD
-        delay_adder = DelaySupportAdder()
-        delay_adder.__call__(app_graph)
-        partitioner = SpynnakerSplitterPartitioner()
-        partitioner.__call__(app_graph, 100)
+        delay_support_adder(app_graph)
+        spynnaker_splitter_partitioner(app_graph, 100)
         allocator = ZonedRoutingInfoAllocator()
         routing_info = allocator.__call__(app_graph, flexible=False)
-=======
-        delay_support_adder(app_graph)
-        machine_graph, _ = spynnaker_splitter_partitioner(
-            app_graph, machine, 100)
-        allocator = ZonedRoutingInfoAllocator()
-        n_keys_map = edge_to_n_keys_mapper(machine_graph)
-        routing_info = allocator.__call__(
-            machine_graph, n_keys_map, flexible=False)
->>>>>>> c3ec4989
 
     post_vertex = next(iter(post_pop._vertex.machine_vertices))
     post_vertex_slice = post_vertex.vertex_slice
@@ -468,22 +446,10 @@
         "ApplicationGraph": app_graph
     }
     with (injection_context(context)):
-<<<<<<< HEAD
-        delay_adder = DelaySupportAdder()
-        delay_adder.__call__(app_graph)
-        partitioner = SpynnakerSplitterPartitioner()
-        partitioner.__call__(app_graph, 100)
+        delay_support_adder(app_graph)
+        spynnaker_splitter_partitioner(app_graph, 100)
         allocator = ZonedRoutingInfoAllocator()
         routing_info = allocator.__call__(app_graph, flexible=False)
-=======
-        delay_support_adder(app_graph)
-        machine_graph, _ = spynnaker_splitter_partitioner(
-            app_graph, machine, 100)
-        allocator = ZonedRoutingInfoAllocator()
-        n_keys_map = edge_to_n_keys_mapper(machine_graph)
-        routing_info = allocator.__call__(
-            machine_graph, n_keys_map, flexible=False)
->>>>>>> c3ec4989
 
     post_mac_vertex = next(iter(post_pop._vertex.machine_vertices))
     post_vertex_slice = post_mac_vertex.vertex_slice
