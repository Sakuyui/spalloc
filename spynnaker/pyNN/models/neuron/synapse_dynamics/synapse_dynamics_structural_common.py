# Copyright (c) 2017-2019 The University of Manchester
#
# This program is free software: you can redistribute it and/or modify
# it under the terms of the GNU General Public License as published by
# the Free Software Foundation, either version 3 of the License, or
# (at your option) any later version.
#
# This program is distributed in the hope that it will be useful,
# but WITHOUT ANY WARRANTY; without even the implied warranty of
# MERCHANTABILITY or FITNESS FOR A PARTICULAR PURPOSE.  See the
# GNU General Public License for more details.
#
# You should have received a copy of the GNU General Public License
# along with this program.  If not, see <http://www.gnu.org/licenses/>.

import collections
import math
import numpy
from six import add_metaclass
from spinn_utilities.abstract_base import (
    AbstractBase, abstractmethod, abstractproperty)
from spinn_utilities.overrides import overrides
from data_specification.enums.data_type import DataType
from pacman.model.graphs.application import (
    ApplicationGraph, ApplicationVertex)
from pacman.model.graphs.machine import (MachineGraph, MachineVertex)
from pacman.exceptions import PacmanInvalidParameterException
from spinn_front_end_common.utilities.constants import (
    MICRO_TO_MILLISECOND_CONVERSION, MICRO_TO_SECOND_CONVERSION,
    BYTES_PER_WORD, BYTES_PER_SHORT)
from spynnaker.pyNN.models.neural_projections import (
    ProjectionApplicationEdge, ProjectionMachineEdge)
from .abstract_synapse_dynamics_structural import (
    AbstractSynapseDynamicsStructural)
from spynnaker.pyNN.exceptions import SynapticConfigurationException

#: Default value for frequency of rewiring
DEFAULT_F_REW = 10 ** 4
#: Default value for initial weight on connection formation
DEFAULT_INITIAL_WEIGHT = 0
#: Default value for initial delay on connection formation
DEFAULT_INITIAL_DELAY = 1
#: Default value for maximum fan-in per target layer neuron
DEFAULT_S_MAX = 32


@add_metaclass(AbstractBase)
class SynapseDynamicsStructuralCommon(AbstractSynapseDynamicsStructural):

    # 7 32-bit numbers (fast; p_rew; s_max; app_no_atoms; machine_no_atoms;
    # low_atom; high_atom) + 2 4-word RNG seeds (shared_seed; local_seed)
    # + 1 32-bit number (no_pre_pops)
    _REWIRING_DATA_SIZE = (
        (7 * BYTES_PER_WORD) + (2 * 4 * BYTES_PER_WORD) + BYTES_PER_WORD)

    # Size excluding key_atom_info (as variable length)
    # 4 16-bit numbers (no_pre_vertices; sp_control; delay_lo; delay_hi)
    # + 3 32-bit numbers (weight; connection_type; total_no_atoms)
    _PRE_POP_INFO_BASE_SIZE = (4 * BYTES_PER_SHORT) + (3 * BYTES_PER_WORD)

    # 5 32-bit numbers (key; mask; n_atoms; lo_atom; m_pop_index)
    _KEY_ATOM_INFO_SIZE = (5 * BYTES_PER_WORD)

    # 1 16-bit number (neuron_index)
    # + 2 8-bit numbers (sub_pop_index; pop_index)
    _POST_TO_PRE_ENTRY_SIZE = BYTES_PER_SHORT + (2 * 1)

    PAIR_ERROR = (
        "Only one Projection between each pair of Populations can use "
        "structural plasticity")

    def get_parameter_names(self):
        """
        :rtype: list(str)
        """
        names = ['initial_weight', 'initial_delay', 'f_rew', 'p_rew', 's_max']
        # pylint: disable=no-member
        names.extend(self.partner_selection.get_parameter_names())
        names.extend(self.formation.get_parameter_names())
        names.extend(self.elimination.get_parameter_names())
        return names

    @property
    def p_rew(self):
        """ The period of rewiring.

        :return: The period of rewiring
        :rtype: int
        """
        return 1. / self.f_rew

    @overrides(AbstractSynapseDynamicsStructural.write_structural_parameters)
    def write_structural_parameters(
            self, spec, region, machine_time_step, weight_scales,
<<<<<<< HEAD
            application_graph, app_vertex, post_slice, routing_info,
            synaptic_matrices):
        """ Write structural plasticity parameters
=======
            machine_graph, machine_vertex, routing_info, synapse_indices):
        """ Write the synapse parameters to the spec.
>>>>>>> 53308750

        :param ~data_specification.DataSpecificationGenerator spec:
            the data spec
        :param int region: region ID
        :param int machine_time_step: the duration of a machine time step (ms)
        :param weight_scales: scaling the weights
        :type weight_scales: ~numpy.ndarray or list(float)
        :param ~pacman.model.graphs.machine.MachineGraph machine_graph:
            Full machine level network
        :param MachineVertex machine_vertex:
            the vertex for which data specs are being prepared
        :param ~pacman.model.routing_info.RoutingInfo routing_info:
            All of the routing information on the network
        :param SynapticMatrices synaptic_matrices:
        """
        spec.comment("Writing structural plasticity parameters")
        spec.switch_write_focus(region)

        # Get relevant edges
        structural_edges, machine_edges_by_app = (
            self.__get_structural_edges_by_machine(
                machine_graph, machine_vertex))

        # Write the common part of the rewiring data
        self.__write_common_rewiring_data(
            spec, machine_vertex, machine_time_step, len(structural_edges))

        # Write the pre-population info
        pop_index = self.__write_prepopulation_info(
<<<<<<< HEAD
            spec, app_vertex, structural_edges, routing_info, weight_scales,
            post_slice, synaptic_matrices, machine_time_step)
=======
            spec, machine_vertex, structural_edges, machine_edges_by_app,
            routing_info, weight_scales, synapse_indices, machine_time_step)
>>>>>>> 53308750

        # Write the post-to-pre table
        self.__write_post_to_pre_table(spec, pop_index, machine_vertex)

        # Write the component parameters
        # pylint: disable=no-member
        self.partner_selection.write_parameters(spec)
        for synapse_info in structural_edges.values():
            dynamics = synapse_info.synapse_dynamics
            dynamics.formation.write_parameters(spec)
        for synapse_info in structural_edges.values():
            dynamics = synapse_info.synapse_dynamics
            dynamics.elimination.write_parameters(
                spec, weight_scales[synapse_info.synapse_type])

    def __get_structural_edges_by_app(self, app_graph, app_vertex):
        """
        :param ~pacman.model.graphs.application.ApplicationGraph app_graph:
        :param ~pacman.model.graphs.application.ApplicationVertex app_vertex:
        :rtype: dict(ProjectionApplicationEdge, SynapseInformation)
        """
        structural_edges = dict()
        for app_edge in app_graph.get_edges_ending_at_vertex(app_vertex):
            if isinstance(app_edge, ProjectionApplicationEdge):
                for synapse_info in app_edge.synapse_information:
                    if isinstance(synapse_info.synapse_dynamics,
                                  AbstractSynapseDynamicsStructural):
                        if app_edge in structural_edges:
                            raise SynapticConfigurationException(
                                self.PAIR_ERROR)
                        structural_edges[app_edge] = synapse_info
        return structural_edges

    def __get_structural_edges_by_machine(self, machine_graph, machine_vertex):
        """
        :param ~pacman.model.graphs.machine.MachineGraph machine_graph:
        :param ~pacman.model.graphs.machine.MachineVertex machine_vertex:
        :rtype: dict(ProjectionApplicationEdge, SynapseInformation)
        """
        structural_edges = collections.OrderedDict()
        machine_edges = collections.defaultdict(list)
        for machine_edge in machine_graph.get_edges_ending_at_vertex(
                machine_vertex):
            if isinstance(machine_edge, ProjectionMachineEdge):
                for synapse_info in machine_edge.synapse_information:
                    if isinstance(synapse_info.synapse_dynamics,
                                  AbstractSynapseDynamicsStructural):
                        app_edge = machine_edge.app_edge
                        if app_edge in structural_edges:
                            if (structural_edges[app_edge] != synapse_info):
                                raise SynapticConfigurationException(
                                   self.PAIR_ERROR)
                        else:
                            structural_edges[app_edge] = synapse_info
                        machine_edges[app_edge].append(machine_edge)
        return structural_edges, machine_edges

    def __write_common_rewiring_data(
            self, spec, machine_vertex, machine_time_step, n_pre_pops):
        """ Write the non-sub-population synapse parameters to the spec.

        :param ~data_specification.DataSpecificationGenerator spec:
            the data spec
        :param MachineVertex machine_vertex:
            the vertex for which data specs are being prepared
        :param int machine_time_step: the duration of a machine time step (ms)
        :param int n_pre_pops: the number of pre-populations
        :return: None
        :rtype: None
        """
        if (self.p_rew * MICRO_TO_MILLISECOND_CONVERSION <
                machine_time_step / MICRO_TO_MILLISECOND_CONVERSION):
            # Fast rewiring
            spec.write_value(data=1)
            spec.write_value(data=int(
                machine_time_step / (
                    self.p_rew * MICRO_TO_SECOND_CONVERSION)))
        else:
            # Slow rewiring
            spec.write_value(data=0)
            spec.write_value(data=int((
                self.p_rew * MICRO_TO_SECOND_CONVERSION) /
                float(machine_time_step)))
        # write s_max
        spec.write_value(data=int(self.s_max))
        # write total number of atoms in the application vertex
        app_vertex = machine_vertex.app_vertex
        spec.write_value(data=app_vertex.n_atoms)
        # write local low, high and number of atoms
        post_slice = machine_vertex.vertex_slice
        spec.write_value(data=post_slice.n_atoms)
        spec.write_value(data=post_slice.lo_atom)
        spec.write_value(data=post_slice.hi_atom)

        # write app level seeds
        spec.write_array(self.get_seeds(app_vertex))

        # write local seed (4 words), generated randomly!
        spec.write_array(self.get_seeds())

        # write the number of pre-populations
        spec.write_value(data=n_pre_pops)

    def __write_prepopulation_info(
<<<<<<< HEAD
            self, spec, app_vertex, structural_edges,
            routing_info, weight_scales, post_slice, synaptic_matrices,
=======
            self, spec, machine_vertex, structural_edges, machine_edges_by_app,
            routing_info, weight_scales, synapse_indices,
>>>>>>> 53308750
            machine_time_step):
        """
        :param ~data_specification.DataSpecificationGenerator spec:
        :param MachineVertex machine_vertex:
            the vertex for which data specs are being prepared
        :param list(tuple(ProjectionApplicationEdge,SynapseInformation)) \
                structural_edges:
        :param dict(AppEdge, list(MachineEdge) machine_edges_by_app: \
                map of app edge to associated machine edges
        :param RoutingInfo routing_info:
        :param dict(AbstractSynapseType,float) weight_scales:
<<<<<<< HEAD
        :param ~pacman.model.graphs.common.Slice post_slice:
        :param SynapticMatrices synaptic_matrices:
=======
        :param dict(tuple(SynapseInformation,int),int) synapse_indices:
>>>>>>> 53308750
        :param int machine_time_step:
        :rtype: dict(tuple(AbstractPopulationVertex,SynapseInformation),int)
        """
        pop_index = dict()
        index = 0
        for app_edge, synapse_info in structural_edges.items():
            pop_index[app_edge.pre_vertex, synapse_info] = index
            index += 1
            machine_edges = machine_edges_by_app[app_edge]
            dynamics = synapse_info.synapse_dynamics

            # Number of machine edges
            spec.write_value(len(machine_edges), data_type=DataType.UINT16)
            # Controls - currently just if this is a self connection or not
            self_connected = machine_vertex.app_vertex == app_edge.pre_vertex
            spec.write_value(int(self_connected), data_type=DataType.UINT16)
            # Delay
            delay_scale = 1000.0 / machine_time_step
            if isinstance(dynamics.initial_delay, collections.Iterable):
                spec.write_value(int(dynamics.initial_delay[0] * delay_scale),
                                 data_type=DataType.UINT16)
                spec.write_value(int(dynamics.initial_delay[1] * delay_scale),
                                 data_type=DataType.UINT16)
            else:
                scaled_delay = dynamics.initial_delay * delay_scale
                spec.write_value(scaled_delay, data_type=DataType.UINT16)
                spec.write_value(scaled_delay, data_type=DataType.UINT16)

            # Weight
            spec.write_value(round(dynamics.initial_weight *
                                   weight_scales[synapse_info.synapse_type]))
            # Connection type
            spec.write_value(synapse_info.synapse_type)
            # Total number of atoms in pre-vertex
            spec.write_value(app_edge.pre_vertex.n_atoms)
            # Machine edge information
            for machine_edge in machine_edges:
                r_info = routing_info.get_routing_info_for_edge(machine_edge)
                vertex_slice = machine_edge.pre_vertex.vertex_slice
                spec.write_value(r_info.first_key)
                spec.write_value(r_info.first_mask)
                spec.write_value(vertex_slice.n_atoms)
                spec.write_value(vertex_slice.lo_atom)
                spec.write_value(synaptic_matrices.get_index(
                    app_edge, synapse_info, machine_edge))
        return pop_index

    def __write_post_to_pre_table(self, spec, pop_index, machine_vertex):
        """ Post to pre table is basically the transpose of the synaptic\
            matrix.

        :param ~data_specification.DataSpecificationGenerator spec:
        :param dict(tuple(AbstractPopulationVertex,SynapseInformation),int) \
                pop_index:
        :param MachineVertex machine_vertex:
            the vertex for which data specs are being prepared
        """
        # pylint: disable=unsubscriptable-object
        # Get connections for this post slice
        post_slice = machine_vertex.vertex_slice
        slice_conns = self.connections[
            machine_vertex.app_vertex, post_slice.lo_atom]
        # Make a single large array of connections
        connections = numpy.concatenate(
            [conn for (conn, _, _, _) in slice_conns])
        # Make a single large array of population index
        conn_lens = [len(conn) for (conn, _, _, _) in slice_conns]
        for (_, a_edge, _, s_info) in slice_conns:
            if (a_edge.pre_vertex, s_info) not in pop_index:
                print("Help!")
        pop_indices = numpy.repeat(
            [pop_index[a_edge.pre_vertex, s_info]
             for (_, a_edge, _, s_info) in slice_conns], conn_lens)
        # Make a single large array of sub-population index
        subpop_indices = numpy.repeat(
            [m_edge.pre_vertex.index
             for (_, _, m_edge, _) in slice_conns], conn_lens)
        # Get the low atom for each source and subtract
        lo_atoms = numpy.repeat(
            [m_edge.pre_vertex.vertex_slice.lo_atom
             for (_, _, m_edge, _) in slice_conns], conn_lens)
        connections["source"] = connections["source"] - lo_atoms
        connections["target"] = connections["target"] - post_slice.lo_atom

        # Make an array of all data required
        conn_data = numpy.dstack(
            (pop_indices, subpop_indices, connections["source"]))[0]

        # Break data into rows based on target and strip target out
        rows = [conn_data[connections["target"] == i]
                for i in range(0, post_slice.n_atoms)]

        if any(len(row) > self.s_max for row in rows):
            raise Exception("Too many initial connections per incoming neuron")

        # Make each row the required length through padding with 0xFFFF
        padded_rows = [numpy.pad(row, [(self.s_max - len(row), 0), (0, 0)],
                                 "constant", constant_values=0xFFFF)
                       for row in rows]

        # Finally make the table and write it out
        post_to_pre = numpy.core.records.fromarrays(
            numpy.concatenate(padded_rows).T, formats="u1, u1, u2").view("u4")
        spec.write_array(post_to_pre)

    @overrides(AbstractSynapseDynamicsStructural.
               get_structural_parameters_sdram_usage_in_bytes)
    def get_structural_parameters_sdram_usage_in_bytes(
            self, graph, vertex, n_neurons):
        # Work out how many sub-edges we will end up with, as this is used
        # for key_atom_info
        n_sub_edges = 0
        if (isinstance(graph, ApplicationGraph) and
                isinstance(vertex, ApplicationVertex)):
            structural_edges = self.__get_structural_edges_by_app(
                graph, vertex)
            machine_edges_by_app = None
        elif (isinstance(graph, MachineGraph) and
                isinstance(vertex, MachineVertex)):
            structural_edges, machine_edges_by_app = \
                self.__get_structural_edges_by_machine(graph, vertex)
        else:
            raise PacmanInvalidParameterException(
                "vertex", vertex, "Not at the same level as graph")
        # Also keep track of the parameter sizes

        # pylint: disable=no-member
        param_sizes = (
            self.partner_selection.get_parameters_sdram_usage_in_bytes())
        for (app_edge, synapse_info) in structural_edges.items():
            if machine_edges_by_app:
                n_sub_edges += len(machine_edges_by_app[app_edge])
            else:
                max_atoms = app_edge.pre_vertex.get_max_atoms_per_core()
                if app_edge.pre_vertex.n_atoms < max_atoms:
                    max_atoms = app_edge.pre_vertex.n_atoms
                n_sub_edges += int(math.ceil(
                    float(app_edge.pre_vertex.n_atoms) / float(max_atoms)))
            dynamics = synapse_info.synapse_dynamics
            param_sizes += dynamics.formation\
                .get_parameters_sdram_usage_in_bytes()
            param_sizes += dynamics.elimination\
                .get_parameters_sdram_usage_in_bytes()

        return int((self._REWIRING_DATA_SIZE +
                   (self._PRE_POP_INFO_BASE_SIZE * len(structural_edges)) +
                   (self._KEY_ATOM_INFO_SIZE * n_sub_edges) +
                   (self._POST_TO_PRE_ENTRY_SIZE * n_neurons * self.s_max) +
                   param_sizes))

    def get_vertex_executable_suffix(self):
        """
        :rtype: str
        """
        name = "_structural"
        # pylint: disable=no-member
        name += self.partner_selection.vertex_executable_suffix
        name += self.formation.vertex_executable_suffix
        name += self.elimination.vertex_executable_suffix
        return name

    def is_same_as(self, synapse_dynamics):
        """
        :param SynapseDynamicsStructuralCommon synapse_dynamics:
        :rtype: bool
        """
        # Note noqa because exact type comparison is required here
        return (
            self.s_max == synapse_dynamics.s_max and
            self.f_rew == synapse_dynamics.f_rew and
            self.initial_weight == synapse_dynamics.initial_weight and
            self.initial_delay == synapse_dynamics.initial_delay and
            (type(self.partner_selection) ==  # noqa
             type(synapse_dynamics.partner_selection)) and
            (type(self.formation) ==
             type(synapse_dynamics.formation)) and
            (type(self.elimination) ==
             type(synapse_dynamics.elimination)))

    @abstractproperty
    def connections(self):
        """
        initial connectivity as defined via connector
        :rtype dict:
        """

    @abstractmethod
    def get_seeds(self, app_vertex=None):
        """
        Generate a seed for the RNG on chip that is the same for all
        of the cores that have perform structural updates.

        It should be different between application vertices
            but the same for the same app_vertex
        It should be different every time called with None

        :param app_vertex:
        :type app_vertex: ApplicationVertex or None
        :return: list of random seed (4 words), generated randomly
        """

    def check_initial_delay(self, max_delay_ms):
        """ Check that delays can be done without delay extensions

        :param int max_delay_ms: The maximum delay supported, in milliseconds
        :raises Exception: if the delay is out of range
        """
        if isinstance(self.initial_delay, collections.Iterable):
            # pylint: disable=unsubscriptable-object
            init_del = self.initial_delay
            if init_del[0] > max_delay_ms or init_del[1] > max_delay_ms:
                raise Exception(
                    "The initial delay {} has one or more values that are"
                    " bigger than {}.  This is not supported in the current"
                    " implementation.".format(
                        self.initial_delay, max_delay_ms))
        elif self.initial_delay > max_delay_ms:
            raise Exception(
                "The initial delay {} is bigger than {}.  This is not"
                " supported in the current implementation".format(
                    self.initial_delay, max_delay_ms))<|MERGE_RESOLUTION|>--- conflicted
+++ resolved
@@ -92,14 +92,8 @@
     @overrides(AbstractSynapseDynamicsStructural.write_structural_parameters)
     def write_structural_parameters(
             self, spec, region, machine_time_step, weight_scales,
-<<<<<<< HEAD
-            application_graph, app_vertex, post_slice, routing_info,
-            synaptic_matrices):
+            machine_graph, machine_vertex, routing_info, synaptic_matrices):
         """ Write structural plasticity parameters
-=======
-            machine_graph, machine_vertex, routing_info, synapse_indices):
-        """ Write the synapse parameters to the spec.
->>>>>>> 53308750
 
         :param ~data_specification.DataSpecificationGenerator spec:
             the data spec
@@ -129,13 +123,8 @@
 
         # Write the pre-population info
         pop_index = self.__write_prepopulation_info(
-<<<<<<< HEAD
-            spec, app_vertex, structural_edges, routing_info, weight_scales,
-            post_slice, synaptic_matrices, machine_time_step)
-=======
             spec, machine_vertex, structural_edges, machine_edges_by_app,
-            routing_info, weight_scales, synapse_indices, machine_time_step)
->>>>>>> 53308750
+            routing_info, weight_scales, synaptic_matrices, machine_time_step)
 
         # Write the post-to-pre table
         self.__write_post_to_pre_table(spec, pop_index, machine_vertex)
@@ -240,13 +229,8 @@
         spec.write_value(data=n_pre_pops)
 
     def __write_prepopulation_info(
-<<<<<<< HEAD
-            self, spec, app_vertex, structural_edges,
-            routing_info, weight_scales, post_slice, synaptic_matrices,
-=======
             self, spec, machine_vertex, structural_edges, machine_edges_by_app,
-            routing_info, weight_scales, synapse_indices,
->>>>>>> 53308750
+            routing_info, weight_scales, synaptic_matrices,
             machine_time_step):
         """
         :param ~data_specification.DataSpecificationGenerator spec:
@@ -258,12 +242,7 @@
                 map of app edge to associated machine edges
         :param RoutingInfo routing_info:
         :param dict(AbstractSynapseType,float) weight_scales:
-<<<<<<< HEAD
-        :param ~pacman.model.graphs.common.Slice post_slice:
         :param SynapticMatrices synaptic_matrices:
-=======
-        :param dict(tuple(SynapseInformation,int),int) synapse_indices:
->>>>>>> 53308750
         :param int machine_time_step:
         :rtype: dict(tuple(AbstractPopulationVertex,SynapseInformation),int)
         """
