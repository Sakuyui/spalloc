--- conflicted
+++ resolved
@@ -1,12 +1,8 @@
-<<<<<<< HEAD
-from six import string_types, with_metaclass
-=======
 import logging
 import math
 import re
 import numpy
-from six import add_metaclass, string_types
->>>>>>> 351cfd31
+from six import string_types, with_metaclass
 from spinn_utilities import logger_utils
 from spinn_utilities.safe_eval import SafeEval
 from spinn_front_end_common.utilities.utility_objs import ProvenanceDataItem
@@ -27,6 +23,10 @@
 class AbstractConnector(with_metaclass(AbstractBase, object)):
     """ Abstract class that all PyNN Connectors extend.
     """
+
+    NUMPY_SYNAPSES_DTYPE = [("source", "uint32"), ("target", "uint16"),
+                            ("weight", "float64"), ("delay", "float64"),
+                            ("synapse_type", "uint8")]
 
     __slots__ = [
         "_delays",
@@ -42,21 +42,10 @@
         "__verbose",
         "_weights"]
 
-<<<<<<< HEAD
-    NUMPY_SYNAPSES_DTYPE = [("source", "uint32"), ("target", "uint16"),
-                            ("weight", "float64"), ("delay", "float64"),
-                            ("synapse_type", "uint8")]
-
-    def __init__(self, safe=True, verbose=False):
+    def __init__(self, safe=True, verbose=False, rng=None):
         self.__safe = safe
         self.__space = None
         self.__verbose = verbose
-=======
-    def __init__(self, safe=True, verbose=False, rng=None):
-        self._safe = safe
-        self._space = None
-        self._verbose = verbose
->>>>>>> 351cfd31
 
         self.__pre_population = None
         self.__post_population = None
@@ -64,15 +53,8 @@
         self._n_post_neurons = None
         self._rng = rng
 
-<<<<<<< HEAD
         self.__n_clipped_delays = 0
         self.__min_delay = 0
-        self._weights = None
-        self._delays = None
-=======
-        self._n_clipped_delays = 0
-        self._min_delay = 0
->>>>>>> 351cfd31
 
     def set_space(self, space):
         """ Set the space object (allowed after instantiation).
@@ -88,16 +70,8 @@
         self.__post_population = post_population
         self._n_pre_neurons = pre_population.size
         self._n_post_neurons = post_population.size
-<<<<<<< HEAD
-        self._rng = (rng or get_simulator().get_pynn_NumpyRNG())
+        self._rng = (self._rng or rng or get_simulator().get_pynn_NumpyRNG())
         self.__min_delay = machine_time_step / 1000.0
-=======
-        if self._rng is None and rng is not None:
-            self._rng = rng
-        if self._rng is None:
-            self._rng = get_simulator().get_pynn_NumpyRNG()
-        self._min_delay = machine_time_step / 1000.0
->>>>>>> 351cfd31
 
     def _check_parameter(self, values, name, allow_lists):
         """ Check that the types of the values is supported.
