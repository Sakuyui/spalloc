--- conflicted
+++ resolved
@@ -49,10 +49,6 @@
 static pre_trace_t timing_add_pre_spike(
         uint32_t time, uint32_t last_time, pre_trace_t last_trace);
 
-<<<<<<< HEAD
-#ifndef _TIMING_IZHIKEVICH_NEUROMODULATION_H_
-
-=======
 //! \brief Apply a pre-spike timing rule state update
 //! \param[in] time: the current time
 //! \param[in] trace: the current pre-spike trace
@@ -62,7 +58,6 @@
 //! \param[in] last_post_trace: the trace of the last post-spike
 //! \param[in] previous_state: the state to update
 //! \return the updated state
->>>>>>> 6cd54837
 static update_state_t timing_apply_pre_spike(
         uint32_t time, pre_trace_t trace, uint32_t last_pre_time,
         pre_trace_t last_pre_trace, uint32_t last_post_time,
@@ -82,8 +77,6 @@
         pre_trace_t last_pre_trace, uint32_t last_post_time,
         post_trace_t last_post_trace, update_state_t previous_state);
 
-#endif
-
 #ifdef _TIMING_IZHIKEVICH_NEUROMODULATION_H_
 
 static inline int32_t get_post_trace(int32_t trace);
