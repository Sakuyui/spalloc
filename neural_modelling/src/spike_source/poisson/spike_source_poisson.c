/*! \file
 *
 *  \brief This file contains the main functions for a poisson spike generator.
 *
 *
 */

#include "../../common/out_spikes.h"
#include "../../common/maths-util.h"

#include <data_specification.h>
#include <recording.h>
#include <debug.h>
#include <random.h>
#include <simulation.h>
#include <spin1_api.h>
#include <string.h>

//! data structure for spikes which have multiple timer tick between firings
//! this is separated from spikes which fire at least once every timer tick as
//! there are separate algorithms for each type.
typedef struct slow_spike_source_t {
    uint32_t neuron_id;
    uint32_t start_ticks;
    uint32_t end_ticks;

    REAL mean_isi_ticks;
    REAL time_to_spike_ticks;
} slow_spike_source_t;

//! data structure for spikes which have at least one spike fired per timer tick
//! this is separated from spikes which have multiple timer ticks between firings
//! as there are separate algorithms for each type.
typedef struct fast_spike_source_t {
    uint32_t neuron_id;
    uint32_t start_ticks;
    uint32_t end_ticks;
    UFRACT exp_minus_lambda;
} fast_spike_source_t;

//! spike source array region ids in human readable form
typedef enum region{
    system, poisson_params, spike_history,
}region;

//! what each position in the poisson parameter region actually represent in
//! terms of data (each is a word)
typedef enum poisson_region_parameters{
    has_key, transmission_key, parameter_seed_start_position,
}poisson_region_parameters;

// Globals
//! global variable which contains all the data for neurons which are expected
//! to exhibit slow spike generation (less than 1 per timer tick)
//! (separated for efficiently purposes)
static slow_spike_source_t *slow_spike_source_array = NULL;
//! global variable which contains all the data for neurons which are expected
//! to exhibit fast spike generation (more than than 1 per timer tick)
//! (separated for efficiently purposes)
static fast_spike_source_t *fast_spike_source_array = NULL;
//! counter for how many neurons exhibit slow spike generation
static uint32_t num_slow_spike_sources = 0;
//! counter for how many neurons exhibit fast spike generation
static uint32_t num_fast_spike_sources = 0;
//! a variable that will contain the seed to initiate the poisson generator.
static mars_kiss64_seed_t spike_source_seed;
//! a vairable which checks if there has been a key allocated to this spike
//! source posson
static bool has_been_given_key;
//! A variable that contains the key value that this model should transmit with
static uint32_t key;
//! keeps track of which types of recording should be done to this model.
static uint32_t recording_flags = 0;
//! the time interval parameter TODO this variable could be removed and use the
//! timer tick callback timer value.
static uint32_t time;
//! the number of timer tics that this model should run for before exiting.
static uint32_t simulation_ticks = 0;
//! the int that represnets the bool for if the run is infinte or not.
static uint32_t infinite_run;

//! \deduces the time in timer ticks until the next spike is to occur given a
//! mean_isi_ticks
//! \param[in] mean_inter_spike_interval_in_ticks The mean number of ticks
//! before a spike is expected to occur in a slow process.
//! \return a real which represents time in timer ticks until the next spike is
//! to occur
static inline REAL slow_spike_source_get_time_to_spike(
        REAL mean_inter_spike_interval_in_ticks) {
    return exponential_dist_variate(mars_kiss64_seed, spike_source_seed)
            * mean_inter_spike_interval_in_ticks;
}

//! \Determines how many spikes to transmit this timer tick.
//! \param[in] exp_minus_lambda The amount of spikes expected to be produced
//! this timer interval (timer tick in real time)
//! \return a uint32_t which represents the number of spikes to transmit
//! this timer tick
static inline uint32_t fast_spike_source_get_num_spikes(
        UFRACT exp_minus_lambda) {
    if (bitsulr(exp_minus_lambda) == bitsulr(UFRACT_CONST(0.0))) {
        return 0;
    }
    else {
        return poisson_dist_variate_exp_minus_lambda(
            mars_kiss64_seed, spike_source_seed, exp_minus_lambda);
    }
}

//! \entry method for reading the parameters stored in poisson parameter region
//! \param[in] address the absolute SDRAm memory address to which the
//! poisson parameter region starts.
//! \return a boolean which is True if the parameters were read successfully or
//! False otherwise
bool read_poisson_parameters(address_t address) {

    log_info("read_parameters: starting");

    has_been_given_key = address[has_key];
    key = address[transmission_key];
    log_info("\tkey = %08x", key);

    uint32_t seed_size = sizeof(mars_kiss64_seed_t) / sizeof(uint32_t);
    memcpy(spike_source_seed, &address[parameter_seed_start_position],
        seed_size * sizeof(uint32_t));
    validate_mars_kiss64_seed(spike_source_seed);

    log_info("\tSeed (%u) = %u %u %u %u", seed_size, spike_source_seed[0],
             spike_source_seed[1], spike_source_seed[2], spike_source_seed[3]);

    num_slow_spike_sources = address[parameter_seed_start_position + seed_size];
    num_fast_spike_sources = address[parameter_seed_start_position +
                                     seed_size + 1];
    log_info("\tslow spike sources = %u, fast spike sources = %u,",
             num_slow_spike_sources, num_fast_spike_sources);

    // Allocate DTCM for array of slow spike sources and copy block of data
    if (num_slow_spike_sources > 0) {
        slow_spike_source_array = (slow_spike_source_t*) spin1_malloc(
            num_slow_spike_sources * sizeof(slow_spike_source_t));
        if (slow_spike_source_array == NULL) {
            log_error("Failed to allocate slow_spike_source_array");
            return false;
        }
        uint32_t slow_spikes_offset = parameter_seed_start_position +
                                    seed_size + 2;
        memcpy(slow_spike_source_array,
                &address[slow_spikes_offset],
               num_slow_spike_sources * sizeof(slow_spike_source_t));

        // Loop through slow spike sources and initialise 1st time to spike
        for (index_t s = 0; s < num_slow_spike_sources; s++) {
            slow_spike_source_array[s].time_to_spike_ticks =
                slow_spike_source_get_time_to_spike(
                    slow_spike_source_array[s].mean_isi_ticks);
        }
    }

    // Allocate DTCM for array of fast spike sources and copy block of data
    if (num_fast_spike_sources > 0) {
        fast_spike_source_array = (fast_spike_source_t*) spin1_malloc(
            num_fast_spike_sources * sizeof(fast_spike_source_t));
        if (fast_spike_source_array == NULL) {
            log_error("Failed to allocate fast_spike_source_array");
            return false;
        }
        // locate offset for the fast spike sources in the SDRAM from where the
        // seed finished.
        uint32_t fast_spike_source_offset =
              parameter_seed_start_position + seed_size + 2 +
            + (num_slow_spike_sources * (sizeof(slow_spike_source_t)
                / sizeof(uint32_t)));
        memcpy(fast_spike_source_array, &address[fast_spike_source_offset],
               num_fast_spike_sources * sizeof(fast_spike_source_t));

        for (index_t s = 0; s < num_fast_spike_sources; s++) {
            log_debug("\t\tNeuron id %d, exp(-k) = %0.8x",
                      fast_spike_source_array[s].neuron_id,
                      fast_spike_source_array[s].exp_minus_lambda);
        }
    }
    log_info("read_parameters: completed successfully");
    return true;
}

bool initialize_recording(address_t address, address_t system_region) {
    // Get the recording information
    uint32_t spike_history_region_size;
    recording_read_region_sizes(
        &system_region[SIMULATION_N_TIMING_DETAIL_WORDS],
        &recording_flags, &spike_history_region_size, NULL, NULL);
    if (recording_is_channel_enabled(
            recording_flags, e_recording_channel_spike_history)) {
        if (!recording_initialse_channel(
                data_specification_get_region(spike_history, address),
                e_recording_channel_spike_history, spike_history_region_size)) {
            return false;
        }
    }
    return true;
}

//! \Initialises the model by reading in the regions and checking recording
//! data.
//! \param[in] *timer_period a pointer for the memory address where the timer
//! period should be stored during the function.
//! \return boolean of True if it successfully read all the regions and set up
//! all its internal data structures. Otherwise returns False
static bool initialize(uint32_t *timer_period) {
    log_info("Initialise: started");

    // Get the address this core's DTCM data starts at from SRAM
    address_t address = data_specification_get_data_address();

    // Read the header
    if (!data_specification_read_header(address)) {
        return false;
    }

    // Get the timing details
    address_t system_region = data_specification_get_region(
            system, address);
    if (!simulation_read_timing_details(
            system_region, APPLICATION_NAME_HASH, timer_period,
            &simulation_ticks, &infinite_run)) {
        return false;
    }

    if (!initialize_recording(address, system_region)) {
        return false;
    }

    // Setup regions that specify spike source array data
    if (!read_poisson_parameters(
            data_specification_get_region(poisson_params, address))) {
        return false;
    }

    log_info("Initialise: completed successfully");

    return true;
}

//! \The callback used when a timer tick interrupt is set off. The result of
//! this is to transmit any spikes that need to be sent at this timer tick,
//! update any recording, and update the state machine's states.
//! If the timer tick is set to the end time, this method will call the
//! spin1api stop command to allow clean exit of the executable.
//! \param[in] timer_count the number of times this call back has been
//! executed since start of simulation
//! \param[in] unused for consistency sake of the API always returning two
//! parameters, this parameter has no semantics currently and thus is set to 0
//! \return None
void timer_callback(uint timer_count, uint unused) {
    use(timer_count);
    use(unused);
    time++;

    log_debug("Timer tick %u", time);

    // If a fixed number of simulation ticks are specified and these have passed
    if (infinite_run != TRUE && time >= simulation_ticks) {
        log_info("Simulation complete.\n");

        // Finalise any recordings that are in progress, writing back the final
        // amounts of samples recorded to SDRAM
        recording_finalise();
<<<<<<< HEAD
        // Wait for the next run of the simulation
        spin1_callback_off(TIMER_TICK);
        event_wait();

        // Prepare for the next run
        time = UINT32_MAX;
        
        address_t address = data_specification_get_data_address();
        address_t system_region = data_specification_get_region(
        system, address);
        initialize_recording(address, system_region);
        spin1_callback_on(TIMER_TICK, timer_callback, 2);

=======

        spin1_exit(0);
>>>>>>> 0f4b2a9e
        return;
    }

    // Loop through slow spike sources
    slow_spike_source_t *slow_spike_sources = slow_spike_source_array;
    for (index_t s = num_slow_spike_sources; s > 0; s--) {

        // If this spike source is active this tick
        slow_spike_source_t *slow_spike_source = slow_spike_sources++;
        if ((time >= slow_spike_source->start_ticks)
                && (time < slow_spike_source->end_ticks)
                && (REAL_COMPARE(slow_spike_source->mean_isi_ticks, !=,
                    REAL_CONST(0.0)))) {

            // If this spike source should spike now
            if (REAL_COMPARE(slow_spike_source->time_to_spike_ticks, <=,
                             REAL_CONST(0.0))) {

                // Write spike to out spikes
                out_spikes_set_spike(slow_spike_source->neuron_id);

                // if no key has been given, do not send spike to fabric.
                if (has_been_given_key) {

                    // Send package
                    while (!spin1_send_mc_packet(
                            key | slow_spike_source->neuron_id, 0,
                            NO_PAYLOAD)) {
                        spin1_delay_us(1);
                    }
                    log_debug("Sending spike packet %x at %d\n",
                        key | slow_spike_source->neuron_id, time);
                }

                // Update time to spike
                slow_spike_source->time_to_spike_ticks +=
                    slow_spike_source_get_time_to_spike(
                        slow_spike_source->mean_isi_ticks);
            }

            // Subtract tick
            slow_spike_source->time_to_spike_ticks -= REAL_CONST(1.0);
        }
    }

    // Loop through fast spike sources
    fast_spike_source_t *fast_spike_sources = fast_spike_source_array;
    for (index_t f = num_fast_spike_sources; f > 0; f--) {
        fast_spike_source_t *fast_spike_source = fast_spike_sources++;

        if (time >= fast_spike_source->start_ticks
                && time < fast_spike_source->end_ticks) {

            // Get number of spikes to send this tick
            uint32_t num_spikes = fast_spike_source_get_num_spikes(
                fast_spike_source->exp_minus_lambda);
            log_debug("Generating %d spikes", num_spikes);

            // If there are any
            if (num_spikes > 0) {

                // Write spike to out spikes
                out_spikes_set_spike(fast_spike_source->neuron_id);

                // Send spikes
                const uint32_t spike_key = key | fast_spike_source->neuron_id;
                for (uint32_t s = num_spikes; s > 0; s--) {

                    // if no key has been given, do not send spike to fabric.
                    if (has_been_given_key){
                        log_debug("Sending spike packet %x at %d\n",
                                  spike_key, time);
                        while (!spin1_send_mc_packet(spike_key, 0,
                                                     NO_PAYLOAD)) {
                            spin1_delay_us(1);
                        }
                    }
                }
            }
        }
    }

    // Record output spikes if required
    out_spikes_record(recording_flags);
    out_spikes_reset();
}

void sdp_message_callback(uint mailbox, uint port) {
    use(port);

    sdp_msg_t *msg = (sdp_msg_t *) mailbox;
    uint16_t length = msg->length;
    use(length);

    if (msg->cmd_rc == CMD_STOP) {
        spin1_exit(0);
    } else if (msg->cmd_rc == CMD_RUNTIME) {
        simulation_ticks = msg->arg1;
    }

    spin1_msg_free(msg);
}

//! \The only entry point for this model. it initialises the model, sets up the
//! Interrupts for the Timer tick and calls the spin1api for running.
void c_main(void) {

    // Load DTCM data
    uint32_t timer_period;
    if (!initialize(&timer_period)) {
        rt_error(RTE_SWERR);
    }

    // Start the time at "-1" so that the first tick will be 0
    time = UINT32_MAX;

    // Initialise out spikes buffer to support number of neurons
    if (!out_spikes_initialize(num_fast_spike_sources
                               + num_slow_spike_sources)) {
         rt_error(RTE_SWERR);
    }

    // Set timer tick (in microseconds)
    spin1_set_timer_tick(timer_period);

    // Register callback
    spin1_callback_on(TIMER_TICK, timer_callback, 2);

    // Set up callback listening to SDP messages
    spin1_callback_on(SDP_PACKET_RX, sdp_message_callback, 2);

    log_info("Starting");
    simulation_run();
}<|MERGE_RESOLUTION|>--- conflicted
+++ resolved
@@ -265,7 +265,6 @@
         // Finalise any recordings that are in progress, writing back the final
         // amounts of samples recorded to SDRAM
         recording_finalise();
-<<<<<<< HEAD
         // Wait for the next run of the simulation
         spin1_callback_off(TIMER_TICK);
         event_wait();
@@ -278,11 +277,6 @@
         system, address);
         initialize_recording(address, system_region);
         spin1_callback_on(TIMER_TICK, timer_callback, 2);
-
-=======
-
-        spin1_exit(0);
->>>>>>> 0f4b2a9e
         return;
     }
 
