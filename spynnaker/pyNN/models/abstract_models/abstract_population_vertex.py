from abc import ABCMeta, abstractmethod
from math import ceil
from six import add_metaclass
import logging

from spynnaker.pyNN.models.abstract_models.abstract_recordable_vertex \
    import AbstractRecordableVertex
from spynnaker.pyNN.models.abstract_models.abstract_population_data_spec \
    import AbstractPopulationDataSpec
from spynnaker.pyNN import exceptions
from spynnaker.pyNN.utilities import constants


logger = logging.getLogger(__name__)


@add_metaclass(ABCMeta)
class AbstractPopulationVertex(AbstractRecordableVertex,
                               AbstractPopulationDataSpec):
    """
    Underlying AbstractConstrainedVertex model for Neural Populations.
    """

    def __init__(self, n_neurons, n_params, binary, label, max_atoms_per_core,
<<<<<<< HEAD
                 machine_time_step, tag, port, address, constraints=None,
                 max_on_chip_memory_usage_for_recording=
                 constants.DEFAULT_MEG_LIMIT):
=======
                 machine_time_step, timescale_factor, spikes_per_second,
                 ring_buffer_sigma, weight_scale=1.0, constraints=None):
>>>>>>> 8c233c3f

        AbstractRecordableVertex.__init__(
            self, machine_time_step, label, tag, port, address,
            max_on_chip_memory_usage_for_recording)
        AbstractPopulationDataSpec.__init__(
            self, binary, n_neurons, label, constraints,
            machine_time_step=machine_time_step,
            timescale_factor=timescale_factor,
            max_atoms_per_core=max_atoms_per_core,
            spikes_per_second=spikes_per_second,
            ring_buffer_sigma=ring_buffer_sigma)
        self._n_params = n_params
        self._weight_scale = weight_scale

    @abstractmethod
    def is_population_vertex(self):
        pass

    @property
    def weight_scale(self):
        return self._weight_scale

    def get_spikes(self, txrx, placements, graph_mapper, buffer_manager,
                   compatible_output=False):

        # Spike sources store spike vectors optimally
        # so calculate min words to represent
        out_spike_bytes_function = \
            lambda subvertex, subvertex_slice: int(ceil(
                subvertex_slice.n_atoms / 32.0)) * 4

        # Use standard behaviour to read spikes
        return self._get_spikes(
            graph_mapper=graph_mapper, placements=placements, transciever=txrx,
<<<<<<< HEAD
            compatible_output=compatible_output, buffer_manager=buffer_manager,
=======
            compatible_output=compatible_output,
            sub_vertex_out_spike_bytes_function=out_spike_bytes_function,
>>>>>>> 8c233c3f
            spike_recording_region=
            constants.POPULATION_BASED_REGIONS.SPIKE_HISTORY.value)

    def get_v(self, has_ran, graph_mapper, placements,
              txrx, machine_time_step, compatible_output=False):
        """
        Return a 3-column numpy array containing cell ids, time, and Vm for
        recorded cells.

        :param bool gather:
            not used - inserted to match PyNN specs
        :param bool compatible_output:
            not used - inserted to match PyNN specs
        """
        logger.info("Getting v for {}".format(self.label))
        if not has_ran:
            raise exceptions.SpynnakerException(
                "The simulation has not yet ran, therefore v cannot be "
                "retrieved")
        return self.get_neuron_parameter(
            region=constants.POPULATION_BASED_REGIONS.POTENTIAL_HISTORY.value,
            compatible_output=compatible_output, has_ran=has_ran,
            machine_time_step=machine_time_step, graph_mapper=graph_mapper,
            placements=placements, txrx=txrx)

    def get_gsyn(self, has_ran, graph_mapper, placements, txrx,
                 machine_time_step, compatible_output=False):
        """
        Return a 3-column numpy array containing cell ids and synaptic
        conductances for recorded cells.

        :param compatible_output:
        """
        logger.info("Getting gsyn for {}".format(self.label))
        if not has_ran:
            raise exceptions.SpynnakerException(
                "The simulation has not yet ran, therefore gsyn cannot be "
                "retrieved")
        return self.get_neuron_parameter(
            region=constants.POPULATION_BASED_REGIONS.GSYN_HISTORY.value,
            compatible_output=compatible_output, has_ran=has_ran,
            machine_time_step=machine_time_step, graph_mapper=graph_mapper,
            placements=placements, txrx=txrx)

<<<<<<< HEAD
    def get_synaptic_data(self, presubvertex, pre_n_atoms, postsubvertex,
                          synapse_io):
        """
        helper method to add other data for get weights via syanptic manager
        """
        return self._get_synaptic_data(
            presubvertex, pre_n_atoms, postsubvertex,
            constants.POPULATION_BASED_REGIONS.MASTER_POP_TABLE.value,
            synapse_io,
            constants.POPULATION_BASED_REGIONS.SYNAPTIC_MATRIX.value)

    def is_recordable(self):
        """ helper method for is instance

        :return:
        """
        return True

=======
>>>>>>> 8c233c3f
    def __str__(self):
        return "{} with {} atoms".format(self._label, self.n_atoms)

    def __repr__(self):
        return self.__str__()<|MERGE_RESOLUTION|>--- conflicted
+++ resolved
@@ -22,14 +22,10 @@
     """
 
     def __init__(self, n_neurons, n_params, binary, label, max_atoms_per_core,
-<<<<<<< HEAD
-                 machine_time_step, tag, port, address, constraints=None,
-                 max_on_chip_memory_usage_for_recording=
+                 machine_time_step, tag, port, address, timescale_factor,
+                 spikes_per_second, ring_buffer_sigma, weight_scale=1.0,
+                 constraints=None, max_on_chip_memory_usage_for_recording=
                  constants.DEFAULT_MEG_LIMIT):
-=======
-                 machine_time_step, timescale_factor, spikes_per_second,
-                 ring_buffer_sigma, weight_scale=1.0, constraints=None):
->>>>>>> 8c233c3f
 
         AbstractRecordableVertex.__init__(
             self, machine_time_step, label, tag, port, address,
@@ -44,9 +40,6 @@
         self._n_params = n_params
         self._weight_scale = weight_scale
 
-    @abstractmethod
-    def is_population_vertex(self):
-        pass
 
     @property
     def weight_scale(self):
@@ -64,12 +57,9 @@
         # Use standard behaviour to read spikes
         return self._get_spikes(
             graph_mapper=graph_mapper, placements=placements, transciever=txrx,
-<<<<<<< HEAD
             compatible_output=compatible_output, buffer_manager=buffer_manager,
-=======
-            compatible_output=compatible_output,
-            sub_vertex_out_spike_bytes_function=out_spike_bytes_function,
->>>>>>> 8c233c3f
+            sub_vertex_out_spike_bytes_function=
+            out_spike_bytes_function,
             spike_recording_region=
             constants.POPULATION_BASED_REGIONS.SPIKE_HISTORY.value)
 
@@ -114,11 +104,10 @@
             machine_time_step=machine_time_step, graph_mapper=graph_mapper,
             placements=placements, txrx=txrx)
 
-<<<<<<< HEAD
     def get_synaptic_data(self, presubvertex, pre_n_atoms, postsubvertex,
                           synapse_io):
         """
-        helper method to add other data for get weights via syanptic manager
+        helper method to add other data for get weights via synaptic manager
         """
         return self._get_synaptic_data(
             presubvertex, pre_n_atoms, postsubvertex,
@@ -133,8 +122,10 @@
         """
         return True
 
-=======
->>>>>>> 8c233c3f
+    @abstractmethod
+    def is_population_vertex(self):
+        pass
+
     def __str__(self):
         return "{} with {} atoms".format(self._label, self.n_atoms)
 
