import scipy.stats
import logging
import math
import random
import numpy
from enum import Enum

from data_specification.enums.data_type import DataType

from pacman.executor.injection_decorator import inject_items
from pacman.model.constraints.key_allocator_constraints \
    import KeyAllocatorContiguousRangeContraint
from pacman.model.decorators.overrides import overrides
from pacman.model.graphs.application import ApplicationVertex
from pacman.model.resources import CPUCyclesPerTickResource, DTCMResource
from pacman.model.resources import ResourceContainer, SDRAMResource

from spinn_front_end_common.abstract_models. \
    abstract_changable_after_run import AbstractChangableAfterRun
from spinn_front_end_common.abstract_models. \
    abstract_provides_outgoing_partition_constraints import \
    AbstractProvidesOutgoingPartitionConstraints
from spinn_front_end_common.interface.simulation import simulation_utilities
from spinn_front_end_common.abstract_models\
    .abstract_generates_data_specification \
    import AbstractGeneratesDataSpecification
from spinn_front_end_common.utilities import helpful_functions
from spinn_front_end_common.interface.buffer_management \
    import recording_utilities
from spinn_front_end_common.abstract_models.abstract_has_associated_binary \
    import AbstractHasAssociatedBinary
from spinn_front_end_common.utilities import constants as \
    front_end_common_constants
from spinn_front_end_common.abstract_models\
    .abstract_rewrites_data_specification \
    import AbstractRewritesDataSpecification
from spinn_front_end_common.abstract_models.impl\
    .provides_key_to_atom_mapping_impl import ProvidesKeyToAtomMappingImpl
from spinn_front_end_common.utilities import globals_variables
from spinn_front_end_common.utilities.utility_objs.executable_start_type \
    import ExecutableStartType

from spynnaker.pyNN.models.common.abstract_spike_recordable \
    import AbstractSpikeRecordable
from spynnaker.pyNN.models.common.multi_spike_recorder \
    import MultiSpikeRecorder
from spynnaker.pyNN.models.spike_source.spike_source_poisson_machine_vertex \
    import SpikeSourcePoissonMachineVertex
from spynnaker.pyNN.utilities import constants
from spynnaker.pyNN.utilities import utility_calls
from spynnaker.pyNN.models.abstract_models.abstract_read_parameters_before_set\
    import AbstractReadParametersBeforeSet
from spynnaker.pyNN.models.common.simple_population_settable \
    import SimplePopulationSettable

logger = logging.getLogger(__name__)

# has key, key, random back-off, time_between_spikes, n_sources,
# seconds_per_timestep, timesteps_per_second, slow_rate_tick_cutoff
PARAMS_BASE_WORDS = 8

# start_scaled, end_scaled, is_fast_source, exp_minus_lambda, isi_val,
# time_to_spike
PARAMS_WORDS_PER_NEURON = 6

# seed1, seed2, seed3, seed4
RANDOM_SEED_WORDS = 4

# has key, key, random_back off, time_between_spikes,
# seed1, seed2, seed3 , seed4,
# n_sources, seconds_per_timestep, timesteps_per_second, slow_rate_tick_cutoff
START_OF_POISSON_GENERATOR_PARAMETERS = 12 * 4
MICROSECONDS_PER_SECOND = 1000000.0
MICROSECONDS_PER_MILLISECOND = 1000.0
SLOW_RATE_PER_TICK_CUTOFF = 1.0


class _PoissonStruct(Enum):
    """ The Poisson Data Structure
    """

    START_SCALED = (0, DataType.UINT32)
    END_SCALED = (1, DataType.UINT32)
    IS_FAST_SOURCE = (2, DataType.UINT32)
    EXP_MINUS_LAMDA = (3, DataType.U032)
    ISI_VAL = (4, DataType.S1615)
    TIME_TO_SPIKE = (5, DataType.S1615)

    def __new__(cls, value, data_type, doc=""):
        obj = object.__new__(cls)
        obj._value_ = value
        obj._data_type = data_type
        return obj

    def __init__(self, value, data_type, doc=""):
        self._value_ = value
        self._data_type = data_type
        self.__doc__ = doc

    def data_type(self):
        return self._data_type


class SpikeSourcePoisson(
        ApplicationVertex, AbstractGeneratesDataSpecification,
        AbstractHasAssociatedBinary, AbstractSpikeRecordable,
        AbstractProvidesOutgoingPartitionConstraints,
        AbstractChangableAfterRun, AbstractReadParametersBeforeSet,
        AbstractRewritesDataSpecification, SimplePopulationSettable,
        ProvidesKeyToAtomMappingImpl):
    """ A Poisson Spike source object
    """

    _N_POPULATION_RECORDING_REGIONS = 1
    _DEFAULT_MALLOCS_USED = 2
    SPIKE_RECORDING_REGION_ID = 0

    # Technically, this is ~2900 in terms of DTCM, but is timescale dependent
    # in terms of CPU (2900 at 10 times slow down is fine, but not at
    # real-time)
    DEFAULT_MAX_ATOMS_PER_CORE = 500
    _model_based_max_atoms_per_core = DEFAULT_MAX_ATOMS_PER_CORE

    # A count of the number of poisson vertices, to work out the random
    # back off range
    _n_poisson_machine_vertices = 0

    # parameters expected by PyNN
    default_parameters = {
        'start': 0.0, 'duration': None, 'rate': 1.0}

    # parameters expected by spinnaker
    none_pynn_default_parameters = {
        'constraints': None, 'seed': None, 'label': None}

    def __init__(
            self, n_neurons,
            constraints=none_pynn_default_parameters['constraints'],
            label=none_pynn_default_parameters['label'],
            rate=default_parameters['rate'],
            start=default_parameters['start'],
            duration=default_parameters['duration'],
            seed=none_pynn_default_parameters['seed']):
        ApplicationVertex.__init__(
            self, label, constraints, self._model_based_max_atoms_per_core)
        AbstractSpikeRecordable.__init__(self)
        AbstractProvidesOutgoingPartitionConstraints.__init__(self)
        AbstractChangableAfterRun.__init__(self)
        SimplePopulationSettable.__init__(self)
        ProvidesKeyToAtomMappingImpl.__init__(self)

        config = globals_variables.get_simulator().config

        # atoms params
        self._n_atoms = n_neurons
        self._model_name = "SpikeSourcePoisson"
        self._seed = None

        # check for changes parameters
        self._change_requires_mapping = True
        self._change_requires_neuron_parameters_reload = False

        # Store the parameters
        self._rate = utility_calls.convert_param_to_numpy(rate, n_neurons)
        self._start = utility_calls.convert_param_to_numpy(start, n_neurons)
        self._duration = utility_calls.convert_param_to_numpy(
            duration, n_neurons)
        self._time_to_spike = utility_calls.convert_param_to_numpy(
            0, n_neurons)
        self._rng = numpy.random.RandomState(seed)
        self._machine_time_step = None

        # Prepare for recording, and to get spikes
        self._spike_recorder = MultiSpikeRecorder()
        self._time_between_requests = config.getint(
            "Buffers", "time_between_requests")
        self._receive_buffer_host = config.get(
            "Buffers", "receive_buffer_host")
        self._receive_buffer_port = helpful_functions.read_config_int(
            config, "Buffers", "receive_buffer_port")
        self._minimum_buffer_sdram = config.getint(
            "Buffers", "minimum_buffer_sdram")
        self._using_auto_pause_and_resume = config.getboolean(
            "Buffers", "use_auto_pause_and_resume")

        spike_buffer_max_size = 0
        self._buffer_size_before_receive = None
        if config.getboolean("Buffers", "enable_buffered_recording"):
            spike_buffer_max_size = config.getint(
                "Buffers", "spike_buffer_size")
            self._buffer_size_before_receive = config.getint(
                "Buffers", "buffer_size_before_receive")
        self._maximum_sdram_for_buffering = [spike_buffer_max_size]

    @property
    @overrides(AbstractChangableAfterRun.requires_mapping)
    def requires_mapping(self):
        return self._change_requires_mapping

    @overrides(AbstractChangableAfterRun.mark_no_changes)
    def mark_no_changes(self):
        self._change_requires_mapping = False

    @overrides(SimplePopulationSettable.set_value)
    def set_value(self, key, value):
        SimplePopulationSettable.set_value(self, key, value)
        self._change_requires_neuron_parameters_reload = True

    def _max_spikes_per_ts(
            self, vertex_slice, n_machine_time_steps, machine_time_step):
        max_rate = numpy.amax(self._rate[vertex_slice.as_slice])
        if max_rate == 0:
            return 0
        ts_per_second = MICROSECONDS_PER_SECOND / float(machine_time_step)
        max_spikes_per_ts = scipy.stats.poisson.ppf(
            1.0 - (1.0 / float(n_machine_time_steps)),
            float(max_rate) / ts_per_second)
        return int(math.ceil(max_spikes_per_ts)) + 1.0

    @inject_items({
        "n_machine_time_steps": "TotalMachineTimeSteps",
        "machine_time_step": "MachineTimeStep"
    })
    @overrides(
        ApplicationVertex.get_resources_used_by_atoms,
        additional_arguments={"n_machine_time_steps", "machine_time_step"}
    )
    def get_resources_used_by_atoms(
            self, vertex_slice, n_machine_time_steps, machine_time_step):

        # build resources as i currently know
        container = ResourceContainer(
            sdram=SDRAMResource(self.get_sdram_usage_for_atoms(vertex_slice)),
            dtcm=DTCMResource(self.get_dtcm_usage_for_atoms()),
            cpu_cycles=CPUCyclesPerTickResource(
                self.get_cpu_usage_for_atoms()))

        recording_sizes = recording_utilities.get_recording_region_sizes(
            [self._spike_recorder.get_sdram_usage_in_bytes(
                vertex_slice.n_atoms, self._max_spikes_per_ts(
                    vertex_slice, n_machine_time_steps, machine_time_step),
                self._N_POPULATION_RECORDING_REGIONS)],
            n_machine_time_steps, self._minimum_buffer_sdram,
            self._maximum_sdram_for_buffering,
            self._using_auto_pause_and_resume)
        container.extend(recording_utilities.get_recording_resources(
            recording_sizes, self._receive_buffer_host,
            self._receive_buffer_port))
        return container

    @property
    def n_atoms(self):
        return self._n_atoms

    @inject_items({
        "n_machine_time_steps": "TotalMachineTimeSteps",
        "machine_time_step": "MachineTimeStep"
    })
    @overrides(
        ApplicationVertex.create_machine_vertex,
        additional_arguments={"n_machine_time_steps", "machine_time_step"}
    )
    def create_machine_vertex(
            self, vertex_slice, resources_required, n_machine_time_steps,
            machine_time_step, label=None, constraints=None):
        SpikeSourcePoisson._n_poisson_machine_vertices += 1
        buffered_sdram_per_timestep =\
            self._spike_recorder.get_sdram_usage_in_bytes(
                vertex_slice.n_atoms, self._max_spikes_per_ts(
                    vertex_slice, n_machine_time_steps, machine_time_step), 1)
        minimum_buffer_sdram = recording_utilities.get_minimum_buffer_sdram(
            [buffered_sdram_per_timestep], n_machine_time_steps,
            self._minimum_buffer_sdram)
        return SpikeSourcePoissonMachineVertex(
            resources_required, self._spike_recorder.record,
            minimum_buffer_sdram[0], buffered_sdram_per_timestep,
            constraints, label)

    @property
    def rate(self):
        return self._rate

    @rate.setter
    def rate(self, rate):
        self._rate = utility_calls.convert_param_to_numpy(rate, self._n_atoms)

    @property
    def start(self):
        return self._start

    @start.setter
    def start(self, start):
        self._start = utility_calls.convert_param_to_numpy(
            start, self._n_atoms)

    @property
    def duration(self):
        return self._duration

    @duration.setter
    def duration(self, duration):
        self._duration = utility_calls.convert_param_to_numpy(
            duration, self._n_atoms)

    @property
    def seed(self):
        return self._seed

    @seed.setter
    def seed(self, seed):
        self._seed = seed

    @staticmethod
    def set_model_max_atoms_per_core(new_value=DEFAULT_MAX_ATOMS_PER_CORE):
        SpikeSourcePoisson._model_based_max_atoms_per_core = new_value

    @staticmethod
    def get_max_atoms_per_core():
        return SpikeSourcePoisson._model_based_max_atoms_per_core

    @staticmethod
    def get_params_bytes(vertex_slice):
        """ Gets the size of the poisson parameters in bytes

        :param vertex_slice:
        """
        return (RANDOM_SEED_WORDS + PARAMS_BASE_WORDS +
                (vertex_slice.n_atoms * PARAMS_WORDS_PER_NEURON)) * 4

    def reserve_memory_regions(self, spec, placement, graph_mapper):
        """ Reserve memory regions for poisson source parameters and output\
            buffer.

        :param spec: the data specification writer
        :param placement: the location this vertex resides on in the machine
        :param graph_mapper: the mapping between app and machine graphs
        :return: None
        """
        spec.comment("\nReserving memory space for data regions:\n\n")

        # Reserve memory:
        spec.reserve_memory_region(
            region=(SpikeSourcePoissonMachineVertex.
                    POISSON_SPIKE_SOURCE_REGIONS.SYSTEM_REGION.value),
            size=front_end_common_constants.SYSTEM_BYTES_REQUIREMENT,
            label='setup')

        # reserve poisson params dsg region
        self._reserve_poisson_params_region(placement, graph_mapper, spec)

        spec.reserve_memory_region(
            region=(SpikeSourcePoissonMachineVertex.
                    POISSON_SPIKE_SOURCE_REGIONS.SPIKE_HISTORY_REGION.value),
            size=recording_utilities.get_recording_header_size(1),
            label="Recording")
        placement.vertex.reserve_provenance_data_region(spec)

    def _reserve_poisson_params_region(self, placement, graph_mapper, spec):
        """ does the allocation for the poisson params region itself, as
        it can be reused for setters after an initial run

        :param placement: the location on machine for this vertex
        :param graph_mapper: the mapping between machine and application graphs
        :param spec: the dsg writer
        :return:  None
        """
        spec.reserve_memory_region(
            region=(SpikeSourcePoissonMachineVertex.
                    POISSON_SPIKE_SOURCE_REGIONS.POISSON_PARAMS_REGION.value),
            size=self.get_params_bytes(graph_mapper.get_slice(
                placement.vertex)), label='PoissonParams')

    def _write_poisson_parameters(
            self, spec, key, vertex_slice, machine_time_step,
            time_scale_factor):
        """ Generate Neuron Parameter data for Poisson spike sources

        :param spec: the data specification writer
        :param key: the routing key for this vertex
        :param vertex_slice:\
            the slice of atoms a machine vertex holds from its application\
            vertex
        :param machine_time_step: the time between timer tick updates.
        :param time_scale_factor:\
            the scaling between machine time step and real time
        :return: None
        """
        spec.comment("\nWriting Neuron Parameters for {} poisson sources:\n"
                     .format(vertex_slice.n_atoms))

        # Set the focus to the memory region 2 (neuron parameters):
        spec.switch_write_focus(
            region=(SpikeSourcePoissonMachineVertex.
                    POISSON_SPIKE_SOURCE_REGIONS.POISSON_PARAMS_REGION.value))

        # Write header info to the memory region:

        # Write Key info for this core:
        if key is None:
            # if there's no key, then two false will cover it.
            spec.write_value(data=0)
            spec.write_value(data=0)
        else:
            # has a key, thus set has key to 1 and then add key
            spec.write_value(data=1)
            spec.write_value(data=key)

        # Write the random back off value
        spec.write_value(random.randint(0, self._n_poisson_machine_vertices))

        # Write the number of microseconds between sending spikes
        total_mean_rate = numpy.sum(self._rate)
        if total_mean_rate > 0:
            max_spikes = numpy.sum(scipy.stats.poisson.ppf(
                1.0 - (1.0 / self._rate), self._rate))
            spikes_per_timestep = (
                max_spikes / (MICROSECONDS_PER_SECOND / machine_time_step))
            time_between_spikes = (
                (machine_time_step * time_scale_factor) /
                (spikes_per_timestep * 2.0))
            spec.write_value(data=int(time_between_spikes))
        else:

            # If the rate is 0 or less, set a "time between spikes" of 1
            # to ensure that some time is put between spikes in event
            # of a rate change later on
            spec.write_value(data=1)

        # Write the random seed (4 words), generated randomly!
        spec.write_value(data=self._rng.randint(0x7FFFFFFF))
        spec.write_value(data=self._rng.randint(0x7FFFFFFF))
        spec.write_value(data=self._rng.randint(0x7FFFFFFF))
        spec.write_value(data=self._rng.randint(0x7FFFFFFF))

        # Write the number of sources
        spec.write_value(data=vertex_slice.n_atoms)

        # Write the number of seconds per timestep (unsigned long fract)
        spec.write_value(
            data=float(machine_time_step) / MICROSECONDS_PER_SECOND,
            data_type=DataType.U032)

        # Write the number of timesteps per second (accum)
        spec.write_value(
            data=MICROSECONDS_PER_SECOND / float(machine_time_step),
            data_type=DataType.S1615)

        # Write the slow-rate-per-tick-cutoff (accum)
        spec.write_value(
            data=SLOW_RATE_PER_TICK_CUTOFF, data_type=DataType.S1615)

        # Compute the start times in machine time steps
        start = self._start[vertex_slice.as_slice]
        start_scaled = self._convert_ms_to_n_timesteps(
            start, machine_time_step)

        # Compute the end times as start times + duration in machine time steps
        # (where duration is not None)
        duration = self._duration[vertex_slice.as_slice]
        end_scaled = numpy.zeros(len(duration), dtype="uint32")
        none_positions = numpy.isnan(duration)
        positions = numpy.invert(none_positions)
        end_scaled[none_positions] = 0xFFFFFFFF
        end_scaled[positions] = self._convert_ms_to_n_timesteps(
            start[positions] + duration[positions], machine_time_step)

        # Get the rates for the atoms
        rates = self._rate[vertex_slice.as_slice].astype("float")

        # Compute the spikes per tick for each atom
        spikes_per_tick = (
            rates * (float(machine_time_step) / MICROSECONDS_PER_SECOND))

        # Determine which sources are fast and which are slow
        is_fast_source = spikes_per_tick > SLOW_RATE_PER_TICK_CUTOFF

        # Compute the e^-(spikes_per_tick) for fast sources to allow fast
        # computation of the Poisson distribution to get the number of spikes
        # per timestep
        exp_minus_lambda = numpy.zeros(len(spikes_per_tick), dtype="float")
        exp_minus_lambda[is_fast_source] = numpy.exp(
            -1.0 * spikes_per_tick[is_fast_source])
        # Compute the inter-spike-interval for slow sources to get the average
        # number of timesteps between spikes
        isi_val = numpy.zeros(len(spikes_per_tick), dtype="float")
        elements = numpy.logical_not(is_fast_source) & (spikes_per_tick > 0)
        isi_val[elements] = 1.0 / spikes_per_tick[elements]

        # Get the time to spike value
        time_to_spike = self._time_to_spike[vertex_slice.as_slice]

        # Merge the arrays as parameters per atom
        data = numpy.dstack((
            start_scaled.astype("uint32"),
            end_scaled.astype("uint32"),
            is_fast_source.astype("uint32"),
            (exp_minus_lambda * (2 ** 32)).astype("uint32"),
            (isi_val * (2 ** 15)).astype("uint32"),
            (time_to_spike * (2 ** 15)).astype("uint32")
        ))[0]

        spec.write_array(data)

    @staticmethod
    def _convert_ms_to_n_timesteps(value, machine_time_step):
        return numpy.round(
            value * (MICROSECONDS_PER_MILLISECOND / float(machine_time_step)))

    @staticmethod
    def _convert_n_timesteps_to_ms(value, machine_time_step):
        return (
            value / (MICROSECONDS_PER_MILLISECOND / float(machine_time_step)))

    @overrides(AbstractSpikeRecordable.is_recording_spikes)
    def is_recording_spikes(self):
        return self._spike_recorder.record

    @overrides(AbstractSpikeRecordable.set_recording_spikes)
    def set_recording_spikes(self, new_state=True):
        self._change_requires_mapping = (
            self._spike_recorder.record != new_state)
        self._spike_recorder.record = new_state

    def get_sdram_usage_for_atoms(self, vertex_slice):
        """ calculates total sdram usage for a set of atoms

        :param vertex_slice: the atoms to calculate sdram usage for
        :return: sdram usage as a number of bytes
        """
        poisson_params_sz = self.get_params_bytes(vertex_slice)
        total_size = \
            (front_end_common_constants.SYSTEM_BYTES_REQUIREMENT +
             SpikeSourcePoissonMachineVertex.get_provenance_data_size(0) +
             poisson_params_sz)
        total_size += self._get_number_of_mallocs_used_by_dsg() * \
            front_end_common_constants.SARK_PER_MALLOC_SDRAM_USAGE
        return total_size

    def _get_number_of_mallocs_used_by_dsg(self):
        """ Works out how many allocation requests are required by the tools

        :return: the number of allocation requests
        """
        standard_mallocs = self._DEFAULT_MALLOCS_USED
        if self._spike_recorder.record:
            standard_mallocs += 1
        return standard_mallocs

    @staticmethod
    def get_dtcm_usage_for_atoms():
        return 0

    @staticmethod
    def get_cpu_usage_for_atoms():
        return 0

    @inject_items({
        "machine_time_step": "MachineTimeStep",
        "time_scale_factor": "TimeScaleFactor",
        "graph_mapper": "MemoryGraphMapper",
        "routing_info": "MemoryRoutingInfos"})
    @overrides(
        AbstractRewritesDataSpecification.regenerate_data_specification,
        additional_arguments={
            "machine_time_step", "time_scale_factor", "graph_mapper",
            "routing_info"})
    def regenerate_data_specification(
            self, spec, placement, machine_time_step, time_scale_factor,
            graph_mapper, routing_info):

        # reserve the neuron parameters data region
        self._reserve_poisson_params_region(placement, graph_mapper, spec)

        # allocate parameters
        self._write_poisson_parameters(
            key=routing_info.get_first_key_from_pre_vertex(
                placement.vertex, constants.SPIKE_PARTITION_ID),
            spec=spec,
            vertex_slice=graph_mapper.get_slice(placement.vertex),
            machine_time_step=machine_time_step,
            time_scale_factor=time_scale_factor)

        # end spec
        spec.end_specification()

    @overrides(AbstractRewritesDataSpecification
               .requires_memory_regions_to_be_reloaded)
    def requires_memory_regions_to_be_reloaded(self):
        return self._change_requires_neuron_parameters_reload

    @overrides(AbstractRewritesDataSpecification.mark_regions_reloaded)
    def mark_regions_reloaded(self):
        self._change_requires_neuron_parameters_reload = False

    @overrides(AbstractReadParametersBeforeSet.read_parameters_from_machine)
    def read_parameters_from_machine(
            self, transceiver, placement, vertex_slice):

        # locate sdram address to where the neuron parameters are stored
        poisson_parameter_region_sdram_address = \
            helpful_functions.locate_memory_region_for_placement(
                placement,
                (SpikeSourcePoissonMachineVertex.POISSON_SPIKE_SOURCE_REGIONS.
                 POISSON_PARAMS_REGION.value),
                transceiver)

        # shift past the extra stuff before neuron parameters that we don't
        # need to read
        poisson_parameter_parameters_sdram_address = \
            poisson_parameter_region_sdram_address + \
            START_OF_POISSON_GENERATOR_PARAMETERS

        # get size of poisson params
        size_of_region = self.get_params_bytes(vertex_slice)
        size_of_region -= START_OF_POISSON_GENERATOR_PARAMETERS

        # get data from the machine
        byte_array = transceiver.read_memory(
            placement.x, placement.y,
            poisson_parameter_parameters_sdram_address, size_of_region)

        # Convert the data to parameter values
        param_types = [item.data_type() for item in _PoissonStruct]
        values, _ = utility_calls.translate_parameters(
            param_types, byte_array, 0, vertex_slice)

        # Convert start values as timesteps into milliseconds
        self._start[vertex_slice.as_slice] = self._convert_n_timesteps_to_ms(
            values[0], self._machine_time_step)

        # Convert end values as timesteps to durations in milliseconds
        self._duration[vertex_slice.as_slice] = \
            self._convert_n_timesteps_to_ms(
<<<<<<< HEAD
                values[1], self._machine_time_step) - self._start[vertex_slice.as_slice]
=======
                values[1], self._machine_time_step) - \
            self._start[vertex_slice.as_slice]
>>>>>>> 4e258c92

        # Work out the spikes per tick depending on if the source is slow
        # or fast
        is_fast_source = values[2] == 1.0
        spikes_per_tick = numpy.zeros(len(is_fast_source), dtype="float")
        spikes_per_tick[is_fast_source] = numpy.log(
            values[3][is_fast_source]) * -1.0
        slow_elements = values[4] > 0
        spikes_per_tick[slow_elements] = 1.0 / values[4][slow_elements]

        # Convert spikes per tick to rates
        self._rate[vertex_slice.as_slice] = (
            spikes_per_tick *
            (MICROSECONDS_PER_SECOND / float(self._machine_time_step)))

        # Store the updated time until next spike so that it can be
        # rewritten when the parameters are loaded
        self._time_to_spike[vertex_slice.as_slice] = values[5]

    @inject_items({
        "machine_time_step": "MachineTimeStep",
        "time_scale_factor": "TimeScaleFactor",
        "graph_mapper": "MemoryGraphMapper",
        "routing_info": "MemoryRoutingInfos",
        "tags": "MemoryTags",
        "n_machine_time_steps": "TotalMachineTimeSteps"
    })
    @overrides(
        AbstractGeneratesDataSpecification.generate_data_specification,
        additional_arguments={
            "machine_time_step", "time_scale_factor", "graph_mapper",
            "routing_info", "tags", "n_machine_time_steps"
        }
    )
    def generate_data_specification(
            self, spec, placement, machine_time_step, time_scale_factor,
            graph_mapper, routing_info, tags, n_machine_time_steps):
        self._machine_time_step = machine_time_step
        vertex = placement.vertex
        vertex_slice = graph_mapper.get_slice(vertex)

        spec.comment("\n*** Spec for SpikeSourcePoisson Instance ***\n\n")

        # Reserve SDRAM space for memory areas:
        self.reserve_memory_regions(spec, placement, graph_mapper)

        # write setup data
        spec.switch_write_focus(
            SpikeSourcePoissonMachineVertex.
            POISSON_SPIKE_SOURCE_REGIONS.SYSTEM_REGION.value)
        spec.write_array(simulation_utilities.get_simulation_header_array(
            self.get_binary_file_name(), machine_time_step,
            time_scale_factor))

        # write recording data
        ip_tags = tags.get_ip_tags_for_vertex(vertex)
        spec.switch_write_focus(
            SpikeSourcePoissonMachineVertex.POISSON_SPIKE_SOURCE_REGIONS
            .SPIKE_HISTORY_REGION.value)
        recorded_region_sizes = recording_utilities.get_recorded_region_sizes(
            n_machine_time_steps,
            [self._spike_recorder.get_sdram_usage_in_bytes(
                vertex_slice.n_atoms, self._max_spikes_per_ts(
                    vertex_slice, n_machine_time_steps, machine_time_step),
                1)],
            self._maximum_sdram_for_buffering)
        spec.write_array(recording_utilities.get_recording_header_array(
            recorded_region_sizes, self._time_between_requests,
            self._buffer_size_before_receive, ip_tags))

        # write parameters
        key = routing_info.get_first_key_from_pre_vertex(
            vertex, constants.SPIKE_PARTITION_ID)
        self._write_poisson_parameters(
            spec, key, vertex_slice, machine_time_step, time_scale_factor)

        # End-of-Spec:
        spec.end_specification()

    @overrides(AbstractHasAssociatedBinary.get_binary_file_name)
    def get_binary_file_name(self):
        return "spike_source_poisson.aplx"

    @overrides(AbstractHasAssociatedBinary.get_binary_start_type)
    def get_binary_start_type(self):
        return ExecutableStartType.USES_SIMULATION_INTERFACE

    @overrides(AbstractSpikeRecordable.get_spikes)
    def get_spikes(
            self, placements, graph_mapper, buffer_manager, machine_time_step):
        return self._spike_recorder.get_spikes(
            self.label, buffer_manager, 0,
            placements, graph_mapper, self, machine_time_step)

    @overrides(AbstractProvidesOutgoingPartitionConstraints.
               get_outgoing_partition_constraints)
    def get_outgoing_partition_constraints(self, partition):
        return [KeyAllocatorContiguousRangeContraint()]

    @overrides(AbstractSpikeRecordable.clear_spike_recording)
    def clear_spike_recording(self, buffer_manager, placements, graph_mapper):
        machine_vertices = graph_mapper.get_machine_vertices(self)
        for machine_vertex in machine_vertices:
            placement = placements.get_placement_of_vertex(machine_vertex)
            buffer_manager.clear_recorded_data(
                placement.x, placement.y, placement.p,
                SpikeSourcePoisson.SPIKE_RECORDING_REGION_ID)

    def describe(self):
        """
        Returns a human-readable description of the cell or synapse type.

        The output may be customised by specifying a different template
        together with an associated template engine
        (see ``pyNN.descriptions``).

        If template is None, then a dictionary containing the template context
        will be returned.
        """

        parameters = dict()
        for parameter_name in self.default_parameters:
            parameters[parameter_name] = self.get_value(parameter_name)

        context = {
            "name": self._model_name,
            "default_parameters": self.default_parameters,
            "default_initial_values": self.default_parameters,
            "parameters": parameters,
        }
        return context<|MERGE_RESOLUTION|>--- conflicted
+++ resolved
@@ -631,12 +631,8 @@
         # Convert end values as timesteps to durations in milliseconds
         self._duration[vertex_slice.as_slice] = \
             self._convert_n_timesteps_to_ms(
-<<<<<<< HEAD
-                values[1], self._machine_time_step) - self._start[vertex_slice.as_slice]
-=======
                 values[1], self._machine_time_step) - \
             self._start[vertex_slice.as_slice]
->>>>>>> 4e258c92
 
         # Work out the spikes per tick depending on if the source is slow
         # or fast
