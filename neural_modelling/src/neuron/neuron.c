/*
 * Copyright (c) 2017-2019 The University of Manchester
 *
 * This program is free software: you can redistribute it and/or modify
 * it under the terms of the GNU General Public License as published by
 * the Free Software Foundation, either version 3 of the License, or
 * (at your option) any later version.
 *
 * This program is distributed in the hope that it will be useful,
 * but WITHOUT ANY WARRANTY; without even the implied warranty of
 * MERCHANTABILITY or FITNESS FOR A PARTICULAR PURPOSE.  See the
 * GNU General Public License for more details.
 *
 * You should have received a copy of the GNU General Public License
 * along with this program.  If not, see <http://www.gnu.org/licenses/>.
 */

/*! \file
 * \brief implementation of the neuron.h interface.
 */

#include "neuron.h"
#include "neuron_recording.h"
#include "implementations/neuron_impl.h"
#include "current_sources/current_source_impl.h"
#include "plasticity/synapse_dynamics.h"
#include "tdma_processing.h"
#include <debug.h>

//! The key to be used for this core (will be ORed with neuron ID)
key_t key;

//! A checker that says if this model should be transmitting. If set to false
//! by the data region, then this model should not have a key.
bool use_key;

//! Latest time in a timestep that any neuron has sent a spike
uint32_t latest_send_time = 0xFFFFFFFF;

//! Earliest time in a timestep that any neuron has sent a spike
uint32_t earliest_send_time = 0;

//! The number of neurons on the core
static uint32_t n_neurons;

//! The closest power of 2 >= n_neurons
static uint32_t n_neurons_peak;

//! The number of synapse types
static uint32_t n_synapse_types;

//! Amount to left shift the ring buffer by to make it an input
static uint32_t *ring_buffer_to_input_left_shifts;

//! The address where the actual neuron parameters start
static address_t saved_params_address;

//! parameters that reside in the neuron_parameter_data_region
struct neuron_parameters {
    uint32_t has_key;
    uint32_t transmission_key;
    uint32_t n_neurons_to_simulate;
    uint32_t n_neurons_peak;
    uint32_t n_synapse_types;
    uint32_t ring_buffer_shifts[];
};

//! \brief does the memory copy for the neuron parameters
//! \param[in] address: the address where the neuron parameters are stored
//!     in SDRAM
//! \return bool which is true if the mem copy's worked, false otherwise
static bool neuron_load_neuron_parameters(void) {
    log_debug("loading parameters");
    // call the neuron implementation functions to do the work
    // Note the "next" is 0 here because we are using a saved address
    // which has already accounted for the position of the data within
    // the region being read.
    neuron_impl_load_neuron_parameters(saved_params_address, 0, n_neurons);
    return true;
}

bool neuron_resume(void) { // EXPORTED
    if (!neuron_recording_reset(n_neurons)){
        log_error("failed to reload the neuron recording parameters");
        return false;
    }

    log_debug("neuron_reloading_neuron_parameters: starting");
    return neuron_load_neuron_parameters();
}

bool neuron_initialise(
<<<<<<< HEAD
        address_t address, address_t cs_address, address_t recording_address, // EXPORTED
        uint32_t *n_neurons_value, uint32_t *n_synapse_types_value,
        uint32_t *incoming_spike_buffer_size, uint32_t *n_rec_regions_used) {
=======
        address_t address, address_t recording_address, // EXPORTED
        uint32_t *n_rec_regions_used) {
>>>>>>> af741252
    log_debug("neuron_initialise: starting");

    // init the TDMA
    void *data_addr = address;
    tdma_processing_initialise(&data_addr);

    // cast left over SDRAM into neuron struct.
    struct neuron_parameters *params = data_addr;

    // Check if there is a key to use
    use_key = params->has_key;

    // Read the spike key to use
    key = params->transmission_key;

    // output if this model is expecting to transmit
    if (!use_key) {
        log_debug("\tThis model is not expecting to transmit as it has no key");
    } else {
        log_debug("\tThis model is expected to transmit with key = %08x", key);
    }

    // Read the neuron details
    n_neurons = params->n_neurons_to_simulate;
    n_neurons_peak = params->n_neurons_peak;
    n_synapse_types = params->n_synapse_types;

    // Set up ring buffer left shifts
    uint32_t ring_buffer_bytes = n_synapse_types * sizeof(uint32_t);
    ring_buffer_to_input_left_shifts = spin1_malloc(ring_buffer_bytes);
    if (ring_buffer_to_input_left_shifts == NULL) {
        log_error("Not enough memory to allocate ring buffer");
        return false;
    }

    // read in ring buffer to input left shifts
    spin1_memcpy(
            ring_buffer_to_input_left_shifts, params->ring_buffer_shifts,
            ring_buffer_bytes);

    // Store where the actual neuron parameters start
    saved_params_address = &params->ring_buffer_shifts[n_synapse_types];

    log_info("\t n_neurons = %u, peak %u", n_neurons, n_neurons_peak);

    // Call the neuron implementation initialise function to setup DTCM etc.
    if (!neuron_impl_initialise(n_neurons)) {
        return false;
    }

    // load the data into the allocated DTCM spaces.
    if (!neuron_load_neuron_parameters()) {
        return false;
    }

    // Initialise for current sources
    if (!current_source_impl_initialise(cs_address)) {
        return false;
    }

    // setup recording region
    if (!neuron_recording_initialise(
            recording_address, n_neurons, n_rec_regions_used)) {
        return false;
    }

    return true;
}

void neuron_pause(void) { // EXPORTED

    // call neuron implementation function to do the work
    neuron_impl_store_neuron_parameters(saved_params_address, 0, n_neurons);
}

void neuron_do_timestep_update(timer_t time, uint timer_count) { // EXPORTED

    // the phase in this timer tick im in (not tied to neuron index)
    // tdma_processing_reset_phase();

    // Prepare recording for the next timestep
    neuron_recording_setup_for_next_recording();

<<<<<<< HEAD
    // update each neuron individually
    for (index_t neuron_index = 0; neuron_index < n_neurons; neuron_index++) {
        // Get any input from an injected current source
        REAL current_offset = current_source_get_offset(time, neuron_index);

        // Get external bias from any source of intrinsic plasticity
        input_t external_bias =
                synapse_dynamics_get_intrinsic_bias(time, neuron_index);

        // call the implementation function (boolean for spike)
        bool spike = neuron_impl_do_timestep_update(
            neuron_index, external_bias, current_offset);

        // If the neuron has spiked
        if (spike) {
            log_debug("neuron %u spiked at time %u", neuron_index, time);

            // Do any required synapse processing
            synapse_dynamics_process_post_synaptic_event(time, neuron_index);

            if (use_key) {
                tdma_processing_send_packet(
                    (key | neuron_index), 0, NO_PAYLOAD, timer_count);
            }
        } else {
            log_debug("the neuron %d has been determined to not spike",
                      neuron_index);
         }
    }
=======
    neuron_impl_do_timestep_update(timer_count, time, n_neurons);
>>>>>>> af741252

    log_debug("time left of the timer after tdma is %d", tc[T1_COUNT]);

    // Record the recorded variables
    neuron_recording_record(time);
}

void neuron_transfer(weight_t *syns) { // EXPORTED
    uint32_t synapse_index = 0;
    uint32_t ring_buffer_index = 0;
    for (uint32_t s_i = n_synapse_types; s_i > 0; s_i--) {
        uint32_t rb_shift = ring_buffer_to_input_left_shifts[synapse_index];
        uint32_t neuron_index = 0;
        for (uint32_t n_i = n_neurons_peak; n_i > 0; n_i--) {
            weight_t value = syns[ring_buffer_index];
            if (value > 0) {
                if (neuron_index > n_neurons) {
                    log_error("Neuron index %u out of range", neuron_index);
                    rt_error(RTE_SWERR);
                }
                input_t val_to_add = synapse_row_convert_weight_to_input(
                        value, rb_shift);
                neuron_impl_add_inputs(synapse_index, neuron_index, val_to_add);
            }
            syns[ring_buffer_index] = 0;
            ring_buffer_index++;
            neuron_index++;
        }
        synapse_index++;
    }
}

#if LOG_LEVEL >= LOG_DEBUG
void neuron_print_inputs(void) { // EXPORTED
    neuron_impl_print_inputs(n_neurons);
}

void neuron_print_synapse_parameters(void) { // EXPORTED
    neuron_impl_print_synapse_parameters(n_neurons);
}

const char *neuron_get_synapse_type_char(uint32_t synapse_type) { // EXPORTED
    return neuron_impl_get_synapse_type_char(synapse_type);
}
#endif // LOG_LEVEL >= LOG_DEBUG<|MERGE_RESOLUTION|>--- conflicted
+++ resolved
@@ -90,14 +90,8 @@
 }
 
 bool neuron_initialise(
-<<<<<<< HEAD
         address_t address, address_t cs_address, address_t recording_address, // EXPORTED
-        uint32_t *n_neurons_value, uint32_t *n_synapse_types_value,
-        uint32_t *incoming_spike_buffer_size, uint32_t *n_rec_regions_used) {
-=======
-        address_t address, address_t recording_address, // EXPORTED
         uint32_t *n_rec_regions_used) {
->>>>>>> af741252
     log_debug("neuron_initialise: starting");
 
     // init the TDMA
@@ -181,39 +175,7 @@
     // Prepare recording for the next timestep
     neuron_recording_setup_for_next_recording();
 
-<<<<<<< HEAD
-    // update each neuron individually
-    for (index_t neuron_index = 0; neuron_index < n_neurons; neuron_index++) {
-        // Get any input from an injected current source
-        REAL current_offset = current_source_get_offset(time, neuron_index);
-
-        // Get external bias from any source of intrinsic plasticity
-        input_t external_bias =
-                synapse_dynamics_get_intrinsic_bias(time, neuron_index);
-
-        // call the implementation function (boolean for spike)
-        bool spike = neuron_impl_do_timestep_update(
-            neuron_index, external_bias, current_offset);
-
-        // If the neuron has spiked
-        if (spike) {
-            log_debug("neuron %u spiked at time %u", neuron_index, time);
-
-            // Do any required synapse processing
-            synapse_dynamics_process_post_synaptic_event(time, neuron_index);
-
-            if (use_key) {
-                tdma_processing_send_packet(
-                    (key | neuron_index), 0, NO_PAYLOAD, timer_count);
-            }
-        } else {
-            log_debug("the neuron %d has been determined to not spike",
-                      neuron_index);
-         }
-    }
-=======
     neuron_impl_do_timestep_update(timer_count, time, n_neurons);
->>>>>>> af741252
 
     log_debug("time left of the timer after tdma is %d", tc[T1_COUNT]);
 
