--- conflicted
+++ resolved
@@ -45,14 +45,11 @@
     BUFFERING_OUT_CONTROL_REGION
 }region;
 
-<<<<<<< HEAD
-//! values for the priority for each callback
+#define NUMBER_OF_REGIONS_TO_RECORD 1
+
 typedef enum callback_priorities{
     SDP = 0, TIMER = 2
 }callback_priorities;
-=======
-#define NUMBER_OF_REGIONS_TO_RECORD 1
->>>>>>> 5b06787c
 
 //! what each position in the poisson parameter region actually represent in
 //! terms of data (each is a word)
@@ -204,31 +201,7 @@
     return true;
 }
 
-<<<<<<< HEAD
-bool initialize_recording() {
-
-    address_t address = data_specification_get_data_address();
-    address_t system_region = data_specification_get_region(system, address);
-    // Get the recording information
-    uint32_t spike_history_region_size;
-    recording_read_region_sizes(
-        &system_region[SIMULATION_N_TIMING_DETAIL_WORDS],
-        &recording_flags, &spike_history_region_size, NULL, NULL);
-    if (recording_is_channel_enabled(
-            recording_flags, e_recording_channel_spike_history)) {
-        if (!recording_initialse_channel(
-                data_specification_get_region(spike_history, address),
-                e_recording_channel_spike_history, spike_history_region_size)) {
-            return false;
-        }
-    }
-    return true;
-}
-
-//! \Initialises the model by reading in the regions and checking recording
-=======
 //! Initialises the model by reading in the regions and checking recording
->>>>>>> 5b06787c
 //! data.
 //! \param[in] *timer_period a pointer for the memory address where the timer
 //!            period should be stored during the function.
@@ -254,11 +227,6 @@
         return false;
     }
 
-<<<<<<< HEAD
-    if (!initialize_recording()) {
-        return false;
-    }
-=======
     // Get the recording information
     uint8_t regions_to_record[] = {
         BUFFERING_OUT_SPIKE_RECORDING_REGION,
@@ -271,7 +239,6 @@
     recording_initialize(
         n_regions_to_record, regions_to_record,
         recording_flags_from_system_conf, state_region, 2, &recording_flags);
->>>>>>> 5b06787c
 
     // Setup regions that specify spike source array data
     if (!read_poisson_parameters(
@@ -302,19 +269,13 @@
     if (infinite_run != TRUE && time >= simulation_ticks) {
         // Finalise any recordings that are in progress, writing back the final
         // amounts of samples recorded to SDRAM
-<<<<<<< HEAD
-        recording_finalise();
+        if (recording_flags > 0) {
+            recording_finalise();
+        }
         // go into pause and resume state
         simulation_handle_pause_resume(timer_callback, TIMER);
         // handle resetting the recording state
         initialize_recording();
-=======
-        if (recording_flags > 0) {
-            recording_finalise();
-        }
-
-        spin1_exit(0);
->>>>>>> 5b06787c
         return;
     }
 
