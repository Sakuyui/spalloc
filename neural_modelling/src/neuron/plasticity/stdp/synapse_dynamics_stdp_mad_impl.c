--- conflicted
+++ resolved
@@ -474,18 +474,11 @@
     return false;
 }
 
-<<<<<<< HEAD
 bool synapse_dynamics_remove_neuron(
-		uint32_t pre_id, uint32_t post_id, uint32_t offset, address_t row){
-    address_t fixed_region = synapse_row_fixed_region(row);
-    plastic_synapse_t *plastic_words =
-            plastic_synapses(synapse_row_plastic_region(row));
-=======
-bool synapse_dynamics_remove_neuron(uint32_t offset, synaptic_row_t row) {
+		uint32_t pre_id, uint32_t post_id, uint32_t offset, synaptic_row_t row){
     synapse_row_fixed_part_t *fixed_region = synapse_row_fixed_region(row);
     synapse_row_plastic_data_t *plastic_data = synapse_row_plastic_region(row);
     plastic_synapse_t *plastic_words = plastic_data->synapses;
->>>>>>> 51a7f590
     control_t *control_words = synapse_row_plastic_controls(fixed_region);
     int32_t plastic_synapse = synapse_row_num_plastic_controls(fixed_region);
 
@@ -497,17 +490,13 @@
     control_words[plastic_synapse - 1] = 0;
 
     // Decrement FP
-<<<<<<< HEAD
-    fixed_region[1]--;
+    fixed_region->num_plastic--;
 
     // Create recorded value
     // (bottom bit: added/removed, next 8: local_id, remainder: other id)
-//    structural_rec_array[pre_id].changed = 1;
-	structural_rec_array[pre_id].recorded_val = (0 << 0) | (post_id << 1) | (pre_id << 9);
-
-=======
-    fixed_region->num_plastic--;
->>>>>>> 51a7f590
+    //    structural_rec_array[pre_id].changed = 1;
+    structural_rec_array[pre_id].recorded_val = (0 << 0) | (post_id << 1) | (pre_id << 9);
+
     return true;
 }
 
@@ -525,11 +514,7 @@
     return new_control;
 }
 
-<<<<<<< HEAD
-bool synapse_dynamics_add_neuron(uint32_t pre_id, uint32_t id, address_t row,
-=======
-bool synapse_dynamics_add_neuron(uint32_t id, synaptic_row_t row,
->>>>>>> 51a7f590
+bool synapse_dynamics_add_neuron(uint32_t pre_id, uint32_t id, synaptic_row_t row,
         weight_t weight, uint32_t delay, uint32_t type) {
     plastic_synapse_t new_weight = synapse_structure_create_synapse(weight);
     control_t new_control = control_conversion(id, delay, type);
@@ -547,18 +532,14 @@
     control_words[plastic_synapse] = new_control;
 
     // Increment FP
-<<<<<<< HEAD
-    fixed_region[1]++;
+    fixed_region->num_plastic++;
 
     // Create recorded value
     // (bottom bit: added/removed, next 8: local_id, remainder: other id)
-//    structural_rec_array[pre_id].changed = 1;
+    //    structural_rec_array[pre_id].changed = 1;
     structural_rec_array[pre_id].recorded_val = (1 << 0) | (id << 1) | (pre_id << 9);
-//    structural_rec_array[pre_id].n_added += 1;
-
-=======
-    fixed_region->num_plastic++;
->>>>>>> 51a7f590
+    //    structural_rec_array[pre_id].n_added += 1;
+
     return true;
 }
 
