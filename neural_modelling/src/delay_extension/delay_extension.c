#include "../common/neuron-typedefs.h"
#include "../common/in_spikes.h"

#include <bit_field.h>
#include <data_specification.h>
#include <debug.h>
#include <simulation.h>
#include <spin1_api.h>

#include <string.h>

// Constants
#define DELAY_STAGE_LENGTH  16

//! values for the priority for each callback
enum callback_priorities {
    MC_PACKET = -1, SDP = 0, USER = 1, TIMER = 2
<<<<<<< HEAD
};

enum parameter_positions {
    KEY, INCOMING_KEY, INCOMING_MASK, N_ATOMS, N_DELAY_STAGES, DELAY_BLOCKS
};
=======
} callback_priorities;

//! region identifiers
typedef enum region_identifiers{
    SYSTEM = 0, DELAY_PARAMS = 1, PROVENANCE_REGION = 2
} region_identifiers;
>>>>>>> 53139c1e

// Globals
static uint32_t key = 0;
static uint32_t incoming_key = 0;
static uint32_t incoming_mask = 0;
static uint32_t incoming_key_mask = 0;
static uint32_t num_neurons = 0;
static uint32_t time = UINT32_MAX;
static uint32_t simulation_ticks = 0;
static uint32_t infinite_run;

static uint8_t **spike_counters = NULL;
static bit_field_t *neuron_delay_stage_config = NULL;
static uint32_t num_delay_stages = 0;
static uint32_t num_delay_slots_mask = 0;
static uint32_t neuron_bit_field_words = 0;

static bool processing_spikes = false;

static inline uint32_t round_to_next_pot(uint32_t v) {
    v--;
    v |= v >> 1;
    v |= v >> 2;
    v |= v >> 4;
    v |= v >> 8;
    v |= v >> 16;
    v++;
    return v;
}

static bool read_parameters(address_t address) {

    log_info("read_parameters: starting");

    // changed from above for new file format 13-1-2014
<<<<<<< HEAD
    key = address[KEY];
    incoming_key = address[INCOMING_KEY];
    incoming_mask = address[INCOMING_MASK];
    incoming_key_mask = ~incoming_mask;
    log_info(
        "\tkey = 0x%08x, incoming key = 0x%08x, incoming mask = 0x%08x,"
        "incoming key mask = 0x%08x",
        key, incoming_key, incoming_mask, incoming_key_mask);

    num_neurons = address[N_ATOMS];
=======
    key = address[0];
    log_info("\t key = %08x", key);

    num_neurons = address[1];
>>>>>>> 53139c1e
    neuron_bit_field_words = get_bit_field_size(num_neurons);

    num_delay_stages = address[N_DELAY_STAGES];
    uint32_t num_delay_slots = num_delay_stages * DELAY_STAGE_LENGTH;
    uint32_t num_delay_slots_pot = round_to_next_pot(num_delay_slots);
    num_delay_slots_mask = (num_delay_slots_pot - 1);

    log_info("\t parrot neurons = %u, neuron bit field words = %u,"
             " num delay stages = %u, num delay slots = %u (pot = %u),"
             " num delay slots mask = %08x",
             num_neurons, neuron_bit_field_words,
             num_delay_stages, num_delay_slots, num_delay_slots_pot,
             num_delay_slots_mask);

    // Create array containing a bitfield specifying whether each neuron should
    // emit spikes after each delay stage
    neuron_delay_stage_config = (bit_field_t*) spin1_malloc(
        num_delay_stages * sizeof(bit_field_t));

    // Loop through delay stages
    for (uint32_t d = 0; d < num_delay_stages; d++) {
        log_info("\t delay stage %u", d);

        // Allocate bit-field
        neuron_delay_stage_config[d] = (bit_field_t) spin1_malloc(
            neuron_bit_field_words * sizeof(uint32_t));

        // Copy delay stage configuration bits into delay stage configuration bit-field
        address_t neuron_delay_stage_config_data_address =
            &address[DELAY_BLOCKS] + (d * neuron_bit_field_words);
        memcpy(neuron_delay_stage_config[d],
               neuron_delay_stage_config_data_address,
               neuron_bit_field_words * sizeof(uint32_t));

        for (uint32_t w = 0; w < neuron_bit_field_words; w++) {
            log_debug("\t\t delay stage config word %u = %08x", w,
                      neuron_delay_stage_config[d][w]);
        }
    }

    // Allocate array of counters for each delay slot
    spike_counters = (uint8_t**) spin1_malloc(
        num_delay_slots_pot * sizeof(uint8_t*));

    for (uint32_t s = 0; s < num_delay_slots_pot; s++) {

        // Allocate an array of counters for each neuron and zero
        spike_counters[s] = (uint8_t*) spin1_malloc(
            num_neurons * sizeof(uint8_t));
        memset(spike_counters[s], 0, num_neurons * sizeof(uint8_t));
    }

    log_info("read_parameters: completed successfully");
    return true;
}

static bool initialize(uint32_t *timer_period) {
    log_info("initialise: started");

    // Get the address this core's DTCM data starts at from SRAM
    address_t address = data_specification_get_data_address();

    // Read the header
    if (!data_specification_read_header(address)) {
        return false;
    }

    // Get the timing details
    if (!simulation_read_timing_details(
            data_specification_get_region(SYSTEM, address),
            APPLICATION_NAME_HASH, timer_period)) {
        return false;
    }

    // Get the parameters
    if (!read_parameters(data_specification_get_region(
            DELAY_PARAMS, address))) {
        return false;
    }

    log_info("initialise: completed successfully");

    return true;
}

// Callbacks
void incoming_spike_callback(uint key, uint payload) {
    use(payload);

    log_debug("Received spike %x", key);

    // If there was space to add spike to incoming spike queue
    if (in_spikes_add_spike(key)) {
        if (!processing_spikes) {
            processing_spikes = true;
            spin1_trigger_user_event(0, 0);
        }
    }
}

// Gets the neuron id of the incoming spike
static inline key_t _key_n(key_t k) {
    return k & incoming_key_mask;
}

void spike_process(uint unused0, uint unused1) {
    use(unused0);
    use(unused1);

    // Get current time slot of incoming spike counters
    uint32_t current_time_slot = time & num_delay_slots_mask;
    uint8_t *current_time_slot_spike_counters =
        spike_counters[current_time_slot];

    log_debug("Current time slot %u", current_time_slot);

    // Zero all counters in current time slot
    memset(current_time_slot_spike_counters, 0, sizeof(uint8_t) * num_neurons);

    // While there are any incoming spikes
    spike_t s;
    while (in_spikes_get_next_spike(&s)) {

        if ((s & incoming_mask) == incoming_key) {

            // Mask out neuron id
            uint32_t neuron_id = _key_n(s);
            if (neuron_id < num_neurons) {

                // Increment counter
                current_time_slot_spike_counters[neuron_id]++;
                log_debug("Incrementing counter %u = %u\n", neuron_id,
                          current_time_slot_spike_counters[neuron_id]);
            } else {
                log_debug("Invalid neuron ID %u", neuron_id);
            }
        } else {
            log_debug("Invalid spike key 0x%08x", s);
        }
    }

    processing_spikes = false;
}

void timer_callback(uint unused0, uint unused1) {
    use(unused0);
    use(unused1);

    time++;

    log_debug("Timer tick %u", time);

    // If a fixed number of simulation ticks are specified and these have passed
    if (infinite_run != TRUE && time >= simulation_ticks) {

        // handle the pause and resume functionality
        simulation_handle_pause_resume(NULL);
        return;
    }

    // Loop through delay stages
    for (uint32_t d = 0; d < num_delay_stages; d++) {

        // If any neurons emit spikes after this delay stage
        bit_field_t delay_stage_config = neuron_delay_stage_config[d];
        if (nonempty_bit_field(delay_stage_config, neuron_bit_field_words)) {

            // Get key mask for this delay stage and it's time slot
            uint32_t delay_stage_delay = (d + 1) * DELAY_STAGE_LENGTH;
            uint32_t delay_stage_time_slot =
                ((time - delay_stage_delay) & num_delay_slots_mask);
            uint8_t *delay_stage_spike_counters =
                spike_counters[delay_stage_time_slot];

            log_debug("Checking time slot %u for delay stage %u",
                      delay_stage_time_slot, d);

            // Loop through neurons
            for (uint32_t n = 0; n < num_neurons; n++) {

                // If this neuron emits a spike after this stage
                if (bit_field_test(delay_stage_config, n)) {

                    // Calculate key all spikes coming from this neuron will be
                    // sent with
                    uint32_t spike_key = ((d * num_neurons) + n) + key;

#if LOG_LEVEL >= LOG_DEBUG
                    if (delay_stage_spike_counters[n] > 0) {
                        log_debug("Neuron %u sending %u spikes after delay"
                                  "stage %u with key %x",
                                  n, delay_stage_spike_counters[n], d,
                                  spike_key);
                    }
#endif  // DEBUG

                    // Loop through counted spikes and send
                    for (uint32_t s = 0; s < delay_stage_spike_counters[n];
                            s++) {
                        while (!spin1_send_mc_packet(spike_key, 0,
                                                     NO_PAYLOAD)) {
                            spin1_delay_us(1);
                        }
                    }
                }
            }
        }
    }

    // Zero all counters in current time slot
    uint32_t current_time_slot = time & num_delay_slots_mask;
    uint8_t *current_time_slot_spike_counters =
        spike_counters[current_time_slot];
    memset(current_time_slot_spike_counters, 0, sizeof(uint8_t) * num_neurons);
}

// Entry point
void c_main(void) {

    // Initialise
    uint32_t timer_period = 0;
    if (!initialize(&timer_period)) {
        log_error("Error in initialisation - exiting!");
        rt_error(RTE_SWERR);
    }

    // Start the time at "-1" so that the first tick will be 0
    time = UINT32_MAX;

    // Initialise the incoming spike buffer
    if (!in_spikes_initialize_spike_buffer(256)) {
         rt_error(RTE_SWERR);
    }

    // Set timer tick (in microseconds)
    spin1_set_timer_tick(timer_period);

    // Register callbacks
    spin1_callback_on(MC_PACKET_RECEIVED, incoming_spike_callback, MC_PACKET);
    spin1_callback_on(USER_EVENT, spike_process, USER);
    spin1_callback_on(TIMER_TICK, timer_callback, TIMER);

    simulation_register_simulation_sdp_callback(
        &simulation_ticks, &infinite_run, SDP);

    // set up prov registration
    simulation_register_provenance_callback(NULL, PROVENANCE_REGION);

    simulation_run();
}<|MERGE_RESOLUTION|>--- conflicted
+++ resolved
@@ -13,22 +13,18 @@
 #define DELAY_STAGE_LENGTH  16
 
 //! values for the priority for each callback
-enum callback_priorities {
+typedef enum callback_priorities {
     MC_PACKET = -1, SDP = 0, USER = 1, TIMER = 2
-<<<<<<< HEAD
-};
-
-enum parameter_positions {
-    KEY, INCOMING_KEY, INCOMING_MASK, N_ATOMS, N_DELAY_STAGES, DELAY_BLOCKS
-};
-=======
 } callback_priorities;
 
 //! region identifiers
 typedef enum region_identifiers{
     SYSTEM = 0, DELAY_PARAMS = 1, PROVENANCE_REGION = 2
 } region_identifiers;
->>>>>>> 53139c1e
+
+enum parameter_positions {
+    KEY, INCOMING_KEY, INCOMING_MASK, N_ATOMS, N_DELAY_STAGES, DELAY_BLOCKS
+};
 
 // Globals
 static uint32_t key = 0;
@@ -64,23 +60,16 @@
     log_info("read_parameters: starting");
 
     // changed from above for new file format 13-1-2014
-<<<<<<< HEAD
     key = address[KEY];
     incoming_key = address[INCOMING_KEY];
     incoming_mask = address[INCOMING_MASK];
     incoming_key_mask = ~incoming_mask;
     log_info(
-        "\tkey = 0x%08x, incoming key = 0x%08x, incoming mask = 0x%08x,"
+        "\t key = 0x%08x, incoming key = 0x%08x, incoming mask = 0x%08x,"
         "incoming key mask = 0x%08x",
         key, incoming_key, incoming_mask, incoming_key_mask);
 
     num_neurons = address[N_ATOMS];
-=======
-    key = address[0];
-    log_info("\t key = %08x", key);
-
-    num_neurons = address[1];
->>>>>>> 53139c1e
     neuron_bit_field_words = get_bit_field_size(num_neurons);
 
     num_delay_stages = address[N_DELAY_STAGES];
@@ -326,7 +315,7 @@
     simulation_register_simulation_sdp_callback(
         &simulation_ticks, &infinite_run, SDP);
 
-    // set up prov registration
+    // set up provenance registration
     simulation_register_provenance_callback(NULL, PROVENANCE_REGION);
 
     simulation_run();
