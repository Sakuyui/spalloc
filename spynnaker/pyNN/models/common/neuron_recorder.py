--- conflicted
+++ resolved
@@ -205,21 +205,14 @@
             return 0, 0
         if self.__sampling_rates[variable] == 0:
             return 0, 0
-<<<<<<< HEAD
-        if self.__indexes[variable] is None:
-            return self.__sampling_rates[variable], vertex_slice.n_atoms
-        count = len(numpy.intersect1d(
-            vertex_slice.get_raster_ids(), self.__indexes[variable]))
-=======
         indices = self.__indexes.get(variable)
         if indices is None:
             n_atoms = self.__n_neurons if vertex_slice is None \
                 else vertex_slice.n_atoms
             return self.__sampling_rates[variable], n_atoms
         assert vertex_slice is not None
-        count = sum(vertex_slice.lo_atom <= index <= vertex_slice.hi_atom
-                    for index in indices)
->>>>>>> 8c7b0d6b
+        count = len(numpy.intersect1d(
+            vertex_slice.get_raster_ids(), self.__indexes[variable]))
         if count:
             return self.__sampling_rates[variable], count
         return 0, 0
@@ -504,14 +497,8 @@
         indices = self.__indexes.get(variable)
         if indices is None:
             return True
-<<<<<<< HEAD
         indexes = self.__indexes[variable]
         return any(numpy.isin(vertex_slice.get_raster_ids(), indexes))
-=======
-        return any(index in indices
-                   for index in range(
-                       vertex_slice.lo_atom, vertex_slice.hi_atom + 1))
->>>>>>> 8c7b0d6b
 
     def recorded_ids_by_slice(self, vertex_slice: Slice) -> List[int]:
         """
@@ -1094,31 +1081,19 @@
         """
         n_indices = self.__ceil_n_indices(vertex_slice.n_atoms)
         if rate == 0:
-<<<<<<< HEAD
             # Not recording anything so all indices are 0
-            data.append(numpy.zeros(n_indices, dtype="uint16").view("uint32"))
-        elif self.__indexes[variable] is None:
-            # Recording everything so indices are identity
-            data.append(numpy.arange(n_indices, dtype="uint16").view("uint32"))
-=======
             data.append(numpy.zeros(n_indices, dtype=uint16).view(uint32))
         elif (indexes := self.__indexes.get(variable)) is None:
+            # Recording everything so indices are identity
             data.append(numpy.arange(n_indices, dtype=uint16).view(uint32))
->>>>>>> 8c7b0d6b
         else:
             local_index = 0
-<<<<<<< HEAD
-            local_indexes = list()
+            local_indexes: List[int] = list()
             # Add indices based on the raster ids
             index = 0
             for index in vertex_slice.get_raster_ids():
                 if index in indexes:
                     # Recording so write the local index to record to
-=======
-            local_indexes: List[int] = list()
-            for index in range(n_indices):
-                if index + vertex_slice.lo_atom in indexes:
->>>>>>> 8c7b0d6b
                     local_indexes.append(local_index)
                     local_index += 1
                 else:
@@ -1211,8 +1186,9 @@
         if index is None:
             return [_REPEAT_PER_NEURON, 1,
                     _REPEAT_PER_NEURON_RECORDED | _RECORDED_FLAG]
-
-<<<<<<< HEAD
+        
+        assert (vertex_slice is not None)
+        
         # Find slice-relative indices in the index
         indices = numpy.intersect1d(
             vertex_slice.get_raster_ids(), index, return_indices=True)[1]
@@ -1226,9 +1202,6 @@
         ranges = numpy.split(
             indices, numpy.where(numpy.diff(indices) > 1)[0] + 1)
 
-=======
-        assert (vertex_slice is not None)
->>>>>>> 8c7b0d6b
         # Generate a run-length-encoded list
         # Initially there are no items, but this will be updated
         # Also keep track of the number recorded, also 0 initially
@@ -1237,25 +1210,10 @@
 
         last_index = 0
         n_recorded = 0
-<<<<<<< HEAD
         for r in ranges:
             # Add the last non-recorded range
             if r[0] > last_index:
                 data.append((r[0] - last_index) | _NOT_RECORDED_FLAG)
-=======
-        while next_id is not None and next_index is not None:
-            # Find the next index to be recorded
-            while (next_id is not None and next_index is not None and
-                   next_id != next_index):
-                if next_index < next_id:
-                    next_index = next(index_iter, None)
-                elif next_id < next_index:
-                    next_id, i = next(id_iter, (None, i + 1))
-
-            # If we have moved the index onward, mark not recorded
-            if i != last_recorded:
-                data.append((i - last_recorded) | _NOT_RECORDED_FLAG)
->>>>>>> 8c7b0d6b
                 n_items += 1
 
             # Add this recorded range
