from spinn_front_end_common.utilities import exceptions


class SpynnakerException(Exception):
    """ Superclass of all exceptions from the pynn module
    """
    pass


class MemReadException(SpynnakerException):
    """ Raised when the pynn front end fails to read a certain memory region
    """
    pass


class FilterableException(SpynnakerException):
    """ Raised when it is not possible to determine if an edge should be\
        filtered
    """
    pass


class SynapticConfigurationException(exceptions.ConfigurationException):
    """ Raised when the synaptic manager fails for some reason
    """
    pass


class SynapticBlockGenerationException(exceptions.ConfigurationException):
    """ Raised when the synaptic manager fails to generate a synaptic block
    """
    pass


class SynapticBlockReadException(exceptions.ConfigurationException):
    """ Raised when the synaptic manager fails to read a synaptic block or\
        convert it into readable values
    """
    pass


class SynapticMaxIncomingAtomsSupportException(
        exceptions.ConfigurationException):
    """ Raised when a synaptic sublist exceeds the max atoms possible to be\
        supported
    """
    pass


class DelayExtensionException(exceptions.ConfigurationException):
<<<<<<< HEAD
    """raised when a delay extension vertex is given a subedge that is not from
    a delay DelayAfferentPartitionableEdge

    :raise None: does not raise any known exceptions
=======
    """ Raised when a delay extension vertex fails
>>>>>>> 53139c1e
    """
    pass


class InvalidParameterType(SpynnakerException):
    """ Raised when a parameter is not recognised
    """
    pass<|MERGE_RESOLUTION|>--- conflicted
+++ resolved
@@ -48,14 +48,7 @@
 
 
 class DelayExtensionException(exceptions.ConfigurationException):
-<<<<<<< HEAD
-    """raised when a delay extension vertex is given a subedge that is not from
-    a delay DelayAfferentPartitionableEdge
-
-    :raise None: does not raise any known exceptions
-=======
     """ Raised when a delay extension vertex fails
->>>>>>> 53139c1e
     """
     pass
 
