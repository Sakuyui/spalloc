--- conflicted
+++ resolved
@@ -27,14 +27,6 @@
                 (self._A3_minus == other.A3_minus))
 
     def __ne__(self, other):
-<<<<<<< HEAD
-        """
-        comparison  method for comparing AbstractWeightDependency
-        :param other: instance of AbstractWeightDependency
-        :return:
-        """
-=======
->>>>>>> 53139c1e
         return not self.__eq__(other)
 
     def get_params_size_bytes(self, num_synapse_types, num_terms):
