# Copyright (c) 2017-2019 The University of Manchester
#
# This program is free software: you can redistribute it and/or modify
# it under the terms of the GNU General Public License as published by
# the Free Software Foundation, either version 3 of the License, or
# (at your option) any later version.
#
# This program is distributed in the hope that it will be useful,
# but WITHOUT ANY WARRANTY; without even the implied warranty of
# MERCHANTABILITY or FITNESS FOR A PARTICULAR PURPOSE.  See the
# GNU General Public License for more details.
#
# You should have received a copy of the GNU General Public License
# along with this program.  If not, see <http://www.gnu.org/licenses/>.
from spinn_utilities.overrides import overrides
from spinn_front_end_common.abstract_models import (
    AbstractGeneratesDataSpecification, AbstractRewritesDataSpecification)
from .population_machine_common import PopulationMachineCommon
from .population_machine_synapses import PopulationMachineSynapses
from .population_synapses_machine_vertex_common import (
    PopulationSynapsesMachineVertexCommon)


class PopulationSynapsesMachineVertexLead(
        PopulationSynapsesMachineVertexCommon,
        PopulationMachineSynapses,
        AbstractGeneratesDataSpecification,
        AbstractRewritesDataSpecification):
    """ A synaptic machine vertex that leads other Synaptic machine vertices,
        writing shared areas.
    """

    __slots__ = [
        "__synaptic_matrices",
        "__ring_buffer_shifts",
        "__weight_scales",
        "__structural_sz",
        "__synapse_references",
        "__max_atoms_per_core"]

    def __init__(
<<<<<<< HEAD
            self, resources_required, label, constraints, app_vertex,
            vertex_slice, ring_buffer_shifts, weight_scales,
            structural_sz, synapse_references, max_atoms_per_core,
            synaptic_matrices):
=======
            self, sdram, label, constraints, app_vertex,
            vertex_slice, ring_buffer_shifts, weight_scales, all_syn_block_sz,
            structural_sz, synapse_references):
>>>>>>> 446a6486
        """
        :param ~pacman.model.resources.AbstractSDRAM sdram:
            The sdram used by the vertex
        :param str label: The label of the vertex
        :param list(~pacman.model.constraints.AbstractConstraint) constraints:
            Constraints for the vertex
        :param AbstractPopulationVertex app_vertex:
            The associated application vertex
        :param ~pacman.model.graphs.common.Slice vertex_slice:
            The slice of the population that this implements
        """
        super(PopulationSynapsesMachineVertexLead, self).__init__(
            sdram, label, constraints, app_vertex, vertex_slice)
        self.__ring_buffer_shifts = ring_buffer_shifts
        self.__weight_scales = weight_scales
        self.__structural_sz = structural_sz
        self.__synapse_references = synapse_references
        self.__max_atoms_per_core = max_atoms_per_core

        # Need to do this last so that the values above can be used
        self.__synaptic_matrices = synaptic_matrices

    @property
    @overrides(PopulationMachineSynapses._synapse_regions)
    def _synapse_regions(self):
        return self.SYNAPSE_REGIONS

    @property
    @overrides(PopulationMachineSynapses._synaptic_matrices)
    def _synaptic_matrices(self):
        return self.__synaptic_matrices

    @property
    @overrides(PopulationMachineSynapses._synapse_references)
    def _synapse_references(self):
        return self.__synapse_references

    @property
    @overrides(PopulationMachineSynapses._max_atoms_per_core)
    def _max_atoms_per_core(self):
        return self.__max_atoms_per_core

    @overrides(PopulationMachineCommon.get_recorded_region_ids)
    def get_recorded_region_ids(self):
        ids = self._app_vertex.synapse_recorder.recorded_ids_by_slice(
            self.vertex_slice)
        return ids

    @overrides(
        AbstractGeneratesDataSpecification.generate_data_specification)
    def generate_data_specification(self, spec, placement):
        """
        :param routing_info: (injected)
        """
        # pylint: disable=arguments-differ
        rec_regions = self._app_vertex.synapse_recorder.get_region_sizes(
            self.vertex_slice)
        self._write_common_data_spec(spec, rec_regions)

        self._write_synapse_data_spec(
            spec, self.__ring_buffer_shifts,
            self.__weight_scales, self.__structural_sz)

        # Write information about SDRAM
        self._write_sdram_edge_spec(spec)

        # Write information about keys
        self._write_key_spec(spec)

        # End the writing of this specification:
        spec.end_specification()

    @overrides(PopulationSynapsesMachineVertexCommon._parse_synapse_provenance)
    def _parse_synapse_provenance(self, label, x, y, p, provenance_data):
        return PopulationMachineSynapses._parse_synapse_provenance(
            self, label, x, y, p, provenance_data)

    @overrides(AbstractRewritesDataSpecification.regenerate_data_specification)
    def regenerate_data_specification(self, spec, placement):
        # We don't need to do anything here because the originally written
        # data can be used again
        pass

    @overrides(AbstractRewritesDataSpecification.reload_required)
    def reload_required(self):
        return self._app_vertex.synapse_data_needs_regeneration

    @overrides(AbstractRewritesDataSpecification.set_reload_required)
    def set_reload_required(self, new_value):
        # Handled by the app vertex
        pass<|MERGE_RESOLUTION|>--- conflicted
+++ resolved
@@ -39,16 +39,10 @@
         "__max_atoms_per_core"]
 
     def __init__(
-<<<<<<< HEAD
-            self, resources_required, label, constraints, app_vertex,
+            self, sdram, label, constraints, app_vertex,
             vertex_slice, ring_buffer_shifts, weight_scales,
             structural_sz, synapse_references, max_atoms_per_core,
             synaptic_matrices):
-=======
-            self, sdram, label, constraints, app_vertex,
-            vertex_slice, ring_buffer_shifts, weight_scales, all_syn_block_sz,
-            structural_sz, synapse_references):
->>>>>>> 446a6486
         """
         :param ~pacman.model.resources.AbstractSDRAM sdram:
             The sdram used by the vertex
