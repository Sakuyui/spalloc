/*
 * Copyright (c) 2017-2019 The University of Manchester
 *
 * This program is free software: you can redistribute it and/or modify
 * it under the terms of the GNU General Public License as published by
 * the Free Software Foundation, either version 3 of the License, or
 * (at your option) any later version.
 *
 * This program is distributed in the hope that it will be useful,
 * but WITHOUT ANY WARRANTY; without even the implied warranty of
 * MERCHANTABILITY or FITNESS FOR A PARTICULAR PURPOSE.  See the
 * GNU General Public License for more details.
 *
 * You should have received a copy of the GNU General Public License
 * along with this program.  If not, see <http://www.gnu.org/licenses/>.
 */

/*!\file
 *
 * SUMMARY
 *  \brief This file contains the main function of the application framework,
 *  which the application programmer uses to configure and run applications.
 *
 *
 * This is the main entrance class for most of the neural models. The following
 * Figure shows how all of the c code
 * interacts with each other and what classes
 * are used to represent over arching logic
 * (such as plasticity, spike processing, utilities, synapse types, models)
 *
 * @image html spynnaker_c_code_flow.png
 *
 */

#include <common/in_spikes.h>
#include "regions.h"
#include "neuron.h"
#include "synapses.h"
#include "spike_processing.h"
#include "population_table/population_table.h"
#include "plasticity/synapse_dynamics.h"
#include "structural_plasticity/synaptogenesis_dynamics.h"
#include "profile_tags.h"
#include "direct_synapses.h"
#include "bit_field_filter.h"

#include <data_specification.h>
#include <simulation.h>
#include <profiler.h>
#include <debug.h>
#include <bit_field.h>
#include <filter_info.h>

/* validates that the model being compiled does indeed contain a application
 * magic number*/
#ifndef APPLICATION_NAME_HASH
#define APPLICATION_NAME_HASH 0
#error APPLICATION_NAME_HASH was undefined.  Make sure you define this\
    constant
#endif

struct neuron_provenance {
    uint32_t n_pre_synaptic_events;
    uint32_t n_synaptic_weight_saturations;
    uint32_t n_input_buffer_overflows;
    uint32_t current_timer_tick;
    uint32_t n_plastic_synaptic_weight_saturations;
<<<<<<< HEAD
    uint32_t n_ghost_pop_table_searches;
    uint32_t n_failed_bitfield_reads;
    uint32_t n_dmas_complete;
    uint32_t n_spikes_processed;
    uint32_t n_invalid_master_pop_table_hits;
    uint32_t n_filtered_by_bitfield;
=======
    uint32_t n_rewires;
>>>>>>> 89d3efb9
};

//! values for the priority for each callback
typedef enum callback_priorities {
    MC = -1, DMA = 0, USER = 0, SDP = 1, TIMER = 2
} callback_priorities;

//! The number of regions that are to be used for recording
#define NUMBER_OF_REGIONS_TO_RECORD 4

// Globals

//! the current timer tick value
//! the timer tick callback returning the same value.
uint32_t time;

static uint32_t timer_period;
static uint32_t timer_offset;

//! The number of timer ticks to run for before being expected to exit
static uint32_t simulation_ticks = 0;

//! Determines if this model should run for infinite time
static uint32_t infinite_run;

//! Timer callbacks since last rewiring
int32_t last_rewiring_time = 0;

//! Rewiring period represented as an integer
int32_t rewiring_period = 0;

//! Flag representing whether rewiring is enabled
bool rewiring = false;

//! Count the number of rewiring attempts
uint32_t count_rewire_attempts = 0;

//! The number of neurons on the core
static uint32_t n_neurons;


void c_main_store_provenance_data(address_t provenance_region) {
    log_debug("writing other provenance data");
    struct neuron_provenance *prov = (void *) provenance_region;

    // store the data into the provenance data region
    prov->n_pre_synaptic_events = synapses_get_pre_synaptic_events();
    prov->n_synaptic_weight_saturations = synapses_get_saturation_count();
    prov->n_input_buffer_overflows = spike_processing_get_buffer_overflows();
    prov->current_timer_tick = time;
    prov->n_plastic_synaptic_weight_saturations =
<<<<<<< HEAD
        synapse_dynamics_get_plastic_saturation_count();
    prov->n_ghost_pop_table_searches =
        spike_processing_get_ghost_pop_table_searches();
    prov->n_failed_bitfield_reads = failed_bit_field_reads;
    prov->n_dmas_complete = spike_processing_get_dma_complete_count();
    prov->n_spikes_processed = spike_processing_get_spike_processing_count();
    prov->n_invalid_master_pop_table_hits =
        spike_processing_get_invalid_master_pop_table_hits();
    prov->n_filtered_by_bitfield = population_table_get_filtered_packet_count();

=======
            synapse_dynamics_get_plastic_saturation_count();
    prov->n_rewires = spike_processing_get_successful_rewires();
>>>>>>> 89d3efb9
    log_debug("finished other provenance data");
}

//! \brief Initialises the model by reading in the regions and checking
//!        recording data.
//! \param[in] timer_period a pointer for the memory address where the timer
//!            period should be stored during the function.
//! \return True if it successfully initialised, false otherwise
static bool initialise(void) {
    log_debug("Initialise: started");

    // Get the address this core's DTCM data starts at from SRAM
    data_specification_metadata_t *ds_regions =
            data_specification_get_data_address();

    // Read the header
    if (!data_specification_read_header(ds_regions)) {
        return false;
    }

    // Get the timing details and set up the simulation interface
    if (!simulation_initialise(
            data_specification_get_region(SYSTEM_REGION, ds_regions),
            APPLICATION_NAME_HASH, &timer_period, &simulation_ticks,
            &infinite_run, &time, SDP, DMA)) {
        return false;
    }
    simulation_set_provenance_function(
            c_main_store_provenance_data,
            data_specification_get_region(PROVENANCE_DATA_REGION, ds_regions));

    // Set up the neurons
    uint32_t n_synapse_types;
    uint32_t incoming_spike_buffer_size;
    if (!neuron_initialise(
            data_specification_get_region(NEURON_PARAMS_REGION, ds_regions),
            data_specification_get_region(NEURON_RECORDING_REGION, ds_regions),
            &n_neurons, &n_synapse_types, &incoming_spike_buffer_size,
            &timer_offset)) {
        return false;
    }

    // Set up the synapses
    uint32_t *ring_buffer_to_input_buffer_left_shifts;
    if (!synapses_initialise(
            data_specification_get_region(SYNAPSE_PARAMS_REGION, ds_regions),
            n_neurons, n_synapse_types,
            &ring_buffer_to_input_buffer_left_shifts)) {
        return false;
    }

    // set up direct synapses
    address_t direct_synapses_address;
    if (!direct_synapses_initialise(
            data_specification_get_region(DIRECT_MATRIX_REGION, ds_regions),
            &direct_synapses_address)){
        return false;
    }

    // Set up the population table
    uint32_t row_max_n_words;
    if (!population_table_initialise(
            data_specification_get_region(POPULATION_TABLE_REGION, ds_regions),
            data_specification_get_region(SYNAPTIC_MATRIX_REGION, ds_regions),
            direct_synapses_address, &row_max_n_words)) {
        return false;
    }
    // Set up the synapse dynamics
    address_t synapse_dynamics_region_address =
            data_specification_get_region(SYNAPSE_DYNAMICS_REGION, ds_regions);
    if (!synapse_dynamics_initialise(
            synapse_dynamics_region_address, n_neurons, n_synapse_types,
            ring_buffer_to_input_buffer_left_shifts)) {
        return false;
    }

    // Set up structural plasticity dynamics
    address_t structural_plastic_region_address =
        data_specification_get_region(STRUCTURAL_DYNAMICS_REGION, ds_regions);
    if (!synaptogenesis_dynamics_initialise(
            structural_plastic_region_address)) {
        return false;
    }

    rewiring_period = synaptogenesis_rewiring_period();
    rewiring = rewiring_period != -1;

    if (!spike_processing_initialise(
            row_max_n_words, MC, USER, incoming_spike_buffer_size)) {
        return false;
    }

    // Setup profiler
    profiler_init(data_specification_get_region(PROFILER_REGION, ds_regions));

    log_info("initialising the bit field region");
    print_post_to_pre_entry();
    if (!bit_field_filter_initialise(
            data_specification_get_region(
                BIT_FIELD_FILTER_REGION, ds_regions))){
        return false;
    }

    log_debug("Initialise: finished");
    return true;
}

//! \brief the function to call when resuming a simulation
//! \return None
void resume_callback(void) {
    data_specification_metadata_t *ds_regions =
            data_specification_get_data_address();

    // try resuming neuron
    if (!neuron_resume(
            data_specification_get_region(NEURON_PARAMS_REGION, ds_regions))) {
        log_error("failed to resume neuron.");
        rt_error(RTE_SWERR);
    }

    // If the time has been reset to zero then the ring buffers need to be
    // flushed in case there is a delayed spike left over from a previous run
    // NOTE: at reset, time is set to UINT_MAX ahead of timer_callback(...)
    if ((time+1) == 0) {
    	synapses_flush_ring_buffers();
    }

}

//! \brief Timer interrupt callback
//! \param[in] timer_count the number of times this call back has been
//!            executed since start of simulation
//! \param[in] unused unused parameter kept for API consistency
//! \return None
void timer_callback(uint timer_count, uint unused) {
    use(unused);

    profiler_write_entry_disable_irq_fiq(PROFILER_ENTER | PROFILER_TIMER);

    time++;
    last_rewiring_time++;

    // This is the part where I save the input and output indices
    //   from the circular buffer
    // If time == 0 as well as output == input == 0  then no rewire is
    //   supposed to happen. No spikes yet
    log_debug("Timer tick %u \n", time);

    /* if a fixed number of simulation ticks that were specified at startup
     * then do reporting for finishing */
    if (infinite_run != TRUE && time >= simulation_ticks) {

        // Enter pause and resume state to avoid another tick
        simulation_handle_pause_resume(resume_callback);

        log_debug("Completed a run");

        // rewrite neuron params to SDRAM for reading out if needed
        data_specification_metadata_t *ds_regions =
                data_specification_get_data_address();
        neuron_pause(data_specification_get_region(NEURON_PARAMS_REGION, ds_regions));

        profiler_write_entry_disable_irq_fiq(PROFILER_EXIT | PROFILER_TIMER);

        profiler_finalise();

        // Subtract 1 from the time so this tick gets done again on the next
        // run
        time--;

        log_debug("Rewire tries = %d", count_rewire_attempts);
        simulation_ready_to_read();
        return;
    }

    // Do rewiring
    if (rewiring &&
            ((last_rewiring_time >= rewiring_period && !synaptogenesis_is_fast())
                || synaptogenesis_is_fast())) {
        last_rewiring_time = 0;
        // put flag in spike processing to do synaptic rewiring
        if (synaptogenesis_is_fast()) {
            spike_processing_do_rewiring(rewiring_period);
        } else {
            spike_processing_do_rewiring(1);
        }
        count_rewire_attempts++;
    }

    // Now do synapse and neuron time step updates
    synapses_do_timestep_update(time);
    neuron_do_timestep_update(time, timer_count, timer_period);

    profiler_write_entry_disable_irq_fiq(PROFILER_EXIT | PROFILER_TIMER);
}

//! \brief The entry point for this model.
void c_main(void) {

    // initialise the model
    if (!initialise()) {
        rt_error(RTE_API);
    }

    // Start the time at "-1" so that the first tick will be 0
    time = UINT32_MAX;

    // Set timer tick (in microseconds)
    log_debug("setting timer tick callback for %d microseconds",
              timer_period);
    spin1_set_timer_tick_and_phase(timer_period, timer_offset);

    // Set up the timer tick callback (others are handled elsewhere)
    spin1_callback_on(TIMER_TICK, timer_callback, TIMER);

    simulation_run();
}<|MERGE_RESOLUTION|>--- conflicted
+++ resolved
@@ -65,16 +65,13 @@
     uint32_t n_input_buffer_overflows;
     uint32_t current_timer_tick;
     uint32_t n_plastic_synaptic_weight_saturations;
-<<<<<<< HEAD
     uint32_t n_ghost_pop_table_searches;
     uint32_t n_failed_bitfield_reads;
     uint32_t n_dmas_complete;
     uint32_t n_spikes_processed;
     uint32_t n_invalid_master_pop_table_hits;
     uint32_t n_filtered_by_bitfield;
-=======
     uint32_t n_rewires;
->>>>>>> 89d3efb9
 };
 
 //! values for the priority for each callback
@@ -126,7 +123,6 @@
     prov->n_input_buffer_overflows = spike_processing_get_buffer_overflows();
     prov->current_timer_tick = time;
     prov->n_plastic_synaptic_weight_saturations =
-<<<<<<< HEAD
         synapse_dynamics_get_plastic_saturation_count();
     prov->n_ghost_pop_table_searches =
         spike_processing_get_ghost_pop_table_searches();
@@ -136,11 +132,8 @@
     prov->n_invalid_master_pop_table_hits =
         spike_processing_get_invalid_master_pop_table_hits();
     prov->n_filtered_by_bitfield = population_table_get_filtered_packet_count();
-
-=======
-            synapse_dynamics_get_plastic_saturation_count();
     prov->n_rewires = spike_processing_get_successful_rewires();
->>>>>>> 89d3efb9
+
     log_debug("finished other provenance data");
 }
 
