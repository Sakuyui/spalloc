
# pacman imports
from pacman.model.graphs.application.impl.application_edge import \
    ApplicationEdge

# common front end imports
from spinn_front_end_common.interface.spinnaker_main_interface import \
    SpinnakerMainInterface
from spinn_front_end_common.utilities import exceptions as common_exceptions
from spinn_front_end_common.utility_models.command_sender import CommandSender
from spinn_front_end_common.utilities.utility_objs.executable_finder \
    import ExecutableFinder

# local front end imports
from spynnaker.pyNN.models.pynn_population import Population
from spynnaker.pyNN.models.pynn_projection import Projection
from spynnaker.pyNN import overridden_pacman_functions
from spynnaker.pyNN.utilities.conf import config
from spynnaker.pyNN import model_binaries
from spynnaker.pyNN.models.abstract_models\
    .abstract_send_me_multicast_commands_vertex \
    import AbstractSendMeMulticastCommandsVertex
from spynnaker.pyNN.models.abstract_models\
    .abstract_vertex_with_dependent_vertices \
    import AbstractVertexWithEdgeToDependentVertices
from spynnaker.pyNN.utilities import constants

# general imports
import logging
import math
import os

# global objects
logger = logging.getLogger(__name__)
executable_finder = ExecutableFinder()


class Spinnaker(SpinnakerMainInterface):
    """
    Spinnaker: the main entrance for the spynnaker front end
    """

    def __init__(
            self, host_name=None, timestep=None, min_delay=None,
            max_delay=None, graph_label=None, database_socket_addresses=None,
            n_chips_required=None):

        # Determine default executable folder location
        # and add this default to end of list of search paths
        executable_finder.add_path(os.path.dirname(model_binaries.__file__))

        # population holders
        self._populations = list()
        self._projections = list()
        self._command_sender = None
        self._edge_count = 0

        # the number of edges that are associated with commands being sent to
        # a vertex
        self._command_edge_count = 0
        self._live_spike_recorder = dict()

        # create xml path for where to locate spynnaker related functions when
        # using auto pause and resume
        extra_algorithm_xml_path = list()
        extra_algorithm_xml_path.append(os.path.join(
            os.path.dirname(overridden_pacman_functions.__file__),
            "algorithms_metadata.xml"))

        extra_mapping_inputs = dict()
        extra_mapping_inputs['CreateAtomToEventIdMapping'] = config.getboolean(
            "Database", "create_routing_info_to_neuron_id_mapping")

<<<<<<< HEAD
        # defaults from cfg for router compressor on chip
        extra_mapping_inputs['RecordIOBufOnChipRouterCompressorFlag'] = \
            config.getboolean("OnChipRouterCompressor",
                              "record_iobuf_from_on_chip_router_compressor")
        extra_mapping_inputs['RouterCompressorOnlyCompressWhenNeededFlag'] = \
            config.getboolean(
                "OnChipRouterCompressor",
                "on_chip_router_compressor_compress_only_when_needed")
        extra_mapping_inputs['RouterCompressorUseDefaultTargetLength'] = \
            config.getboolean(
                "OnChipRouterCompressor", "compress_as_much_as_possible")

=======
        extra_mapping_algorithms = list()
        extra_load_algorithms = list()
>>>>>>> bae8d502
        extra_algorithms_pre_run = list()

        if config.getboolean("Reports", "draw_network_graph"):
            extra_mapping_algorithms.append(
                "SpYNNakerConnectionHolderGenerator")
            extra_load_algorithms.append(
                "SpYNNakerNeuronGraphNetworkSpecificationReport")

        if config.getboolean("Reports", "ReportsEnabled"):
            if config.getboolean("Reports", "writeSynapticReport"):
                extra_algorithms_pre_run.append("SynapticMatrixReport")

        SpinnakerMainInterface.__init__(
            self, config, graph_label=graph_label,
            executable_finder=executable_finder,
            database_socket_addresses=database_socket_addresses,
            extra_algorithm_xml_paths=extra_algorithm_xml_path,
            extra_mapping_inputs=extra_mapping_inputs,
            extra_mapping_algorithms=extra_mapping_algorithms,
            extra_load_algorithms=extra_load_algorithms,
            n_chips_required=n_chips_required,
            extra_pre_run_algorithms=extra_algorithms_pre_run)

        # timing parameters
        self._min_supported_delay = None
        self._max_supported_delay = None
        self._time_scale_factor = None

        # set up machine targeted data
        self._set_up_timings(timestep, min_delay, max_delay)
        self.set_up_machine_specifics(host_name)

        logger.info("Setting time scale factor to {}."
                    .format(self._time_scale_factor))

        # get the machine time step
        logger.info("Setting machine time step to {} micro-seconds."
                    .format(self._machine_time_step))

    def _set_up_timings(self, timestep, min_delay, max_delay):
        self._machine_time_step = config.getint("Machine", "machineTimeStep")

        # deal with params allowed via the setup options
        if timestep is not None:

            # convert into milliseconds from microseconds
            timestep *= 1000
            self._machine_time_step = timestep

        if min_delay is not None and float(min_delay * 1000) < 1.0 * timestep:
            raise common_exceptions.ConfigurationException(
                "Pacman does not support min delays below {} ms with the "
                "current machine time step"
                .format(constants.MIN_SUPPORTED_DELAY * timestep))

        natively_supported_delay_for_models = \
            constants.MAX_SUPPORTED_DELAY_TICS
        delay_extension_max_supported_delay = \
            constants.MAX_DELAY_BLOCKS \
            * constants.MAX_TIMER_TICS_SUPPORTED_PER_BLOCK

        max_delay_tics_supported = \
            natively_supported_delay_for_models + \
            delay_extension_max_supported_delay

        if max_delay is not None\
           and float(max_delay * 1000) > max_delay_tics_supported * timestep:
            raise common_exceptions.ConfigurationException(
                "Pacman does not support max delays above {} ms with the "
                "current machine time step".format(0.144 * timestep))
        if min_delay is not None:
            self._min_supported_delay = min_delay
        else:
            self._min_supported_delay = timestep / 1000.0

        if max_delay is not None:
            self._max_supported_delay = max_delay
        else:
            self._max_supported_delay = (max_delay_tics_supported *
                                         (timestep / 1000.0))

        if (config.has_option("Machine", "timeScaleFactor") and
                config.get("Machine", "timeScaleFactor") != "None"):
            self._time_scale_factor = \
                config.getint("Machine", "timeScaleFactor")
            if timestep * self._time_scale_factor < 1000:
                if config.getboolean(
                        "Mode", "violate_1ms_wall_clock_restriction"):
                    logger.warn(
                        "****************************************************")
                    logger.warn(
                        "*** The combination of simulation time step and  ***")
                    logger.warn(
                        "*** the machine time scale factor results in a   ***")
                    logger.warn(
                        "*** wall clock timer tick that is currently not  ***")
                    logger.warn(
                        "*** reliably supported by the spinnaker machine. ***")
                    logger.warn(
                        "****************************************************")
                else:
                    raise common_exceptions.ConfigurationException(
                        "The combination of simulation time step and the"
                        " machine time scale factor results in a wall clock "
                        "timer tick that is currently not reliably supported "
                        "by the spinnaker machine.  If you would like to "
                        "override this behaviour (at your own risk), please "
                        "add violate_1ms_wall_clock_restriction = True to the "
                        "[Mode] section of your .spynnaker.cfg file")
        else:
            self._time_scale_factor = max(1,
                                          math.ceil(1000.0 / float(timestep)))
            if self._time_scale_factor > 1:
                logger.warn("A timestep was entered that has forced sPyNNaker "
                            "to automatically slow the simulation down from "
                            "real time by a factor of {}. To remove this "
                            "automatic behaviour, please enter a "
                            "timescaleFactor value in your .spynnaker.cfg"
                            .format(self._time_scale_factor))

    def _detect_if_graph_has_changed(self, reset_flags=True):
        """ Iterates though the graph and looks changes
        """
        changed = False
        for population in self._populations:
            if population.requires_mapping:
                changed = True
            if reset_flags:
                population.mark_no_changes()

        for projection in self._projections:
            if projection.requires_mapping:
                changed = True
            if reset_flags:
                projection.mark_no_changes()

        return changed

    @property
    def min_supported_delay(self):
        """ The minimum supported delay based in milliseconds
        """
        return self._min_supported_delay

    @property
    def max_supported_delay(self):
        """ The maximum supported delay based in milliseconds
        """
        return self._max_supported_delay

    def add_application_vertex(self, vertex_to_add):
        """

        :param vertex_to_add:
        :return:
        """
        if isinstance(vertex_to_add, CommandSender):
            self._command_sender = vertex_to_add

        self._application_graph.add_vertex(vertex_to_add)

        if isinstance(vertex_to_add, AbstractSendMeMulticastCommandsVertex):

            # if there's no command sender yet, build one
            if self._command_sender is None:
                self._command_sender = CommandSender(
                    "auto_added_command_sender", None)
                self.add_application_vertex(self._command_sender)

            # Count the number of unique keys
            n_partitions = self._count_unique_keys(vertex_to_add.commands)

            # build the number of edges accordingly and then add them to the
            # graph.
            partitions = list()
            for _ in range(0, n_partitions):
                edge = ApplicationEdge(self._command_sender, vertex_to_add)
                partition_id = "COMMANDS{}".format(self._command_edge_count)

                # add to the command count, so that each set of commands is in
                # its own partition
                self._command_edge_count += 1

                # add edge with new partition id to graph
                self.add_application_edge(edge, partition_id)

                # locate the partition object for the edge we just added
                partition = self._application_graph.\
                    get_outgoing_edge_partition_starting_at_vertex(
                        self._command_sender, partition_id)

                # store the partition for the command sender to use for its
                # key map
                partitions.append(partition)

            # allow the command sender to create key to partition map
            self._command_sender.add_commands(
                vertex_to_add.commands, partitions)

        # add any dependent edges and vertices if needed
        if isinstance(vertex_to_add,
                      AbstractVertexWithEdgeToDependentVertices):
            for dependant_vertex in vertex_to_add.dependent_vertices:
                self.add_application_vertex(dependant_vertex)
                dependant_edge = ApplicationEdge(
                    pre_vertex=vertex_to_add, post_vertex=dependant_vertex)
                self.add_application_edge(
                    dependant_edge,
                    vertex_to_add.
                    edge_partition_identifier_for_dependent_edge)

    def _count_unique_keys(self, commands):
        unique_keys = {command.key for command in commands}
        return len(unique_keys)

    def create_population(self, size, cellclass, cellparams, structure, label):
        """

        :param size:
        :param cellclass:
        :param cellparams:
        :param structure:
        :param label:
        :return:
        """
        return Population(
            size=size, cellclass=cellclass, cellparams=cellparams,
            structure=structure, label=label, spinnaker=self)

    def _add_population(self, population):
        """ Called by each population to add itself to the list
        """
        self._populations.append(population)

    def _add_projection(self, projection):
        """ Called by each projection to add itself to the list
        """
        self._projections.append(projection)

    def create_projection(
            self, presynaptic_population, postsynaptic_population, connector,
            source, target, synapse_dynamics, label, rng):
        """

        :param presynaptic_population: source pop this projection goes from
        :param postsynaptic_population: dest pop this projection goes to
        :param connector: the definition of which neurons connect to each other
        :param source:
        :param target: type of projection
        :param synapse_dynamics: plasticity object
        :param label: human readable version of the projection
        :param rng: the random number generator to use on this projection
        :return:
        """
        if label is None:
            label = "Projection {}".format(self._edge_count)
            self._edge_count += 1
        return Projection(
            presynaptic_population=presynaptic_population, label=label,
            postsynaptic_population=postsynaptic_population, rng=rng,
            connector=connector, source=source, target=target,
            synapse_dynamics=synapse_dynamics, spinnaker_control=self,
            machine_time_step=self._machine_time_step,
            timescale_factor=self._time_scale_factor,
            user_max_delay=self.max_supported_delay)

    def stop(self, turn_off_machine=None, clear_routing_tables=None,
             clear_tags=None):
        """
        :param turn_off_machine: decides if the machine should be powered down\
            after running the execution. Note that this powers down all boards\
            connected to the BMP connections given to the transceiver
        :type turn_off_machine: bool
        :param clear_routing_tables: informs the tool chain if it\
            should turn off the clearing of the routing tables
        :type clear_routing_tables: bool
        :param clear_tags: informs the tool chain if it should clear the tags\
            off the machine at stop
        :type clear_tags: boolean
        :return: None
        """
        for population in self._populations:
            population._end()

        SpinnakerMainInterface.stop(
            self, turn_off_machine, clear_routing_tables, clear_tags)

    def run(self, run_time):
        """ Run the model created

        :param run_time: the time in ms to run the simulation for
        """

        # extra post run algorithms
        self._dsg_algorithm = "SpynnakerDataSpecificationWriter"
        SpinnakerMainInterface.run(self, run_time)<|MERGE_RESOLUTION|>--- conflicted
+++ resolved
@@ -71,7 +71,6 @@
         extra_mapping_inputs['CreateAtomToEventIdMapping'] = config.getboolean(
             "Database", "create_routing_info_to_neuron_id_mapping")
 
-<<<<<<< HEAD
         # defaults from cfg for router compressor on chip
         extra_mapping_inputs['RecordIOBufOnChipRouterCompressorFlag'] = \
             config.getboolean("OnChipRouterCompressor",
@@ -84,10 +83,8 @@
             config.getboolean(
                 "OnChipRouterCompressor", "compress_as_much_as_possible")
 
-=======
         extra_mapping_algorithms = list()
         extra_load_algorithms = list()
->>>>>>> bae8d502
         extra_algorithms_pre_run = list()
 
         if config.getboolean("Reports", "draw_network_graph"):
