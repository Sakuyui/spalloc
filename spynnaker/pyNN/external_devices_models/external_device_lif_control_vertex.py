# Copyright (c) 2017-2019 The University of Manchester
#
# This program is free software: you can redistribute it and/or modify
# it under the terms of the GNU General Public License as published by
# the Free Software Foundation, either version 3 of the License, or
# (at your option) any later version.
#
# This program is distributed in the hope that it will be useful,
# but WITHOUT ANY WARRANTY; without even the implied warranty of
# MERCHANTABILITY or FITNESS FOR A PARTICULAR PURPOSE.  See the
# GNU General Public License for more details.
#
# You should have received a copy of the GNU General Public License
# along with this program.  If not, see <http://www.gnu.org/licenses/>.

from collections import OrderedDict
import logging
from spinn_utilities.overrides import overrides
from pacman.model.constraints.key_allocator_constraints import (
    FixedKeyAndMaskConstraint)
from pacman.model.routing_info import BaseKeyAndMask
from spinn_front_end_common.abstract_models import (
    AbstractProvidesOutgoingPartitionConstraints,
    AbstractVertexWithEdgeToDependentVertices)
from spinn_front_end_common.utilities.exceptions import ConfigurationException
from spynnaker.pyNN.models.neuron import AbstractPopulationVertex
from .abstract_ethernet_controller import AbstractEthernetController

logger = logging.getLogger(__name__)


class ExternalDeviceLifControlVertex(
        AbstractPopulationVertex,
        AbstractEthernetController,
        AbstractProvidesOutgoingPartitionConstraints,
        AbstractVertexWithEdgeToDependentVertices):
    """ Abstract control module for the pushbot, based on the LIF neuron,\
        but without spikes, and using the voltage as the output to the various\
        devices
    """
    __slots__ = [
        "__dependent_vertices",
        "__devices",
        "__message_translator",
        "__partition_id_to_atom",
        "__partition_id_to_key"]

    # all commands will use this mask
    _DEFAULT_COMMAND_MASK = 0xFFFFFFFF

    def __init__(
            self, devices, create_edges, max_atoms_per_core, neuron_impl,
            pynn_model, translator=None, spikes_per_second=None, label=None,
            ring_buffer_sigma=None, incoming_spike_buffer_size=None,
<<<<<<< HEAD
            drop_late_spikes=None, constraints=None, splitter_object=None):
=======
            drop_late_spikes=None, constraints=None, splitter=None):
>>>>>>> d3649b1c
        """
        :param list(AbstractMulticastControllableDevice) devices:
            The AbstractMulticastControllableDevice instances to be controlled
            by the population
        :param bool create_edges:
            True if edges to the devices should be added by this dev (set
            to False if using the dev over Ethernet using a translator)
        :param int max_atoms_per_core:
        :param AbstractNeuronImpl neuron_impl:
        :param pynn_model:
        :param translator:
            Translator to be used when used for Ethernet communication.  Must
            be provided if the dev is to be controlled over Ethernet.
        :type translator: AbstractEthernetTranslator or None
        :param float spikes_per_second:
        :param str label:
        :param float ring_buffer_sigma:
        :param int incoming_spike_buffer_size:
<<<<<<< HEAD
        :param SplitterObject splitter_object: splitter from app to machine
=======
        :param splitter: splitter from app to machine
        :type splitter None or AbstractSplitterCommon
>>>>>>> d3649b1c
        :param list(~pacman.model.constraints.AbstractConstraint) constraints:
        """
        # pylint: disable=too-many-arguments, too-many-locals

        if not devices:
            raise ConfigurationException("No devices specified")

        # Create a partition to key map
        self.__partition_id_to_key = OrderedDict(
            (str(dev.device_control_partition_id), dev.device_control_key)
            for dev in devices)

        # Check for same partition name
        if len(self.__partition_id_to_key) != len(devices):
            raise Exception(
                "Partition names for each device must be different")

        # Create a partition to atom map
        self.__partition_id_to_atom = {
            partition: i
            for (i, partition) in enumerate(self.__partition_id_to_key.keys())
        }

        self.__devices = devices
        self.__message_translator = translator

        # Add the edges to the devices if required
        self.__dependent_vertices = list()
        if create_edges:
            self.__dependent_vertices = devices

        super(ExternalDeviceLifControlVertex, self).__init__(
            len(devices), label, constraints, max_atoms_per_core,
            spikes_per_second, ring_buffer_sigma, incoming_spike_buffer_size,
<<<<<<< HEAD
            neuron_impl, pynn_model, drop_late_spikes, splitter_object)
        self.splitter_object = splitter_object
=======
            neuron_impl, pynn_model, drop_late_spikes, splitter)
>>>>>>> d3649b1c

    def routing_key_partition_atom_mapping(self, routing_info, partition):
        # pylint: disable=arguments-differ
        key = self.__partition_id_to_key[partition.identifier]
        atom = self.__partition_id_to_atom[partition.identifier]
        return [(atom, key)]

    @overrides(AbstractProvidesOutgoingPartitionConstraints.
               get_outgoing_partition_constraints)
    def get_outgoing_partition_constraints(self, partition):
        return [FixedKeyAndMaskConstraint([BaseKeyAndMask(
            self.__partition_id_to_key[partition.identifier],
            self._DEFAULT_COMMAND_MASK)])]

    @overrides(AbstractVertexWithEdgeToDependentVertices.dependent_vertices)
    def dependent_vertices(self):
        return self.__dependent_vertices

    @overrides(AbstractVertexWithEdgeToDependentVertices
               .edge_partition_identifiers_for_dependent_vertex)
    def edge_partition_identifiers_for_dependent_vertex(self, vertex):
        return [vertex.device_control_partition_id]

    @overrides(AbstractEthernetController.get_external_devices)
    def get_external_devices(self):
        return self.__devices

    @overrides(AbstractEthernetController.get_message_translator)
    def get_message_translator(self):
        if self.__message_translator is None:
            raise ConfigurationException(
                "This population was not given a translator, and so cannot be"
                "used for Ethernet communication.  Please provide a "
                "translator for the population.")
        return self.__message_translator

    @overrides(AbstractEthernetController.get_outgoing_partition_ids)
    def get_outgoing_partition_ids(self):
        return self.__partition_id_to_key.keys()<|MERGE_RESOLUTION|>--- conflicted
+++ resolved
@@ -52,11 +52,7 @@
             self, devices, create_edges, max_atoms_per_core, neuron_impl,
             pynn_model, translator=None, spikes_per_second=None, label=None,
             ring_buffer_sigma=None, incoming_spike_buffer_size=None,
-<<<<<<< HEAD
-            drop_late_spikes=None, constraints=None, splitter_object=None):
-=======
             drop_late_spikes=None, constraints=None, splitter=None):
->>>>>>> d3649b1c
         """
         :param list(AbstractMulticastControllableDevice) devices:
             The AbstractMulticastControllableDevice instances to be controlled
@@ -75,12 +71,8 @@
         :param str label:
         :param float ring_buffer_sigma:
         :param int incoming_spike_buffer_size:
-<<<<<<< HEAD
-        :param SplitterObject splitter_object: splitter from app to machine
-=======
         :param splitter: splitter from app to machine
         :type splitter None or AbstractSplitterCommon
->>>>>>> d3649b1c
         :param list(~pacman.model.constraints.AbstractConstraint) constraints:
         """
         # pylint: disable=too-many-arguments, too-many-locals
@@ -115,12 +107,7 @@
         super(ExternalDeviceLifControlVertex, self).__init__(
             len(devices), label, constraints, max_atoms_per_core,
             spikes_per_second, ring_buffer_sigma, incoming_spike_buffer_size,
-<<<<<<< HEAD
-            neuron_impl, pynn_model, drop_late_spikes, splitter_object)
-        self.splitter_object = splitter_object
-=======
             neuron_impl, pynn_model, drop_late_spikes, splitter)
->>>>>>> d3649b1c
 
     def routing_key_partition_atom_mapping(self, routing_info, partition):
         # pylint: disable=arguments-differ
