--- conflicted
+++ resolved
@@ -75,16 +75,7 @@
         #    weights or delays.
 
         # pylint: disable=too-many-arguments
-<<<<<<< HEAD
         super().__init__(safe, callback, verbose)
-        PyNNDistanceDependentProbabilityConnector.__init__(
-            self, d_expression=d_expression,
-            allow_self_connections=allow_self_connections, rng=rng, safe=safe,
-            callback=callback)
-=======
-        super(DistanceDependentProbabilityConnector, self).__init__(
-            safe, callback, verbose)
->>>>>>> ab67aef7
         self.__d_expression = d_expression
         self.__allow_self_connections = allow_self_connections
         self._rng = rng
