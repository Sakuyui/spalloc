--- conflicted
+++ resolved
@@ -51,11 +51,10 @@
             self, shape_pre, shape_post, shape_kernel, weight_kernel,
             delay_kernel, shape_common, pre_sample_steps_in_post,
             pre_start_coords_in_post, post_sample_steps_in_pre,
-            post_start_coords_in_pre, safe, verbose,
-            callback=None):
+            post_start_coords_in_pre, safe, verbose, callback=None):
         """
         :param shape_pre:
-            2D shape of the pre population (rows/height, cols/width, usually \
+            2D shape of the pre population (rows/height, cols/width, usually
             the input image shape)
         :type shape_pre: list(int) or tuple(int,int)
         :param shape_post:
@@ -64,42 +63,33 @@
         :param shape_kernel:
             2D shape of the kernel (rows/height, cols/width)
         :type shape_kernel: list(int) or tuple(int,int)
-        :param weight_kernel: (optional)\
+        :param weight_kernel: (optional)
             2D matrix of size shape_kernel describing the weights
         :type weight_kernel: ~numpy.ndarray or ~pyNN.random.NumpyRNG \
             or int or float or list(int) or list(float) or None
-        :param delay_kernel: (optional)\
+        :param delay_kernel: (optional)
             2D matrix of size shape_kernel describing the delays
         :type delay_kernel: ~numpy.ndarray or ~pyNN.random.NumpyRNG \
             or int or float or list(int) or list(float) or None
-        :param shape_common: (optional)\
-            2D shape of common coordinate system (for both pre and post, \
+        :param shape_common: (optional)
+            2D shape of common coordinate system (for both pre and post,
             usually the input image sizes)
-<<<<<<< HEAD
         :type shape_common: list(int) or tuple(int,int) or None
-        :param pre_sample_steps: (optional)\
-            Sampling steps/jumps for pre pop <=> (startX, endX, _stepX_)
-            None or 2-item array
-        :type pre_sample_steps: None or list(int) or tuple(int,int)
-        :param pre_start_coords: (optional)\
-            Starting row/col for pre sampling <=> (_startX_, endX, stepX)
-            None or 2-item array
-        :type pre_start_coords: None or list(int) or tuple(int,int)
-        :param post_sample_steps: (optional)\
-            Sampling steps/jumps for post pop <=> (startX, endX, _stepX_)
-=======
-        :param pre/post_sample_steps_in_post/pre (optional):\
-            Sampling steps/jumps for pre/post pop <=> (startX, endX, _stepX_)
-            None or 2-item array
-        :param pre/post_start_coords_in_post/pre (optional):\
-            Starting row/col for pre/post sampling <=> (_startX_, endX, stepX)
->>>>>>> 7c5bf179
-            None or 2-item array
-        :type post_sample_steps: None or list(int) or tuple(int,int)
-        :param post_start_coords: (optional)\
-            Starting row/col for post sampling <=> (_startX_, endX, stepX)
-            None or 2-item array
-        :type post_start_coords: None or list(int) or tuple(int,int)
+        :param pre_sample_steps_in_post: (optional)
+            Sampling steps/jumps for pre pop <=> (startX, endX, *stepX*)
+        :type pre_sample_steps_in_post: None or list(int) or tuple(int,int)
+        :param pre_start_coords_in_post: (optional)
+            Starting row/col for pre sampling <=> (*startX*, endX, stepX)
+        :type pre_start_coords_in_post: None or list(int) or tuple(int,int)
+        :param post_sample_steps_in_pre: (optional)
+            Sampling steps/jumps for post pop <=> (startX, endX, *stepX*)
+        :type post_sample_steps_in_pre: None or list(int) or tuple(int,int)
+        :param post_start_coords_in_pre: (optional)
+            Starting row/col for post sampling <=> (*startX*, endX, stepX)
+        :type post_start_coords_in_pre: None or list(int) or tuple(int,int)
+        :param bool safe:
+        :param bool verbose:
+        :param callable callback: (ignored)
         """
         super(KernelConnector, self).__init__(
             safe=safe, callback=callback, verbose=verbose)
