--- conflicted
+++ resolved
@@ -25,21 +25,7 @@
     UFRACT exp_minus_lambda;
     REAL mean_isi_ticks;
     REAL time_to_spike_ticks;
-<<<<<<< HEAD
 } spike_source_t;
-=======
-} slow_spike_source_t;
-
-//! data structure for spikes which have at least one spike fired per timer
-//! tick; this is separated from spikes which have multiple timer ticks\
-//! between firings as there are separate algorithms for each type.
-typedef struct fast_spike_source_t {
-    uint32_t neuron_id;
-    uint32_t start_ticks;
-    uint32_t end_ticks;
-    UFRACT exp_minus_lambda;
-} fast_spike_source_t;
->>>>>>> 5f182241
 
 //! spike source array region ids in human readable form
 typedef enum region{
@@ -61,40 +47,20 @@
 } poisson_region_parameters;
 
 // Globals
-<<<<<<< HEAD
 //! global variable which contains all the data for neurons
 static spike_source_t *spike_source_array = NULL;
 
+
 //! counter for how many neurons exhibit slow spike generation
 static uint32_t num_spike_sources = 0;
-=======
-//! global variable which contains all the data for neurons which are expected
-//! to exhibit slow spike generation (less than 1 per timer tick)
-//! (separated for efficiently purposes)
-static slow_spike_source_t *slow_spike_source_array = NULL;
-
-//! global variable which contains all the data for neurons which are expected
-//! to exhibit fast spike generation (more than than 1 per timer tick)
-//! (separated for efficiently purposes)
-static fast_spike_source_t *fast_spike_source_array = NULL;
-
-//! counter for how many neurons exhibit slow spike generation
-static uint32_t num_slow_spike_sources = 0;
-
-//! counter for how many neurons exhibit fast spike generation
-static uint32_t num_fast_spike_sources = 0;
->>>>>>> 5f182241
+
 
 //! a variable that will contain the seed to initiate the poisson generator.
 static mars_kiss64_seed_t spike_source_seed;
 
-<<<<<<< HEAD
-//! a vairable which checks if there has been a key allocated to this spike
-//! source posson
-=======
+
 //! a variable which checks if there has been a key allocated to this spike
 //! source Poisson
->>>>>>> 5f182241
 static bool has_been_given_key;
 
 //! A variable that contains the key value that this model should transmit with
@@ -107,17 +73,12 @@
 //! timer tick callback timer value.
 static uint32_t time;
 
-<<<<<<< HEAD
-//! the number of timer tics that this model should run for before exiting.
-static uint32_t simulation_ticks = 0;
-
-//! the int that represnets the bool for if the run is infinte or not.
-=======
+
 //! the number of timer ticks that this model should run for before exiting.
 static uint32_t simulation_ticks = 0;
 
+
 //! the int that represents the bool for if the run is infinite or not.
->>>>>>> 5f182241
 static uint32_t infinite_run;
 
 //! \brief deduces the time in timer ticks until the next spike is to occur
@@ -169,8 +130,7 @@
     log_info("\tSeed (%u) = %u %u %u %u", seed_size, spike_source_seed[0],
              spike_source_seed[1], spike_source_seed[2], spike_source_seed[3]);
 
-<<<<<<< HEAD
-    num_spike_sources = address[parameter_seed_start_position + seed_size];
+    num_spike_sources = address[PARAMETER_SEED_START_POSITION + seed_size];
     log_info("\tspike sources = %u", num_spike_sources);
 
     // Allocate DTCM for array of spike sources and copy block of data
@@ -181,31 +141,10 @@
             log_error("Failed to allocate spike_source_array");
             return false;
         }
-        uint32_t spikes_offset = parameter_seed_start_position +
+        uint32_t spikes_offset = PARAMETER_SEED_START_POSITION +
                                       seed_size + 1;
         memcpy(spike_source_array, &address[spikes_offset],
                num_spike_sources * sizeof(spike_source_t));
-=======
-    num_slow_spike_sources = address[PARAMETER_SEED_START_POSITION + seed_size];
-    num_fast_spike_sources = address[PARAMETER_SEED_START_POSITION +
-                                     seed_size + 1];
-    log_info("\tslow spike sources = %u, fast spike sources = %u,",
-             num_slow_spike_sources, num_fast_spike_sources);
-
-    // Allocate DTCM for array of slow spike sources and copy block of data
-    if (num_slow_spike_sources > 0) {
-        slow_spike_source_array = (slow_spike_source_t*) spin1_malloc(
-            num_slow_spike_sources * sizeof(slow_spike_source_t));
-        if (slow_spike_source_array == NULL) {
-            log_error("Failed to allocate slow_spike_source_array");
-            return false;
-        }
-        uint32_t slow_spikes_offset = PARAMETER_SEED_START_POSITION +
-                                    seed_size + 2;
-        memcpy(slow_spike_source_array,
-                &address[slow_spikes_offset],
-               num_slow_spike_sources * sizeof(slow_spike_source_t));
->>>>>>> 5f182241
 
         // Loop through slow spike sources and initialise 1st time to spike
         for (index_t s = 0; s < num_spike_sources; s++) {
@@ -217,32 +156,6 @@
         }
     }
 
-<<<<<<< HEAD
-=======
-    // Allocate DTCM for array of fast spike sources and copy block of data
-    if (num_fast_spike_sources > 0) {
-        fast_spike_source_array = (fast_spike_source_t*) spin1_malloc(
-            num_fast_spike_sources * sizeof(fast_spike_source_t));
-        if (fast_spike_source_array == NULL) {
-            log_error("Failed to allocate fast_spike_source_array");
-            return false;
-        }
-        // locate offset for the fast spike sources in the SDRAM from where the
-        // seed finished.
-        uint32_t fast_spike_source_offset =
-                PARAMETER_SEED_START_POSITION + seed_size + 2 +
-            + (num_slow_spike_sources * (sizeof(slow_spike_source_t)
-                / sizeof(uint32_t)));
-        memcpy(fast_spike_source_array, &address[fast_spike_source_offset],
-               num_fast_spike_sources * sizeof(fast_spike_source_t));
-
-        for (index_t s = 0; s < num_fast_spike_sources; s++) {
-            log_debug("\t\tNeuron id %d, exp(-k) = %0.8x",
-                      fast_spike_source_array[s].neuron_id,
-                      fast_spike_source_array[s].exp_minus_lambda);
-        }
-    }
->>>>>>> 5f182241
     log_info("read_parameters: completed successfully");
     return true;
 }
@@ -360,7 +273,6 @@
             &recording_flags);
         }
 
-<<<<<<< HEAD
     // Loop through spike sources
     for (index_t s = 0; s < num_spike_sources; s++) {
 
@@ -395,34 +307,6 @@
                                 spin1_delay_us(1);
                             }
                         }
-=======
-    // Loop through slow spike sources
-    slow_spike_source_t *slow_spike_sources = slow_spike_source_array;
-    for (index_t s = num_slow_spike_sources; s > 0; s--) {
-
-        // If this spike source is active this tick
-        slow_spike_source_t *slow_spike_source = slow_spike_sources++;
-        if ((time >= slow_spike_source->start_ticks)
-                && (time < slow_spike_source->end_ticks)
-                && (REAL_COMPARE(slow_spike_source->mean_isi_ticks, !=,
-                    REAL_CONST(0.0)))) {
-
-            // If this spike source should spike now
-            if (REAL_COMPARE(slow_spike_source->time_to_spike_ticks, <=,
-                             REAL_CONST(0.0))) {
-
-                // Write spike to out spikes
-                out_spikes_set_spike(slow_spike_source->neuron_id);
-
-                // if no key has been given, do not send spike to fabric.
-                if (has_been_given_key) {
-
-                    // Send package
-                    while (!spin1_send_mc_packet(
-                            key | slow_spike_source->neuron_id, 0,
-                            NO_PAYLOAD)) {
-                        spin1_delay_us(1);
->>>>>>> 5f182241
                     }
                 }
             }
@@ -431,41 +315,13 @@
                     && (time < spike_source->end_ticks)
                     && (spike_source->mean_isi_ticks != 0)) {
 
-<<<<<<< HEAD
                 // If this spike source should spike now
-                if (spike_source->time_to_spike_ticks <= REAL_CONST(0.0)) {
+                if (REAL_COMPARE(
+                        spike_source->time_to_spike_ticks, <=,
+                        REAL_CONST(0.0))) {
 
                     // Write spike to out spikes
                     out_spikes_set_spike(s);
-=======
-            // Subtract tick
-            slow_spike_source->time_to_spike_ticks -= REAL_CONST(1.0);
-        }
-    }
-
-    // Loop through fast spike sources
-    fast_spike_source_t *fast_spike_sources = fast_spike_source_array;
-    for (index_t f = num_fast_spike_sources; f > 0; f--) {
-        fast_spike_source_t *fast_spike_source = fast_spike_sources++;
-
-        if (time >= fast_spike_source->start_ticks
-                && time < fast_spike_source->end_ticks) {
-
-            // Get number of spikes to send this tick
-            uint32_t num_spikes = fast_spike_source_get_num_spikes(
-                fast_spike_source->exp_minus_lambda);
-            log_debug("Generating %d spikes", num_spikes);
-
-            // If there are any
-            if (num_spikes > 0) {
-
-                // Write spike to out spikes
-                out_spikes_set_spike(fast_spike_source->neuron_id);
-
-                // Send spikes
-                const uint32_t spike_key = key | fast_spike_source->neuron_id;
-                for (uint32_t s = num_spikes; s > 0; s--) {
->>>>>>> 5f182241
 
                     // if no key has been given, do not send spike to fabric.
                     if (has_been_given_key) {
@@ -503,7 +359,6 @@
     }
 }
 
-<<<<<<< HEAD
 void sdp_packet_callback(uint mailbox, uint port) {
     use(port);
     sdp_msg_t *msg = (sdp_msg_t *) mailbox;
@@ -526,11 +381,7 @@
     spin1_msg_free(msg);
 }
 
-//! \The only entry point for this model. it initialises the model, sets up the
-//! Interrupts for the Timer tick and calls the spin1api for running.
-=======
 //! The entry point for this model
->>>>>>> 5f182241
 void c_main(void) {
 
     // Load DTCM data
@@ -551,16 +402,12 @@
     spin1_set_timer_tick(timer_period);
 
     // Register callback
-<<<<<<< HEAD
-    spin1_callback_on(TIMER_TICK, timer_callback, 2);
-    spin1_callback_on(SDP_PACKET_RX, sdp_packet_callback, 1);
-=======
     spin1_callback_on(TIMER_TICK, timer_callback, TIMER);
 
     // Set up callback listening to SDP messages
     simulation_register_simulation_sdp_callback(
         &simulation_ticks, &infinite_run, SDP);
->>>>>>> 5f182241
+    spin1_sdp_callback_on(4, sdp_packet_callback, 0);
 
     log_info("Starting");
     simulation_run();
