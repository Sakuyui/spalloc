--- conflicted
+++ resolved
@@ -241,38 +241,19 @@
         log_error("bad number of steps per timestep: 0");
     }
 
-<<<<<<< HEAD
     if (sizeof(neuron_t)) {
-        log_debug("reading neuron local parameters");
         neuron_params_t *params = (neuron_params_t *) &address[next];
 		for (uint32_t i = 0; i < n_neurons; i++) {
 			neuron_model_initialise(&neuron_array[i], &params[i]);
 		}
-=======
-    if (sizeof(global_neuron_params_t)) {
-        spin1_memcpy(global_parameters, &address[next],
-                sizeof(global_neuron_params_t));
-        next += n_words_needed(sizeof(global_neuron_params_t));
-    }
-
-    if (sizeof(neuron_t)) {
-        spin1_memcpy(neuron_array, &address[next],
-                n_neurons * sizeof(neuron_t));
->>>>>>> f95d1aef
         next += n_words_needed(n_neurons * sizeof(neuron_t));
     }
 
     if (sizeof(input_type_t)) {
-<<<<<<< HEAD
-        log_debug("reading input type parameters");
         input_type_params_t *params = (input_type_params_t *) &address[next];
 		for (uint32_t i = 0; i < n_neurons; i++) {
 			input_type_initialise(&input_type_array[i], &params[i]);
 		}
-=======
-        spin1_memcpy(input_type_array, &address[next],
-                n_neurons * sizeof(input_type_t));
->>>>>>> f95d1aef
         next += n_words_needed(n_neurons * sizeof(input_type_t));
     }
 
@@ -282,9 +263,7 @@
         next += n_words_needed(n_neurons * sizeof(packet_firing_data_t));
     }
 
-<<<<<<< HEAD
     if (sizeof(synapse_types_t)) {
-        log_debug("reading synapse parameters");
         synapse_types_params_t *params = (synapse_types_params_t *) &address[next];
 		for (uint32_t i = 0; i < n_neurons; i++) {
 			synapse_types_initialise(&synapse_types_array[i], &params[i]);
@@ -293,22 +272,10 @@
     }
 
     if (sizeof(additional_input_t)) {
-        log_debug("reading additional input type parameters");
         additional_input_params_t *params = (additional_input_params_t *) &address[next];
 		for (uint32_t i = 0; i < n_neurons; i++) {
 			additional_input_initialise(&additional_input_array[i], &params[i]);
 		}
-=======
-    if (sizeof(synapse_param_t)) {
-        spin1_memcpy(neuron_synapse_shaping_params, &address[next],
-                n_neurons * sizeof(synapse_param_t));
-        next += n_words_needed(n_neurons * sizeof(synapse_param_t));
-    }
-
-    if (sizeof(additional_input_t)) {
-        spin1_memcpy(additional_input_array, &address[next],
-                n_neurons * sizeof(additional_input_t));
->>>>>>> f95d1aef
         next += n_words_needed(n_neurons * sizeof(additional_input_t));
     }
 
@@ -477,9 +444,7 @@
     // Skip over the steps per timestep
     next += 1;
 
-<<<<<<< HEAD
     if (sizeof(neuron_t)) {
-		log_debug("writing neuron local parameters");
 		neuron_params_t *params = (neuron_params_t *) &address[next];
 		for (uint32_t i = 0; i < n_neurons; i++) {
 			neuron_model_save_state(&neuron_array[i], &params[i]);
@@ -488,7 +453,6 @@
 	}
 
 	if (sizeof(input_type_t)) {
-		log_debug("writing input type parameters");
 		input_type_params_t *params = (input_type_params_t *) &address[next];
 		for (uint32_t i = 0; i < n_neurons; i++) {
 			input_type_save_state(&input_type_array[i], &params[i]);
@@ -497,36 +461,12 @@
 	}
 
 	if (sizeof(packet_firing_data_t)) {
-        log_debug("writing threshold type parameters");
-=======
-    if (sizeof(global_neuron_params_t)) {
-        spin1_memcpy(&address[next], global_parameters,
-                sizeof(global_neuron_params_t));
-        next += n_words_needed(sizeof(global_neuron_params_t));
-    }
-
-    if (sizeof(neuron_t)) {
-        spin1_memcpy(&address[next], neuron_array,
-                n_neurons * sizeof(neuron_t));
-        next += n_words_needed(n_neurons * sizeof(neuron_t));
-    }
-
-    if (sizeof(input_type_t)) {
-        spin1_memcpy(&address[next], input_type_array,
-                n_neurons * sizeof(input_type_t));
-        next += n_words_needed(n_neurons * sizeof(input_type_t));
-    }
-
-    if (sizeof(packet_firing_data_t)) {
->>>>>>> f95d1aef
         spin1_memcpy(&address[next], packet_firing_array,
                 n_neurons * sizeof(packet_firing_data_t));
         next += n_words_needed(n_neurons * sizeof(packet_firing_data_t));
     }
 
-<<<<<<< HEAD
 	if (sizeof(synapse_types_t)) {
-		log_debug("writing synapse parameters");
 		synapse_types_params_t *params = (synapse_types_params_t *) &address[next];
 		for (uint32_t i = 0; i < n_neurons; i++) {
 			synapse_types_save_state(&synapse_types_array[i], &params[i]);
@@ -535,26 +475,12 @@
 	}
 
 	if (sizeof(additional_input_t)) {
-		log_debug("writing additional input type parameters");
 		additional_input_params_t *params = (additional_input_params_t *) &address[next];
 		for (uint32_t i = 0; i < n_neurons; i++) {
 			additional_input_save_state(&additional_input_array[i], &params[i]);
 		}
 		next += n_words_needed(n_neurons * sizeof(additional_input_t));
 	}
-=======
-    if (sizeof(synapse_param_t)) {
-        spin1_memcpy(&address[next], neuron_synapse_shaping_params,
-                n_neurons * sizeof(synapse_param_t));
-        next += n_words_needed(n_neurons * sizeof(synapse_param_t));
-    }
-
-    if (sizeof(additional_input_t)) {
-        spin1_memcpy(&address[next], additional_input_array,
-                n_neurons * sizeof(additional_input_t));
-        next += n_words_needed(n_neurons * sizeof(additional_input_t));
-    }
->>>>>>> f95d1aef
 }
 
 #if LOG_LEVEL >= LOG_DEBUG
@@ -564,13 +490,9 @@
 void neuron_impl_print_inputs(uint32_t n_neurons) {
     bool empty = true;
     for (index_t i = 0; i < n_neurons; i++) {
-<<<<<<< HEAD
         synapse_types_t *params = &synapse_types_array[i];
-=======
-        synapse_param_t *params = &neuron_synapse_shaping_params[i];
         input_t exc_values[NUM_EXCITATORY_RECEPTORS];
         input_t inh_values[NUM_INHIBITORY_RECEPTORS];
->>>>>>> f95d1aef
         empty = empty && (0 == bitsk(
                 synapse_types_get_excitatory_input(exc_values, params)
                 - synapse_types_get_inhibitory_input(inh_values, params)));
@@ -578,17 +500,11 @@
 
     if (!empty) {
         for (index_t i = 0; i < n_neurons; i++) {
-<<<<<<< HEAD
             synapse_types_t *params = &synapse_types_array[i];
-            input_t input = synapse_types_get_excitatory_input(params)
-                    - synapse_types_get_inhibitory_input(params);
-=======
-            synapse_param_t *params = &neuron_synapse_shaping_params[i];
             input_t exc_values[NUM_EXCITATORY_RECEPTORS];
             input_t inh_values[NUM_INHIBITORY_RECEPTORS];
             input_t input = synapse_types_get_excitatory_input(exc_values, params)
                     - synapse_types_get_inhibitory_input(inh_values, params);
->>>>>>> f95d1aef
             if (bitsk(input) != 0) {
                 log_debug("%3u: %12.6k (= ", i, input);
                 synapse_types_print_input(params);
