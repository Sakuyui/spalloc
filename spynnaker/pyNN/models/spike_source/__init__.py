--- conflicted
+++ resolved
@@ -22,12 +22,7 @@
     SpikeSourcePoissonMachineVertex)
 from .spike_source_poisson_vertex import SpikeSourcePoissonVertex
 
-<<<<<<< HEAD
-__all__ = ["SpikeSourceArray", "SpikeSourceFromFile", "SpikeSourcePoisson",
-           "SpikeSourcePoissonMachineVertex", "SpikeSourcePoissonVariable",
-           "SpikeSourcePoissonVertex"]
-=======
 __all__ = ["SpikeSourceArray", "SpikeSourceArrayVertex",
            "SpikeSourceFromFile", "SpikeSourcePoisson",
-           "SpikeSourcePoissonMachineVertex", "SpikeSourcePoissonVariable"]
->>>>>>> 294179fa
+           "SpikeSourcePoissonMachineVertex", "SpikeSourcePoissonVariable",
+           "SpikeSourcePoissonVertex"]