--- conflicted
+++ resolved
@@ -32,12 +32,9 @@
 SOURCE_KEY_INFO_WORDS = 7
 
 #: The number of 16-bit shorts in the connector struct,
-<<<<<<< HEAD
-#: ignoring the source_key_info struct and the weights (which are dynamic)
-=======
-#: ignoring the source_key_info struct but including the 32-bit weight index
->>>>>>> 4d87061b
-CONNECTOR_CONFIG_SHORTS = 14
+#: ignoring the source_key_info struct but including the delay and the
+#: 32-bit weight index
+CONNECTOR_CONFIG_SHORTS = 16
 
 
 class ConvolutionConnector(AbstractConnector):
@@ -383,7 +380,7 @@
 
     def get_local_only_data(
             self, app_edge, vertex_slice, key, mask, n_colour_bits,
-            weight_index):
+            delay, weight_index):
         # Get info about things
         kernel_shape = self.__kernel_weights.shape
         ps_x, ps_y = 1, 1
@@ -414,18 +411,6 @@
             self.__positive_receptor_type)
         neg_synapse_type = app_edge.post_vertex.get_synapse_id_by_target(
             self.__negative_receptor_type)
-<<<<<<< HEAD
-        spec.write_value(pos_synapse_type, data_type=DataType.UINT16)
-        spec.write_value(neg_synapse_type, data_type=DataType.UINT16)
-
-        # Write delay
-        delay_step = (app_edge.post_vertex.synapse_dynamics.delay *
-                      SpynnakerDataView.get_simulation_time_step_per_ms())
-        local_delay = min(delay_step,
-                          app_edge.post_vertex.splitter.max_support_delay())
-        spec.write_value(local_delay)
-
-=======
         short_values = numpy.array([
             start[1], start[0],
             kernel_shape[1], kernel_shape[0],
@@ -434,13 +419,18 @@
             self.__recip(ps_y), self.__recip(ps_x),
             pos_synapse_type, neg_synapse_type], dtype="uint16")
 
+        # Work out delay
+        delay_step = (app_edge.post_vertex.synapse_dynamics.delay *
+                      SpynnakerDataView.get_simulation_time_step_per_ms())
+        local_delay = min(delay_step,
+                          app_edge.post_vertex.splitter.max_support_delay())
+
         data = [numpy.array(values, dtype="uint32"),
                 short_values.view("uint32"),
-                numpy.array([weight_index], dtype="uint32")]
+                numpy.array([local_delay, weight_index], dtype="uint32")]
         return data
 
     def get_encoded_kernel_weights(self, app_edge, weight_scales):
->>>>>>> 4d87061b
         # Encode weights with weight scaling
         encoded_kernel_weights = self.__kernel_weights.flatten()
         neg_weights = encoded_kernel_weights < 0
