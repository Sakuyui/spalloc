--- conflicted
+++ resolved
@@ -412,212 +412,6 @@
                 connections, row_indices, n_rows, post_vertex_slice,
                 n_synapse_types, max_row_n_synapses)
 
-<<<<<<< HEAD
-            # Blank the plastic data
-            fp_data = [numpy.zeros(0, dtype="uint32") for _ in range(n_rows)]
-            pp_data = [numpy.zeros(0, dtype="uint32") for _ in range(n_rows)]
-            fp_size = [numpy.zeros(1, dtype="uint32") for _ in range(n_rows)]
-            pp_size = [numpy.zeros(1, dtype="uint32") for _ in range(n_rows)]
-        else:
-
-            # Blank the static data
-            ff_data = [numpy.zeros(0, dtype="uint32") for _ in row_ids]
-            ff_size = [numpy.zeros(1, dtype="uint32") for _ in row_ids]
-
-            # Get the plastic data
-            fp_data, pp_data, fp_size, pp_size = \
-                synapse_dynamics.get_plastic_synaptic_data(
-                    connections, row_indices, n_rows, post_vertex_slice,
-                    n_synapse_types, max_row_n_synapses)
-
-        # Add some padding
-        row_lengths = [
-            pp_data[i].size + fp_data[i].size + ff_data[i].size
-            for i in row_ids]
-        padding = [
-            numpy.zeros(max_row_n_words - row_length, dtype="uint32")
-            for row_length in row_lengths]
-
-        # Join the bits into rows
-        items_to_join = [
-            pp_size, pp_data, ff_size, fp_size, ff_data, fp_data, padding]
-        rows = [numpy.concatenate(items) for items in zip(*items_to_join)]
-        row_data = numpy.concatenate(rows)
-
-        # Return the data
-        return row_data
-
-    def get_synapses(
-            self, synapse_info, n_delay_stages, n_synapse_types, weight_scales,
-            machine_edge, max_row_info, gen_undelayed, gen_delayed, app_edge):
-        """ Get the synapses as an array of words for non-delayed synapses and\
-            an array of words for delayed synapses. This is used to prepare\
-            information for *deployment to SpiNNaker*.
-
-        :param SynapseInformation synapse_info:
-            The synapse information to convert to synapses
-        :param int n_delay_stages:
-            The number of delay stages in total to be represented
-        :param int n_synapse_types:
-            The number of synapse types in total to be represented
-        :param list(float) weight_scales:
-            The scaling of the weights for each synapse type
-        :param ~pacman.model.graphs.machine.MachineEdge machine_edge:
-            The incoming machine edge that the synapses are on
-        :param ProjectionApplicationEdge app_edge:
-        :param MaxRowInfo max_row_info:
-            The maximum row information for the synapses
-        :param bool gen_undelayed:
-            Whether to generate undelayed data
-        :param bool gen_delayed:
-            Whether to generate delayed data
-        :return:
-            (``row_data``, ``delayed_row_data``, ``delayed_source_ids``,
-            ``stages``) where:
-
-            * ``row_data`` is the undelayed connectivity data arranged into a
-                row per source, each row the same length
-            * ``delayed_row_data`` is the delayed connectivity data arranged
-                into a row per source per delay stage, each row the same length
-            * ``delayed_source_ids`` is the machine-vertex-local source neuron
-                id of each connection of the delayed vertices
-            * ``stages`` is the delay stage of each delayed connection
-        :rtype:
-            tuple(~numpy.ndarray, ~numpy.ndarray, ~numpy.ndarray,
-            ~numpy.ndarray)
-        """
-        # pylint: disable=too-many-arguments, too-many-locals
-        # pylint: disable=assignment-from-no-return
-        # Get delays in timesteps
-        max_delay = self.get_maximum_delay_supported_in_ms(
-            app_edge.post_vertex.splitter.max_support_delay())
-        if max_delay is not None:
-            max_delay *= machine_time_step_per_ms()
-
-        # Get the actual connections
-        app_edge = machine_edge.app_edge
-        pre_slices = app_edge.pre_vertex.splitter.get_out_going_slices()[0]
-        post_slices = app_edge.post_vertex.splitter.get_in_coming_slices()[0]
-        pre_vertex_slice = machine_edge.pre_vertex.vertex_slice
-        post_vertex_slice = machine_edge.post_vertex.vertex_slice
-        connections = synapse_info.connector.create_synaptic_block(
-            pre_slices, post_slices, pre_vertex_slice, post_vertex_slice,
-            synapse_info.synapse_type, synapse_info)
-
-        # Convert delays to timesteps
-        connections["delay"] = numpy.rint(
-            connections["delay"] * machine_time_step_per_ms())
-
-        # Scale weights
-        connections["weight"] = (connections["weight"] * weight_scales[
-            synapse_info.synapse_type])
-
-        # Set connections for structural plasticity
-        if isinstance(synapse_info.synapse_dynamics,
-                      AbstractSynapseDynamicsStructural):
-            synapse_info.synapse_dynamics.set_connections(
-                connections, post_vertex_slice, app_edge, synapse_info,
-                machine_edge)
-
-        # Split the connections up based on the delays
-        if max_delay is not None:
-            plastic_delay_mask = (connections["delay"] <= max_delay)
-            undelayed_connections = connections[
-                numpy.where(plastic_delay_mask)]
-            delayed_connections = connections[
-                numpy.where(~plastic_delay_mask)]
-        else:
-            undelayed_connections = connections
-            delayed_connections = numpy.zeros(
-                0, dtype=AbstractConnector.NUMPY_SYNAPSES_DTYPE)
-        del connections
-
-        # Get the data for the connections
-        row_data = numpy.zeros(0, dtype="uint32")
-        if gen_undelayed and max_row_info.undelayed_max_n_synapses:
-            # Get which row each connection will go into
-            undelayed_row_indices = (
-                    undelayed_connections["source"] - pre_vertex_slice.lo_atom)
-            row_data = self._get_row_data(
-                undelayed_connections, undelayed_row_indices,
-                pre_vertex_slice.n_atoms, post_vertex_slice, n_synapse_types,
-                synapse_info.synapse_dynamics,
-                max_row_info.undelayed_max_n_synapses,
-                max_row_info.undelayed_max_words)
-
-            del undelayed_row_indices
-        del undelayed_connections
-
-        # Get the data for the delayed connections
-        delayed_row_data = numpy.zeros(0, dtype="uint32")
-        stages = numpy.zeros(0, dtype="uint32")
-        delayed_source_ids = numpy.zeros(0, dtype="uint32")
-        if gen_delayed and max_row_info.delayed_max_n_synapses:
-            # Get the delay stages and which row each delayed connection will
-            # go into
-            stages = numpy.floor((numpy.round(
-                delayed_connections["delay"] - 1.0)) / max_delay).astype(
-                "uint32")
-            delayed_row_indices = (
-                    (delayed_connections[
-                         "source"] - pre_vertex_slice.lo_atom) +
-                    ((stages - 1) * pre_vertex_slice.n_atoms))
-            delayed_connections["delay"] -= max_delay * stages
-            delayed_source_ids = (
-                    delayed_connections["source"] - pre_vertex_slice.lo_atom)
-
-            # Get the data
-            delayed_row_data = self._get_row_data(
-                delayed_connections, delayed_row_indices,
-                pre_vertex_slice.n_atoms * n_delay_stages, post_vertex_slice,
-                n_synapse_types, synapse_info.synapse_dynamics,
-                max_row_info.delayed_max_n_synapses,
-                max_row_info.delayed_max_words)
-            del delayed_row_indices
-        del delayed_connections
-
-        return row_data, delayed_row_data, delayed_source_ids, stages
-
-    @staticmethod
-    def _rescale_connections(
-            connections, weight_scales, synapse_info):
-        """ Scale the connection data into machine values
-
-        :param ~numpy.ndarray connections: The connections to be rescaled
-        :param list(float) weight_scales: The weight scale of each synapse type
-        :param SynapseInformation synapse_info:
-            The synapse information of the connections
-        """
-        # Return the delays values to milliseconds
-        connections["delay"] /= machine_time_step_per_ms()
-        # Undo the weight scaling
-        connections["weight"] /= weight_scales[synapse_info.synapse_type]
-        return connections
-
-    def convert_to_connections(
-            self, synapse_info, pre_vertex_slice, post_vertex_slice,
-            max_row_length, n_synapse_types, weight_scales, data,
-            delayed, post_vertex_max_delay_ticks):
-        """ Read the synapses for a given projection synapse information\
-            object out of the given data and convert to connection data
-
-        :param SynapseInformation synapse_info:
-            The synapse information of the synapses
-        :param ~pacman.model.graphs.common.Slice pre_vertex_slice:
-            The slice of the source neurons of the synapses in the data
-        :param ~pacman.model.graphs.common.Slice post_vertex_slice:
-            The slice of the target neurons of the synapses in the data
-        :param int max_row_length:
-            The length of each row in the data
-        :param int n_synapse_types:
-            The number of synapse types in total
-        :param list(float) weight_scales:
-            The weight scaling of each synapse type
-        :param bytearray data:
-            The raw data containing the synapses
-        :param bool delayed: True if the data should be considered delayed
-        :param int post_vertex_max_delay_ticks:
-=======
     # Add some padding
     row_lengths = [
         pp_data[i].size + fp_data[i].size + ff_data[i].size
@@ -659,7 +453,6 @@
         The raw data containing the synapses
     :param bool delayed: True if the data should be considered delayed
     :param int post_vertex_max_delay_ticks:
->>>>>>> af741252
             max delayed ticks supported from post vertex
     :return: The connections read from the data; the dtype is
         AbstractSynapseDynamics.NUMPY_CONNECTORS_DTYPE
