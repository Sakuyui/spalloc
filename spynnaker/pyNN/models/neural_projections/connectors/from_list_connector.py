import logging
import numpy
from spinn_utilities.overrides import overrides
from spinn_front_end_common.utilities import globals_variables
from .abstract_connector import AbstractConnector
from spynnaker.pyNN.exceptions import InvalidParameterType

logger = logging.getLogger(__name__)

# Indices of the source and target in the connection list array
_SOURCE = 0
_TARGET = 1
_FIRST_PARAM = 2


class FromListConnector(AbstractConnector):
    """ Make connections according to a list.
    """
    __slots__ = [
<<<<<<< HEAD
        "__conn_list",
        "__column_names",
        "__sources",
        "__targets",
        "__weights",
        "__delays",
        "__extra_parameters",
        "__extra_parameter_names"]
=======
        "_conn_list",
        "_column_names",
        "_sources",
        "_targets",
        "_weights",
        "_delays",
        "_extra_parameters",
        "_extra_parameter_names",
        "_split_conn_list",
        "_split_pre_slices",
        "_split_post_slices"]
>>>>>>> 7e08ce88

    def __init__(self, conn_list, safe=True, verbose=False, column_names=None):
        """
        :param: conn_list:
            a list of tuples, one tuple for each connection. Each\
            tuple should contain at least::

                (pre_idx, post_idx)

            where pre_idx is the index (i.e. order in the Population,\
            not the ID) of the presynaptic neuron, and post_idx is\
            the index of the postsynaptic neuron.

            Additional items per synapse are acceptable but all synapses\
            should have the same number of items.
        """
        super(FromListConnector, self).__init__(safe, verbose)

        # Need to set column names first, as setter uses this
        self.__column_names = column_names

        # Call the conn_list setter, as this sets the internal values
        self.conn_list = conn_list

        # The connection list split by pre/post vertex slices
        self._split_conn_list = None
        self._split_pre_slices = None
        self._split_post_slices = None

    @overrides(AbstractConnector.get_delay_maximum)
    def get_delay_maximum(self, delays):
        if self.__delays is None:
            return numpy.max(delays)
        else:
            return numpy.max(self.__delays)

    @overrides(AbstractConnector.get_delay_variance)
    def get_delay_variance(self, delays):
        if self.__delays is None:
            return numpy.var(delays)
        else:
            return numpy.var(self.__delays)

    def _split_connections(self, pre_slices, post_slices):
        # If there are no connections, return
        if not len(self._sources):
            return False

        # If nothing has changed, use the cache
        if (self._split_pre_slices == pre_slices and
                self._split_post_slices == post_slices):
            return False

        self._split_pre_slices = pre_slices
        self._split_post_slices = post_slices

        # Create bins into which connections are to be grouped
        pre_bins = numpy.concatenate((
            [0], numpy.sort([s.hi_atom + 1 for s in pre_slices])))
        post_bins = numpy.concatenate((
            [0], numpy.sort([s.hi_atom + 1 for s in post_slices])))

        # Find the group of each item in the separate bins
        pre_indices = numpy.searchsorted(
            pre_bins, self._sources, side="right")
        post_indices = numpy.searchsorted(
            post_bins, self._targets, side="right")

        # Join the groups from both axes
        n_bins = (len(pre_bins) + 1, len(post_bins) + 1)
        joined_indices = numpy.ravel_multi_index(
            (pre_indices, post_indices), n_bins)

        # Get a count of the indices in each bin
        index_count = numpy.bincount(
            joined_indices, minlength=numpy.prod(n_bins))

        # Get a sort order on the connections
        sort_indices = numpy.argsort(joined_indices)

        # Split the sort order in to groups of connection indices
        split_indices = numpy.array(numpy.split(
            sort_indices, numpy.cumsum(index_count)))

        # Ignore the outliers
        split_indices = split_indices[:-1].reshape(n_bins)[1:-1, 1:-1]
        split_indices = split_indices.reshape(-1)

        # Get the results indexed by hi_atom in the slices
        pre_post_bins = [(pre - 1, post - 1) for pre in pre_bins[1:]
                         for post in post_bins[1:]]
        self._split_conn_list = {
            (pre_post): indices
            for pre_post, indices in zip(pre_post_bins, split_indices)
        }

        return True

    @overrides(AbstractConnector.get_n_connections_from_pre_vertex_maximum)
    def get_n_connections_from_pre_vertex_maximum(
            self, delays, post_vertex_slice, min_delay=None, max_delay=None):

        mask = None
        if min_delay is None or max_delay is None or self.__delays is None:
            mask = ((self.__targets >= post_vertex_slice.lo_atom) &
                    (self.__targets <= post_vertex_slice.hi_atom))
        elif self.__delays is not None:
            mask = ((self.__targets >= post_vertex_slice.lo_atom) &
                    (self.__targets <= post_vertex_slice.hi_atom) &
                    (self.__delays >= min_delay) &
                    (self.__delays <= max_delay))
        if mask is None:
            sources = self.__sources
        else:
            sources = self.__sources[mask]
        if sources.size == 0:
            return 0
        max_targets = numpy.max(numpy.bincount(
            sources.astype('int64', copy=False)))

        # If no delays just return max targets as this is for all delays
        # If there are delays in the list, this was also handled above
        if min_delay is None or max_delay is None or self.__delays is not None:
            return max_targets

        # If here, there must be no delays in the list, so use the passed in
        # ones
        return self._get_n_connections_from_pre_vertex_with_delay_maximum(
            delays, self._n_pre_neurons * self._n_post_neurons,
            max_targets, min_delay, max_delay)

    @overrides(AbstractConnector.get_n_connections_to_post_vertex_maximum)
    def get_n_connections_to_post_vertex_maximum(self):
        if not len(self.__targets):
            return 0
        # pylint: disable=too-many-arguments
        return numpy.max(numpy.bincount(
            self.__targets.astype('int64', copy=False)))

    @overrides(AbstractConnector.get_weight_mean)
    def get_weight_mean(self, weights):
        if self.__weights is None:
            return numpy.mean(weights)
        else:
            return numpy.mean(numpy.abs(self.__weights))

    @overrides(AbstractConnector.get_weight_maximum)
    def get_weight_maximum(self, weights):
        # pylint: disable=too-many-arguments
        if self.__weights is None:
            return numpy.amax(weights)
        else:
            return numpy.amax(numpy.abs(self.__weights))

    @overrides(AbstractConnector.get_weight_variance)
    def get_weight_variance(self, weights):
        # pylint: disable=too-many-arguments
        if self.__weights is None:
            return numpy.var(weights)
        else:
            return numpy.var(numpy.abs(self.__weights))

    @overrides(AbstractConnector.create_synaptic_block)
    def create_synaptic_block(
            self, weights, delays, pre_slices, pre_slice_index, post_slices,
            post_slice_index, pre_vertex_slice, post_vertex_slice,
            synapse_type):
        # pylint: disable=too-many-arguments
<<<<<<< HEAD
        mask = ((self.__sources >= pre_vertex_slice.lo_atom) &
                (self.__sources <= pre_vertex_slice.hi_atom) &
                (self.__targets >= post_vertex_slice.lo_atom) &
                (self.__targets <= post_vertex_slice.hi_atom))
        sources = self.__sources[mask]
        block = numpy.zeros(sources.size, dtype=self.NUMPY_SYNAPSES_DTYPE)
        block["source"] = sources
        block["target"] = self.__targets[mask]
        # check that conn_list has weights, if not then use the value passed in
        if self.__weights is None:
            block["weight"] = self._generate_weights(
                weights, sources.size, None)
        else:
            block["weight"] = self.__weights[mask]
        # check that conn_list has delays, if not then use the value passed in
        if self.__delays is None:
            block["delay"] = self._generate_delays(
                delays, sources.size, None)
        else:
            block["delay"] = self._clip_delays(self.__delays[mask])
=======
        if not len(self._sources):
            return numpy.zeros(0, dtype=self.NUMPY_SYNAPSES_DTYPE)
        self._split_connections(pre_slices, post_slices)
        indices = self._split_conn_list[
            (pre_vertex_slice.hi_atom, post_vertex_slice.hi_atom)]
        block = numpy.zeros(len(indices), dtype=self.NUMPY_SYNAPSES_DTYPE)
        block["source"] = self._sources[indices]
        block["target"] = self._targets[indices]
        # check that conn_list has weights, if not then use the value passed in
        if self._weights is None:
            if hasattr(weights, "__getitem__"):
                block["weight"] = numpy.array(weights)[indices]
            else:
                block["weight"] = self._generate_weights(
                    weights, len(indices), None)
        else:
            block["weight"] = self._weights[indices]
        # check that conn_list has delays, if not then use the value passed in
        if self._delays is None:
            if hasattr(weights, "__getitem__"):
                block["delay"] = numpy.array(weights)[indices]
            else:
                block["delay"] = self._generate_delays(
                    delays, len(indices), None)
        else:
            block["delay"] = self._clip_delays(self._delays[indices])
>>>>>>> 7e08ce88
        block["synapse_type"] = synapse_type
        return block

    def __repr__(self):
        return "FromListConnector(n_connections={})".format(
            len(self.__sources))

    @property
    def conn_list(self):
        return self.__conn_list

    @conn_list.setter
    def conn_list(self, conn_list):
        if conn_list is None or not len(conn_list):
            self.__conn_list = numpy.zeros((0, 2), dtype="uint32")
        else:
            self.__conn_list = numpy.array(conn_list)

        # If the shape of the conn_list is 2D, numpy has been able to create
        # a 2D array which means every entry has the same number of values.
        # If this was not possible, raise an exception!
        if len(self.__conn_list.shape) != 2:
            raise InvalidParameterType(
                "Each tuple in the connection list for the"
                " FromListConnector must have the same number of elements")

        # This tells us how many columns are in the list
        n_columns = self.__conn_list.shape[1]
        if n_columns < 2:
            raise InvalidParameterType(
                "Each tuple in the connection list for the"
                " FromListConnector must have at least 2 elements")
        if (self.__column_names is not None and
                n_columns != len(self.__column_names) + _FIRST_PARAM):
            raise InvalidParameterType(
                "The number of column names must match the number of"
                " additional elements in each tuple in the connection list,"
                " not including the pre_idx or post_idx")

        # Get the column names if not specified
        column_names = self.__column_names
        if self.__column_names is None:
            if n_columns == 4:
                column_names = ('weight', 'delay')
            elif n_columns == 2:
                column_names = ()
            else:
                raise TypeError(
                    "Need to set 'column_names' for n_columns={}".format(
                        n_columns))

        # Set the source and targets
        self.__sources = self.__conn_list[:, _SOURCE]
        self.__targets = self.__conn_list[:, _TARGET]

        # Find any weights
        self.__weights = None
        try:
            weight_column = column_names.index('weight') + _FIRST_PARAM
            self.__weights = self.__conn_list[:, weight_column]
        except ValueError:
            pass

        # Find any delays
        self.__delays = None
        try:
            delay_column = column_names.index('delay') + _FIRST_PARAM
<<<<<<< HEAD
            self.__delays = self.__conn_list[:, delay_column]
=======
            machine_time_step = globals_variables.get_simulator(
                ).machine_time_step
            self._delays = numpy.rint(
                numpy.array(self._conn_list[:, delay_column]) * (
                    1000.0 / machine_time_step)) * (machine_time_step / 1000.0)
>>>>>>> 7e08ce88
        except ValueError:
            pass

        # Find extra columns
        extra_columns = list()
        for i, name in enumerate(column_names):
            if name not in ('weight', 'delay'):
                extra_columns.append(i + _FIRST_PARAM)

        # Check any additional parameters have single values over the whole
        # set of connections (as other things aren't currently supported
        for i in extra_columns:
            # numpy.ptp gives the difference between the maximum and
            # minimum values of an array, so if 0, all values are equal
            if numpy.ptp(self.__conn_list[:, i]):
                raise ValueError(
                    "All values in column {} ({}) of a FromListConnector must"
                    " have the same value".format(
                        i, column_names[i - _FIRST_PARAM]))

        # Store the extra data
        self.__extra_parameters = None
        self.__extra_parameter_names = None
        if extra_columns:
            self.__extra_parameters = self.__conn_list[:, extra_columns]
            self.__extra_parameter_names = [
                column_names[i - _FIRST_PARAM] for i in extra_columns]

    @property
    def column_names(self):
        return self.__column_names

    @column_names.setter
    def column_names(self, column_names):
        self.__column_names = column_names

    def get_extra_parameters(self):
        """ Getter for the extra parameters.

        :return: The extra parameters
        """
        return self.__extra_parameters

    def get_extra_parameter_names(self):
        """ Getter for the names of the extra parameters
        """
        return self.__extra_parameter_names<|MERGE_RESOLUTION|>--- conflicted
+++ resolved
@@ -17,7 +17,6 @@
     """ Make connections according to a list.
     """
     __slots__ = [
-<<<<<<< HEAD
         "__conn_list",
         "__column_names",
         "__sources",
@@ -25,20 +24,10 @@
         "__weights",
         "__delays",
         "__extra_parameters",
-        "__extra_parameter_names"]
-=======
-        "_conn_list",
-        "_column_names",
-        "_sources",
-        "_targets",
-        "_weights",
-        "_delays",
-        "_extra_parameters",
-        "_extra_parameter_names",
-        "_split_conn_list",
-        "_split_pre_slices",
-        "_split_post_slices"]
->>>>>>> 7e08ce88
+        "__extra_parameter_names",
+        "__split_conn_list",
+        "__split_pre_slices",
+        "__split_post_slices"]
 
     def __init__(self, conn_list, safe=True, verbose=False, column_names=None):
         """
@@ -64,9 +53,9 @@
         self.conn_list = conn_list
 
         # The connection list split by pre/post vertex slices
-        self._split_conn_list = None
-        self._split_pre_slices = None
-        self._split_post_slices = None
+        self.__split_conn_list = None
+        self.__split_pre_slices = None
+        self.__split_post_slices = None
 
     @overrides(AbstractConnector.get_delay_maximum)
     def get_delay_maximum(self, delays):
@@ -84,16 +73,16 @@
 
     def _split_connections(self, pre_slices, post_slices):
         # If there are no connections, return
-        if not len(self._sources):
+        if not len(self.__sources):
             return False
 
         # If nothing has changed, use the cache
-        if (self._split_pre_slices == pre_slices and
-                self._split_post_slices == post_slices):
+        if (self.__split_pre_slices == pre_slices and
+                self.__split_post_slices == post_slices):
             return False
 
-        self._split_pre_slices = pre_slices
-        self._split_post_slices = post_slices
+        self.__split_pre_slices = pre_slices
+        self.__split_post_slices = post_slices
 
         # Create bins into which connections are to be grouped
         pre_bins = numpy.concatenate((
@@ -103,9 +92,9 @@
 
         # Find the group of each item in the separate bins
         pre_indices = numpy.searchsorted(
-            pre_bins, self._sources, side="right")
+            pre_bins, self.__sources, side="right")
         post_indices = numpy.searchsorted(
-            post_bins, self._targets, side="right")
+            post_bins, self.__targets, side="right")
 
         # Join the groups from both axes
         n_bins = (len(pre_bins) + 1, len(post_bins) + 1)
@@ -130,7 +119,7 @@
         # Get the results indexed by hi_atom in the slices
         pre_post_bins = [(pre - 1, post - 1) for pre in pre_bins[1:]
                          for post in post_bins[1:]]
-        self._split_conn_list = {
+        self.__split_conn_list = {
             (pre_post): indices
             for pre_post, indices in zip(pre_post_bins, split_indices)
         }
@@ -207,55 +196,32 @@
             post_slice_index, pre_vertex_slice, post_vertex_slice,
             synapse_type):
         # pylint: disable=too-many-arguments
-<<<<<<< HEAD
-        mask = ((self.__sources >= pre_vertex_slice.lo_atom) &
-                (self.__sources <= pre_vertex_slice.hi_atom) &
-                (self.__targets >= post_vertex_slice.lo_atom) &
-                (self.__targets <= post_vertex_slice.hi_atom))
-        sources = self.__sources[mask]
-        block = numpy.zeros(sources.size, dtype=self.NUMPY_SYNAPSES_DTYPE)
-        block["source"] = sources
-        block["target"] = self.__targets[mask]
+        if not len(self.__sources):
+            return numpy.zeros(0, dtype=self.NUMPY_SYNAPSES_DTYPE)
+        self._split_connections(pre_slices, post_slices)
+        indices = self.__split_conn_list[
+            (pre_vertex_slice.hi_atom, post_vertex_slice.hi_atom)]
+        block = numpy.zeros(len(indices), dtype=self.NUMPY_SYNAPSES_DTYPE)
+        block["source"] = self.__sources[indices]
+        block["target"] = self.__targets[indices]
         # check that conn_list has weights, if not then use the value passed in
         if self.__weights is None:
-            block["weight"] = self._generate_weights(
-                weights, sources.size, None)
-        else:
-            block["weight"] = self.__weights[mask]
-        # check that conn_list has delays, if not then use the value passed in
-        if self.__delays is None:
-            block["delay"] = self._generate_delays(
-                delays, sources.size, None)
-        else:
-            block["delay"] = self._clip_delays(self.__delays[mask])
-=======
-        if not len(self._sources):
-            return numpy.zeros(0, dtype=self.NUMPY_SYNAPSES_DTYPE)
-        self._split_connections(pre_slices, post_slices)
-        indices = self._split_conn_list[
-            (pre_vertex_slice.hi_atom, post_vertex_slice.hi_atom)]
-        block = numpy.zeros(len(indices), dtype=self.NUMPY_SYNAPSES_DTYPE)
-        block["source"] = self._sources[indices]
-        block["target"] = self._targets[indices]
-        # check that conn_list has weights, if not then use the value passed in
-        if self._weights is None:
             if hasattr(weights, "__getitem__"):
                 block["weight"] = numpy.array(weights)[indices]
             else:
                 block["weight"] = self._generate_weights(
                     weights, len(indices), None)
         else:
-            block["weight"] = self._weights[indices]
+            block["weight"] = self.__weights[indices]
         # check that conn_list has delays, if not then use the value passed in
-        if self._delays is None:
+        if self.__delays is None:
             if hasattr(weights, "__getitem__"):
                 block["delay"] = numpy.array(weights)[indices]
             else:
                 block["delay"] = self._generate_delays(
                     delays, len(indices), None)
         else:
-            block["delay"] = self._clip_delays(self._delays[indices])
->>>>>>> 7e08ce88
+            block["delay"] = self._clip_delays(self.__delays[indices])
         block["synapse_type"] = synapse_type
         return block
 
@@ -323,15 +289,11 @@
         self.__delays = None
         try:
             delay_column = column_names.index('delay') + _FIRST_PARAM
-<<<<<<< HEAD
-            self.__delays = self.__conn_list[:, delay_column]
-=======
             machine_time_step = globals_variables.get_simulator(
                 ).machine_time_step
-            self._delays = numpy.rint(
-                numpy.array(self._conn_list[:, delay_column]) * (
+            self.__delays = numpy.rint(
+                numpy.array(self.__conn_list[:, delay_column]) * (
                     1000.0 / machine_time_step)) * (machine_time_step / 1000.0)
->>>>>>> 7e08ce88
         except ValueError:
             pass
 
