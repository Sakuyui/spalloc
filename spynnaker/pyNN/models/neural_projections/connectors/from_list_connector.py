# Copyright (c) 2017-2019 The University of Manchester
#
# This program is free software: you can redistribute it and/or modify
# it under the terms of the GNU General Public License as published by
# the Free Software Foundation, either version 3 of the License, or
# (at your option) any later version.
#
# This program is distributed in the hope that it will be useful,
# but WITHOUT ANY WARRANTY; without even the implied warranty of
# MERCHANTABILITY or FITNESS FOR A PARTICULAR PURPOSE.  See the
# GNU General Public License for more details.
#
# You should have received a copy of the GNU General Public License
# along with this program.  If not, see <http://www.gnu.org/licenses/>.

import numpy
from spinn_utilities.overrides import overrides
from spynnaker.pyNN.data import SpynnakerDataView
from spynnaker.pyNN.exceptions import InvalidParameterType
from .abstract_connector import AbstractConnector
from .abstract_generate_connector_on_host import (
    AbstractGenerateConnectorOnHost)
from spynnaker.pyNN.utilities.constants import SPIKE_PARTITION_ID

# Indices of the source and target in the connection list array
_SOURCE = 0
_TARGET = 1
_FIRST_PARAM = 2


class FromListConnector(AbstractConnector, AbstractGenerateConnectorOnHost):
    """ Make connections according to a list.
    """
    __slots__ = [
        "__conn_list",
        "__column_names",
        "__sources",
        "__targets",
        "__weights",
        "__delays",
        "__extra_parameters",
        "__extra_parameter_names",
        "__split_conn_list",
        "__split_post_slices"]

    def __init__(self, conn_list, safe=True, verbose=False, column_names=None,
                 callback=None):
        """
        :param conn_list:
            A numpy array or a list of tuples, one tuple for each connection.
            Each tuple should contain::

                (pre_idx, post_idx, p1, p2, ..., pn)

            where ``pre_idx`` is the index (i.e. order in the Population,
            not the ID) of the presynaptic neuron, ``post_idx`` is
            the index of the postsynaptic neuron, and
            ``p1``, ``p2``, etc. are the synaptic parameters (e.g.,
            weight, delay, plasticity parameters).
            All tuples/rows must have the same number of items.
        :type conn_list: ~numpy.ndarray or list(tuple(int,int,...))
        :param bool safe:
            if ``True``, check that weights and delays have valid values.
            If ``False``, this check is skipped.
        :param bool verbose:
            Whether to output extra information about the connectivity to a
            CSV file
        :param column_names: the names of the parameters ``p1``, ``p2``, etc.
            If not provided, it is assumed the parameters are ``weight, delay``
            (for backwards compatibility).
        :type column_names: None or tuple(str) or list(str)
        :param callable callback:
            if given, a callable that display a progress bar on the terminal.

            .. note::
                Not supported by sPyNNaker.
        """
        super().__init__(safe, callback, verbose)

        self.__column_names = column_names
        self.__split_conn_list = {}
        self.__split_post_slices = None

        # Call the conn_list setter, as this sets the internal values
        self.conn_list = conn_list

    @overrides(AbstractConnector.get_delay_maximum)
    def get_delay_maximum(self, synapse_info):
        if self.__delays is None:
            if hasattr(synapse_info.delays, "__len__"):
                return numpy.max(synapse_info.delays)
            return self._get_delay_maximum(
                synapse_info.delays, len(self.__targets), synapse_info)
        else:
            return numpy.max(self.__delays)

    @overrides(AbstractConnector.get_delay_minimum)
    def get_delay_minimum(self, synapse_info):
        if self.__delays is None:
            if hasattr(synapse_info.delays, "__len__"):
                return numpy.min(synapse_info.delays)
            return self._get_delay_minimum(
                synapse_info.delays, len(self.__targets), synapse_info)
        else:
            return numpy.min(self.__delays)

    @overrides(AbstractConnector.get_delay_variance)
    def get_delay_variance(self, delays, synapse_info):
        if self.__delays is None:
            if hasattr(synapse_info.delays, "__len__"):
                return numpy.var(synapse_info.delays)
            return AbstractConnector.get_delay_variance(
                self, delays, synapse_info)
        else:
            return numpy.var(self.__delays)

    def _split_connections(self, post_slices):
        """
        :param list(~pacman.model.graphs.commmon.Slice) post_slices:
        :rtype: bool
        """
        # If nothing has changed, use the cache
        if self.__split_post_slices == post_slices:
            return False

        # If there are no connections, return
        if not len(self.__conn_list):
            self.__split_conn_list = {}
            return False

        self.__split_post_slices = list(post_slices)

        # Create bins into which connections are to be grouped
        post_bins = numpy.concatenate((
            [0], numpy.sort([s.hi_atom + 1 for s in post_slices])))

        # Find the index of the top of each bin in the sorted data
        post_indices = numpy.searchsorted(
            post_bins, self.__targets, side="right")

        # Get a count of the indices in each bin
        n_bins = len(post_bins)
        index_count = numpy.bincount(post_indices, minlength=n_bins)

        # Get a sort order on the connections
        sort_indices = numpy.argsort(post_indices)

        # Split the sort order in to groups of connection indices
        split_indices = numpy.array(numpy.split(
            sort_indices, numpy.cumsum(index_count)))

        # Ignore the outliers
        split_indices = split_indices[1:-1]

        # Get the results indexed by hi_atom in the slices
        post_bins = [(post - 1) for post in post_bins[1:]]
        self.__split_conn_list = {
            post: indices
            for post, indices in zip(post_bins, split_indices)
            if len(indices) > 0
        }

        return True

    @overrides(AbstractConnector.get_n_connections_from_pre_vertex_maximum)
    def get_n_connections_from_pre_vertex_maximum(
            self, n_post_atoms, synapse_info, min_delay=None,
            max_delay=None):

        mask = None
        delays_handled = False
        if (min_delay is not None and max_delay is not None and
                (self.__delays is not None or
                 hasattr(synapse_info.delays, "__len__"))):
            delays = self.__delays
            if delays is None:
                delays = synapse_info.delays
            mask = ((delays >= min_delay) & (delays <= max_delay))
            delays_handled = True
        if mask is None:
            conns = self.__conn_list.copy()
        else:
            conns = self.__conn_list[mask].copy()
        if conns.size == 0:
            return 0

        # Make targets be core indices
        conns[:, _TARGET] //= n_post_atoms

        # Split into sources
        source_split_conns = self.__numpy_group(conns, _SOURCE)

        # Split into groups by post_n_atoms
        target_split_conns = [
            self.__numpy_group(s, _TARGET) for s in source_split_conns]

        # Find the biggest group
        max_targets = max([len(t) for s in target_split_conns for t in s])

        # If no delays just return max targets as this is for all delays
        # If there are delays in the list, this was also handled above
        if min_delay is None or max_delay is None or delays_handled:
            return max_targets

        # If here, there must be no delays in the list, so use the passed in
        # ones
        return self._get_n_connections_from_pre_vertex_with_delay_maximum(
            synapse_info.delays,
            synapse_info.n_pre_neurons * synapse_info.n_post_neurons,
            max_targets, min_delay, max_delay, synapse_info)

    def __numpy_group(self, conns, column):
        # Sort by the column to group by
        s = conns[conns[:, column].argsort()]

        # Find split points by getting the first indices of the unique items
        # and then removing the first (as that will be 0 and we don't want to
        # split at 0)
        split_points = numpy.unique(s[:, column], return_index=True)[1][1:]

        # Perform the split
        return numpy.array_split(conns, split_points)

    @overrides(AbstractConnector.get_n_connections_to_post_vertex_maximum)
    def get_n_connections_to_post_vertex_maximum(self, synapse_info):
        if not len(self.__targets):
            return 0
        # pylint: disable=too-many-arguments
        return numpy.max(numpy.bincount(
            self.__targets.astype('int64', copy=False)))

    @overrides(AbstractConnector.get_weight_mean)
    def get_weight_mean(self, weights, synapse_info):
        if self.__weights is None:
            if hasattr(synapse_info.weights, "__len__"):
                return numpy.mean(synapse_info.weights)
            return AbstractConnector.get_weight_mean(
                self, weights, synapse_info)
        else:
            return numpy.mean(numpy.abs(self.__weights))

    @overrides(AbstractConnector.get_weight_maximum)
    def get_weight_maximum(self, synapse_info):
        # pylint: disable=too-many-arguments
        if self.__weights is None:
            if hasattr(synapse_info.weights, "__len__"):
                return numpy.amax(synapse_info.weights)
            return self._get_weight_maximum(
                synapse_info.weights, len(self.__targets), synapse_info)
        else:
            return numpy.amax(numpy.abs(self.__weights))

    @overrides(AbstractConnector.get_weight_variance)
    def get_weight_variance(self, weights, synapse_info):
        # pylint: disable=too-many-arguments
        if self.__weights is None:
            if hasattr(synapse_info.weights, "__len__"):
                return numpy.var(synapse_info.weights)
            return AbstractConnector.get_weight_variance(
                self, weights, synapse_info)
        else:
            return numpy.var(numpy.abs(self.__weights))

    @overrides(AbstractGenerateConnectorOnHost.create_synaptic_block)
    def create_synaptic_block(
            self, post_slices, post_vertex_slice, synapse_type, synapse_info):
        # pylint: disable=too-many-arguments
        self._split_connections(post_slices)
        post_hi = post_vertex_slice.hi_atom
        if post_hi not in self.__split_conn_list:
            return numpy.zeros(0, dtype=self.NUMPY_SYNAPSES_DTYPE)
        else:
            indices = self.__split_conn_list[post_hi]
        block = numpy.zeros(len(indices), dtype=self.NUMPY_SYNAPSES_DTYPE)
        block["source"] = self.__sources[indices]
        block["target"] = self.__targets[indices]
        # check that conn_list has weights, if not then use the value passed in
        if self.__weights is None:
            if hasattr(synapse_info.weights, "__len__"):
                block["weight"] = numpy.array(synapse_info.weights)[indices]
            else:
                block["weight"] = self._generate_weights(
                    block["source"], block["target"], len(indices),
                    post_vertex_slice, synapse_info)
        else:
            block["weight"] = self.__weights[indices]
        # check that conn_list has delays, if not then use the value passed in
        if self.__delays is None:
            if hasattr(synapse_info.delays, "__len__"):
                block["delay"] = numpy.array(synapse_info.delays)[indices]
            else:
                block["delay"] = self._generate_delays(
                    block["source"], block["target"], len(indices),
                    post_vertex_slice, synapse_info)
        else:
            block["delay"] = self._clip_delays(self.__delays[indices])
        block["synapse_type"] = synapse_type
        return block

    def __repr__(self):
        return "FromListConnector(n_connections={})".format(
            len(self.__sources))

    @property
    def conn_list(self):
        """ The connection list.

        :rtype: ~numpy.ndarray
        """
        return self.__conn_list

    @conn_list.setter
    def conn_list(self, conn_list):
        if conn_list is None or not len(conn_list):
            self.__conn_list = numpy.zeros((0, 2), dtype="uint32")
        else:
            self.__conn_list = numpy.array(conn_list)

        # If the shape of the conn_list is 2D, numpy has been able to create
        # a 2D array which means every entry has the same number of values.
        # If this was not possible, raise an exception!
        if len(self.__conn_list.shape) != 2:
            raise InvalidParameterType(
                "Each tuple in the connection list for the"
                " FromListConnector must have the same number of elements")

        # This tells us how many columns are in the list
        n_columns = self.__conn_list.shape[1]
        if n_columns < 2:
            raise InvalidParameterType(
                "Each tuple in the connection list for the"
                " FromListConnector must have at least 2 elements")
        if (self.__column_names is not None and
                n_columns != len(self.__column_names) + _FIRST_PARAM):
            raise InvalidParameterType(
                "The number of column names must match the number of"
                " additional elements in each tuple in the connection list,"
                " not including the pre_idx or post_idx")

        # Get the column names if not specified
        column_names = self.__column_names
        if self.__column_names is None:
            if n_columns == 4:
                column_names = ('weight', 'delay')
            elif n_columns == 2:
                column_names = ()
            else:
                raise TypeError(
                    "Need to set 'column_names' for n_columns={}".format(
                        n_columns))

        # Set the source and targets
        self.__sources = self.__conn_list[:, _SOURCE]
        self.__targets = self.__conn_list[:, _TARGET]

        # Find any weights
        self.__weights = None
        try:
            weight_column = column_names.index('weight') + _FIRST_PARAM
            self.__weights = self.__conn_list[:, weight_column]
        except ValueError:
            pass

        # Find any delays
        self.__delays = None
        try:
            delay_column = column_names.index('delay') + _FIRST_PARAM
            self.__delays = (numpy.rint(
                numpy.array(self.__conn_list[:, delay_column]) *
                SpynnakerDataView.get_simulation_time_step_per_ms()) *
                SpynnakerDataView.get_simulation_time_step_ms())
        except ValueError:
            pass

        # Find extra columns
        extra_columns = list()
        for i, name in enumerate(column_names):
            if name not in ('weight', 'delay'):
                extra_columns.append(i + _FIRST_PARAM)

        # Check any additional parameters have single values over the whole
        # set of connections (as other things aren't currently supported
        for i in extra_columns:
            # numpy.ptp gives the difference between the maximum and
            # minimum values of an array, so if 0, all values are equal
            if numpy.ptp(self.__conn_list[:, i]):
                raise ValueError(
                    "All values in column {} ({}) of a FromListConnector must"
                    " have the same value".format(
                        i, column_names[i - _FIRST_PARAM]))

        # Store the extra data
        self.__extra_parameters = None
        self.__extra_parameter_names = None
        if extra_columns:
            self.__extra_parameters = self.__conn_list[:, extra_columns]
            self.__extra_parameter_names = [
                column_names[i - _FIRST_PARAM] for i in extra_columns]

    @property
    def column_names(self):
        """ The names of the columns in the array after the first two. \
        Of particular interest is whether ``weight`` and ``delay`` columns\
        are present.

        :rtype: list(str)
        """
        return self.__column_names

    @column_names.setter
    def column_names(self, column_names):
        self.__column_names = column_names

    def get_extra_parameters(self):
        """ Getter for the extra parameters. Excludes ``weight`` and\
        ``delay`` columns.

        :return: The extra parameters
        :rtype: ~numpy.ndarray
        """
        return self.__extra_parameters

    def get_extra_parameter_names(self):
        """ Getter for the names of the extra parameters.

        :rtype: list(str)
        """
        return self.__extra_parameter_names

<<<<<<< HEAD
    @overrides(AbstractConnector.could_connect)
    def could_connect(
            self, synapse_info, src_machine_vertex, dest_machine_vertex):
        post_slices = \
            dest_machine_vertex.app_vertex.splitter.get_in_coming_slices()
        self._split_connections(post_slices)
        post_hi = dest_machine_vertex.vertex_slice.hi_atom
        return post_hi in self.__split_conn_list
=======
    @overrides(AbstractConnector.get_connected_vertices)
    def get_connected_vertices(self, s_info, source_vertex, target_vertex):
        pre_slices = source_vertex.splitter.get_out_going_slices()
        post_slices = target_vertex.splitter.get_in_coming_slices()
        self._split_connections(pre_slices, post_slices)

        pre_vertices = source_vertex.splitter.get_out_going_vertices(
            SPIKE_PARTITION_ID)
        return [
            (m_vert, [s_vert for s_vert in pre_vertices
                      if (s_vert.vertex_slice.hi_atom,
                          m_vert.vertex_slice.hi_atom) in
                      self.__split_conn_list])
            for m_vert in target_vertex.splitter.get_in_coming_vertices(
                SPIKE_PARTITION_ID)
        ]
>>>>>>> 804cc0dd

    def _apply_parameters_to_synapse_type(self, synapse_type):
        """
        :param AbstractStaticSynapseDynamics synapse_type:
        """
        if self.__extra_parameter_names:
            for i, name in enumerate(self.__extra_parameter_names):
                synapse_type.set_value(name, self.__extra_parameters[:, i])<|MERGE_RESOLUTION|>--- conflicted
+++ resolved
@@ -131,29 +131,26 @@
         self.__split_post_slices = list(post_slices)
 
         # Create bins into which connections are to be grouped
-        post_bins = numpy.concatenate((
-            [0], numpy.sort([s.hi_atom + 1 for s in post_slices])))
+        post_bins = numpy.sort([s.hi_atom + 1 for s in post_slices])
 
         # Find the index of the top of each bin in the sorted data
         post_indices = numpy.searchsorted(
             post_bins, self.__targets, side="right")
 
-        # Get a count of the indices in each bin
+        # Get a count of the indices in each bin, ignoring those outside
+        # the allowed number of bins
         n_bins = len(post_bins)
-        index_count = numpy.bincount(post_indices, minlength=n_bins)
+        index_count = numpy.bincount(post_indices, minlength=n_bins)[:n_bins]
 
         # Get a sort order on the connections
         sort_indices = numpy.argsort(post_indices)
 
         # Split the sort order in to groups of connection indices
         split_indices = numpy.array(numpy.split(
-            sort_indices, numpy.cumsum(index_count)))
-
-        # Ignore the outliers
-        split_indices = split_indices[1:-1]
+            sort_indices, numpy.cumsum(index_count)))[:-1]
 
         # Get the results indexed by hi_atom in the slices
-        post_bins = [(post - 1) for post in post_bins[1:]]
+        post_bins = [(post - 1) for post in post_bins]
         self.__split_conn_list = {
             post: indices
             for post, indices in zip(post_bins, split_indices)
@@ -427,33 +424,52 @@
         """
         return self.__extra_parameter_names
 
-<<<<<<< HEAD
-    @overrides(AbstractConnector.could_connect)
-    def could_connect(
-            self, synapse_info, src_machine_vertex, dest_machine_vertex):
-        post_slices = \
-            dest_machine_vertex.app_vertex.splitter.get_in_coming_slices()
-        self._split_connections(post_slices)
-        post_hi = dest_machine_vertex.vertex_slice.hi_atom
-        return post_hi in self.__split_conn_list
-=======
     @overrides(AbstractConnector.get_connected_vertices)
     def get_connected_vertices(self, s_info, source_vertex, target_vertex):
-        pre_slices = source_vertex.splitter.get_out_going_slices()
+        # This is similar to get_split_connections, but not because
+        # 1. We need to combine pre and post vertices and
+        # 2. We don't need to go as far as we only need the counts
+
+        # Divide the targets into bins based on post slices
         post_slices = target_vertex.splitter.get_in_coming_slices()
-        self._split_connections(pre_slices, post_slices)
-
+        post_bins = numpy.sort([s.hi_atom + 1 for s in post_slices])
+        post_indices = numpy.searchsorted(
+            post_bins, self.__targets, side="right")
+
+        # Divide the sources into bins based on pre slices
         pre_vertices = source_vertex.splitter.get_out_going_vertices(
             SPIKE_PARTITION_ID)
+        pre_bins = numpy.sort([m.vertex_slice.hi_atom + 1
+                              for m in pre_vertices])
+        pre_indices = numpy.searchsorted(
+            pre_bins, self.__sources, side="right")
+
+        # Join the groups from both axes
+        n_bins = (len(pre_bins), len(post_bins))
+        joined_indices = numpy.ravel_multi_index(
+            (pre_indices, post_indices), n_bins, mode="clip")
+
+        # Get a count of the indices in each bin
+        index_count = numpy.bincount(
+            joined_indices, minlength=numpy.prod(n_bins))
+
+        pre_post_hi = [(pre - 1, post - 1) for pre in pre_bins
+                       for post in post_bins]
+
+        # Put the counts into a dict by hi-atom
+        split_counts = {
+            pre_post: count
+            for pre_post, count in zip(pre_post_hi, index_count)
+            if count > 0
+        }
+
         return [
             (m_vert, [s_vert for s_vert in pre_vertices
                       if (s_vert.vertex_slice.hi_atom,
-                          m_vert.vertex_slice.hi_atom) in
-                      self.__split_conn_list])
+                          m_vert.vertex_slice.hi_atom) in split_counts])
             for m_vert in target_vertex.splitter.get_in_coming_vertices(
                 SPIKE_PARTITION_ID)
         ]
->>>>>>> 804cc0dd
 
     def _apply_parameters_to_synapse_type(self, synapse_type):
         """
