<<<<<<< HEAD
# encoding: utf-8
"""
The :py:mod:`spynnaker.pynn` package contains the front-end specifications
and implementation for the PyNN High-level API
(http://neuralensemble.org/trac/PyNN)
"""

import inspect as __inspect

from ._version import __version__, __version_name__, __version_month__,\
    __version_year__


# utility functions
from .utilities import utility_calls

# pynn centric classes
from .spinnaker import Spinnaker as __Spinnaker
from .spinnaker import executable_finder as __exec_finder

# notification protocol classes (stored in front end common)
from spinn_front_end_common.utilities.notification_protocol.\
    socket_address import SocketAddress as __SockAddr

# front end common exceptions
from spinn_front_end_common.utilities import exceptions as \
    front_end_common_exceptions

# neural models
from .models.neuron.builds.if_cond_exp \
    import IFCondExp as IF_cond_exp
from .models.neuron.builds.if_curr_dual_exp \
    import IFCurrDualExp as IF_curr_dual_exp
from .models.neuron.builds.if_curr_exp \
    import IFCurrExp as IF_curr_exp
from .models.neuron.builds.izk_curr_exp \
    import IzkCurrExp as IZK_curr_exp
from .models.neuron.builds.izk_cond_exp \
    import IzkCondExp as IZK_cond_exp

# neural projections
from .models.neural_projections.delay_afferent_application_edge \
    import DelayAfferentApplicationEdge
from .models.utility_models.delay_extension_vertex \
    import DelayExtensionVertex
from .models.neural_projections.projection_application_edge \
    import ProjectionApplicationEdge

# spike sources
from .models.spike_source.spike_source_poisson \
    import SpikeSourcePoisson
from .models.spike_source.spike_source_array \
    import SpikeSourceArray
from .models.spike_source.spike_source_from_file \
    import SpikeSourceFromFile

# connections
from .models.neural_projections.connectors.all_to_all_connector \
    import AllToAllConnector
from .models.neural_projections.connectors.fixed_number_pre_connector \
    import FixedNumberPreConnector
from .models.neural_projections.connectors.fixed_probability_connector \
    import FixedProbabilityConnector
from .models.neural_projections.connectors.from_list_connector \
    import FromListConnector
from .models.neural_projections.connectors.from_file_connector \
    import FromFileConnector
from .models.neural_projections.connectors.multapse_connector \
    import MultapseConnector
from .models.neural_projections.connectors.one_to_one_connector \
    import OneToOneConnector
from .models.neural_projections.connectors.\
    distance_dependent_probability_connector \
    import DistanceDependentProbabilityConnector
from .models.neural_projections.connectors.fixed_number_post_connector \
    import FixedNumberPostConnector

# Mechanisms for synapse dynamics
from .models.neuron.synapse_dynamics.pynn_synapse_dynamics \
    import PyNNSynapseDynamics as SynapseDynamics
from .models.neuron.synapse_dynamics.synapse_dynamics_stdp \
    import SynapseDynamicsSTDP as STDPMechanism
from spynnaker.pyNN.models.neuron.synapse_dynamics.synapse_dynamics_structural\
    import SynapseDynamicsStructural as StructuralMechanism

# STDP weight dependences
from .models.neuron.plasticity.stdp.weight_dependence\
    .weight_dependence_additive \
    import WeightDependenceAdditive as AdditiveWeightDependence
from .models.neuron.plasticity.stdp.weight_dependence\
    .weight_dependence_multiplicative\
    import WeightDependenceMultiplicative as MultiplicativeWeightDependence

# STDP timing dependences
from .models.neuron.plasticity.stdp.timing_dependence\
    .timing_dependence_spike_pair \
    import TimingDependenceSpikePair as SpikePairRule
from .models.neuron.plasticity.stdp.timing_dependence\
    .timing_dependence_pfister_spike_triplet\
    import TimingDependencePfisterSpikeTriplet as PfisterSpikeTripletRule

import spynnaker
# constraints

# note importing star is a bad thing to do.
from pyNN.random import NumpyRNG, RandomDistribution
from pyNN.space import \
    distance, Space, Line, Grid2D, Grid3D, Cuboid, Sphere, RandomStructure
import os as __os
import numpy as __numpy

# traditional logger
import logging as __logging
logger = __logging.getLogger(__name__)

# global controller / spinnaker object that does everything
_spinnaker = None

# List of binary search paths
_binary_search_paths = []

__all__ = [
    # Ugly, but tests expect it
    'utility_calls',
    # Implementations of the neuroscience models
    'IF_cond_exp', 'IF_curr_dual_exp', 'IF_curr_exp', 'IZK_curr_exp',
    'IZK_cond_exp', 'DelayAfferentApplicationEdge', 'DelayExtensionVertex',
    'ProjectionApplicationEdge', 'SpikeSourcePoisson', 'SpikeSourceArray',
    'SpikeSourceFromFile', 'AllToAllConnector', 'FixedNumberPreConnector',
    'FixedProbabilityConnector', 'FromListConnector', 'FromFileConnector',
    'MultapseConnector', 'OneToOneConnector', 'FixedNumberPostConnector',
    'DistanceDependentProbabilityConnector', 'SynapseDynamics',
    'STDPMechanism', 'AdditiveWeightDependence', 'SpikePairRule',
    'MultiplicativeWeightDependence', 'PfisterSpikeTripletRule',
    # Stuff from pyNN.random
    'NumpyRNG', 'RandomDistribution',
    # Stuff from pyNN.space
    'distance', 'Space', 'Line', 'Grid2D', 'Grid3D', 'Cuboid', 'Sphere',
    'RandomStructure',
    # Stuff that we define
    'register_binary_search_path', 'end', 'setup', 'run', 'get_spynnaker',
    'num_processes', 'rank', 'reset', 'set_number_of_neurons_per_core',
    'register_database_notification_request', 'Population', 'Projection',
    'NativeRNG', 'get_current_time', 'create', 'connect', 'get_time_step',
    'get_min_delay', 'get_max_delay', 'set', 'initialize', 'record',
    'record_v', 'record_gsyn', 'get_machine']


def register_binary_search_path(search_path):
    """ Registers an additional binary search path for executables

    :param search_path: absolute search path for binaries
    """
    __exec_finder.add_path(search_path)


def end():
    """
    Do any necessary cleaning up before exiting.

    Unregisters the controller,
    prints any data recorded using the low-level API
    """
    global _spinnaker
    if _spinnaker is None:
        raise front_end_common_exceptions.ConfigurationException(
            "You currently have not ran setup, please do so before calling "
            "end")
    _spinnaker.stop()
    _spinnaker = None


def get_spynnaker():
    """helper method for other plugins to add stuff to the graph

    :return: The current spinnaker API, or None if before setup or after end.
    """
    global _spinnaker
    return _spinnaker


def num_processes():
    """ Return the number of MPI processes
       (not used for SpiNNaker, always returns 1)
    """
    return 1


def rank():
    """ Return the MPI rank of the current node. (not used for SpiNNaker,\
        always returns 0 - as this is the minimum rank suggesting the front\
        node)
    """
    return 0


def reset():
    """ Reset the time to zero, and start the clock.
    """
    global _spinnaker
    if _spinnaker is None:
        raise front_end_common_exceptions.ConfigurationException(
            "You currently have not ran setup, please do so before calling "
            "reset")
    _spinnaker.reset()


def run(run_time=None):
    """ Run the simulation for run_time ms.

    :param run_time: simulation length (in ms)
    """
    global _spinnaker
    if _spinnaker is None:
        raise front_end_common_exceptions.ConfigurationException(
            "You currently have not ran setup, please do so before calling "
            "run")
    _spinnaker.run(run_time)
    return None


def setup(timestep=0.1, min_delay=None, max_delay=None, machine=None,
          database_socket_addresses=None, n_chips_required=None,
          **extra_params):
    """ Should be called at the very beginning of a script.
        extra_params contains any keyword arguments that are required by a\
        given simulator but not by others.

    :param machine: A SpiNNaker machine used to run the simulation.
    :param timestep: The timestep in milleseconds.\
       Value will be rounded up to whole microseconds.\
       Set to None to use the value from the config file
    :rtype: float or None
    :param min_delay:
    :param max_delay:
    :param machine:
    :param database_socket_addresses:
    :param n_chips_required: The number of chips required for the simulation
    :param extra_params:
    """
    global _spinnaker
    global _binary_search_paths

    logger.info(
        "sPyNNaker (c) {} APT Group, University of Manchester".format(
            __version_year__))
    parent_dir = __os.path.split(__os.path.split(spynnaker.__file__)[0])[0]
    logger.info(
        "Release version {}({}) - {} {}. Installed in folder {}".format(
            __version__, __version_name__, __version_month__, __version_year__,
            parent_dir))

    if len(extra_params) > 0:
        logger.warn("Extra params {} have been applied to the setup "
                    "command which we do not consider".format(extra_params))
    _spinnaker = __Spinnaker(
        host_name=machine, timestep=timestep, min_delay=min_delay,
        max_delay=max_delay,
        database_socket_addresses=database_socket_addresses,
        n_chips_required=n_chips_required)
    # the PyNN API expects the MPI rank to be returned
    return rank()


def set_number_of_neurons_per_core(neuron_type, max_permitted):
    """ Sets a ceiling on the number of neurons of a given type that can be\
        placed on a single core.

    """
    if not __inspect.isclass(neuron_type):
        if neuron_type not in globals():
            raise Exception("Unknown Vertex Type {}".format(neuron_type))
        neuron_type = globals()[neuron_type]

    if not hasattr(neuron_type, "set_model_max_atoms_per_core"):
        raise Exception("{} is not a Vertex type".format(neuron_type))
    neuron_type.set_model_max_atoms_per_core(max_permitted)


def register_database_notification_request(hostname, notify_port, ack_port):
    """ Adds a socket system which is registered with the notification protocol

    """
    if _spinnaker is None:
        raise front_end_common_exceptions.ConfigurationException(
            "You currently have not ran setup, please do so before calling "
            "register_database_notification_request")
    _spinnaker._add_socket_address(
        __SockAddr(hostname, notify_port, ack_port))


# noinspection PyPep8Naming
def Population(size, cellclass, cellparams, structure=None, label=None):
    global _spinnaker
    if _spinnaker is None:
        raise front_end_common_exceptions.ConfigurationException(
            "You currently have not ran setup, please do so before calling "
            "Population")
    return _spinnaker.create_population(
        size, cellclass, cellparams, structure, label)


# noinspection PyPep8Naming
def Projection(presynaptic_population, postsynaptic_population,
               connector, source=None, target='excitatory',
               synapse_dynamics=None, label=None, rng=None):
    global _spinnaker
    if _spinnaker is None:
        raise front_end_common_exceptions.ConfigurationException(
            "You currently have not ran setup, please do so before calling "
            "Projection")
    return _spinnaker.create_projection(
        presynaptic_population, postsynaptic_population, connector, source,
        target, synapse_dynamics, label, rng)


def NativeRNG(seed_value):
    """ Fixes the random number generator's seed

    """
    __numpy.random.seed(seed_value)


def get_current_time():
    """
    returns the machine time step defined in setup
    """
    global _spinnaker
    if _spinnaker is None:
        raise front_end_common_exceptions.ConfigurationException(
            "You currently have not ran setup, please do so before calling "
            "get_current_time")
    return _spinnaker.get_current_time()


# =============================================================================
#  Low-level API for creating, connecting and recording from individual neurons
# =============================================================================

def create(cellclass, cellparams=None, n=1):
    """ Create n cells all of the same type.

    If n > 1, return a list of cell ids/references.
    If n==1, return just the single id.
    """
    if cellparams is None:
        cellparams = {}
    return Population(n, cellclass, cellparams)


def connect(source, target, weight=0.0, delay=None, synapse_type="excitatory",
            p=1, rng=None):
    """ Connect a source of spikes to a synaptic target.

    source and target can both be individual cells or lists of cells, in
    which case all possible connections are made with probability p, using
    either the random number generator supplied, or the default rng
    otherwise. Weights should be in nA or µS.
    """
    connector = FixedProbabilityConnector(
        p_connect=p, weights=weight, delays=delay)
    return Projection(source, target, connector, target=synapse_type, rng=rng)


def get_time_step():
    """ The timestep requested
    """
    global _spinnaker
    if _spinnaker is None:
        raise front_end_common_exceptions.ConfigurationException(
            "You currently have not ran setup, please do so before calling "
            "get_time_step")
    return _spinnaker.machine_time_step


def get_min_delay():
    """ The minimum allowed synaptic delay.
    """
    global _spinnaker
    if _spinnaker is None:
        raise front_end_common_exceptions.ConfigurationException(
            "You currently have not ran setup, please do so before calling "
            "get_min_delay")
    return _spinnaker.min_supported_delay


def get_max_delay():
    """ The maximum allowed synaptic delay.
    """
    global _spinnaker
    if _spinnaker is None:
        raise front_end_common_exceptions.ConfigurationException(
            "You currently have not ran setup, please do so before calling "
            "get_max_delay")
    return _spinnaker.max_supported_delay


def set(cells, param, val=None):  # @ReservedAssignment
    """ Set one or more parameters of an individual cell or list of cells.

    param can be a dict, in which case val should not be supplied, or a string
    giving the parameter name, in which case val is the parameter value.
    """
    assert isinstance(cells, Population)
    cells.set(param, val)


def initialize(cells, variable, value):
    cells.initialize(variable, value)


def record(source, filename):
    """ Record spikes to a file. source should be a Population.
    """
    source.record(to_file=filename)


def record_v(source, filename):
    """ Record spikes to a file. source should be a Population.
    """
    source.record_v(to_file=filename)


def record_gsyn(source, filename):
    """ Record spikes to a file. source should be a Population.
    """
    source.record_gsyn(to_file=filename)


def get_machine():
    """ Get the spinnaker machine in use
    """
    if _spinnaker is None:
        raise front_end_common_exceptions.ConfigurationException(
            "You currently have not ran setup, please do so before calling "
            "get_machine")
    return _spinnaker.machine
=======
from spynnaker._version import __version__  # NOQA
from spynnaker._version import __version_name__  # NOQA
from spynnaker._version import __version_month__  # NOQA
from spynnaker._version import __version_year__  # NOQA
>>>>>>> 563c6368
<|MERGE_RESOLUTION|>--- conflicted
+++ resolved
@@ -1,444 +1,4 @@
-<<<<<<< HEAD
-# encoding: utf-8
-"""
-The :py:mod:`spynnaker.pynn` package contains the front-end specifications
-and implementation for the PyNN High-level API
-(http://neuralensemble.org/trac/PyNN)
-"""
-
-import inspect as __inspect
-
-from ._version import __version__, __version_name__, __version_month__,\
-    __version_year__
-
-
-# utility functions
-from .utilities import utility_calls
-
-# pynn centric classes
-from .spinnaker import Spinnaker as __Spinnaker
-from .spinnaker import executable_finder as __exec_finder
-
-# notification protocol classes (stored in front end common)
-from spinn_front_end_common.utilities.notification_protocol.\
-    socket_address import SocketAddress as __SockAddr
-
-# front end common exceptions
-from spinn_front_end_common.utilities import exceptions as \
-    front_end_common_exceptions
-
-# neural models
-from .models.neuron.builds.if_cond_exp \
-    import IFCondExp as IF_cond_exp
-from .models.neuron.builds.if_curr_dual_exp \
-    import IFCurrDualExp as IF_curr_dual_exp
-from .models.neuron.builds.if_curr_exp \
-    import IFCurrExp as IF_curr_exp
-from .models.neuron.builds.izk_curr_exp \
-    import IzkCurrExp as IZK_curr_exp
-from .models.neuron.builds.izk_cond_exp \
-    import IzkCondExp as IZK_cond_exp
-
-# neural projections
-from .models.neural_projections.delay_afferent_application_edge \
-    import DelayAfferentApplicationEdge
-from .models.utility_models.delay_extension_vertex \
-    import DelayExtensionVertex
-from .models.neural_projections.projection_application_edge \
-    import ProjectionApplicationEdge
-
-# spike sources
-from .models.spike_source.spike_source_poisson \
-    import SpikeSourcePoisson
-from .models.spike_source.spike_source_array \
-    import SpikeSourceArray
-from .models.spike_source.spike_source_from_file \
-    import SpikeSourceFromFile
-
-# connections
-from .models.neural_projections.connectors.all_to_all_connector \
-    import AllToAllConnector
-from .models.neural_projections.connectors.fixed_number_pre_connector \
-    import FixedNumberPreConnector
-from .models.neural_projections.connectors.fixed_probability_connector \
-    import FixedProbabilityConnector
-from .models.neural_projections.connectors.from_list_connector \
-    import FromListConnector
-from .models.neural_projections.connectors.from_file_connector \
-    import FromFileConnector
-from .models.neural_projections.connectors.multapse_connector \
-    import MultapseConnector
-from .models.neural_projections.connectors.one_to_one_connector \
-    import OneToOneConnector
-from .models.neural_projections.connectors.\
-    distance_dependent_probability_connector \
-    import DistanceDependentProbabilityConnector
-from .models.neural_projections.connectors.fixed_number_post_connector \
-    import FixedNumberPostConnector
-
-# Mechanisms for synapse dynamics
-from .models.neuron.synapse_dynamics.pynn_synapse_dynamics \
-    import PyNNSynapseDynamics as SynapseDynamics
-from .models.neuron.synapse_dynamics.synapse_dynamics_stdp \
-    import SynapseDynamicsSTDP as STDPMechanism
-from spynnaker.pyNN.models.neuron.synapse_dynamics.synapse_dynamics_structural\
-    import SynapseDynamicsStructural as StructuralMechanism
-
-# STDP weight dependences
-from .models.neuron.plasticity.stdp.weight_dependence\
-    .weight_dependence_additive \
-    import WeightDependenceAdditive as AdditiveWeightDependence
-from .models.neuron.plasticity.stdp.weight_dependence\
-    .weight_dependence_multiplicative\
-    import WeightDependenceMultiplicative as MultiplicativeWeightDependence
-
-# STDP timing dependences
-from .models.neuron.plasticity.stdp.timing_dependence\
-    .timing_dependence_spike_pair \
-    import TimingDependenceSpikePair as SpikePairRule
-from .models.neuron.plasticity.stdp.timing_dependence\
-    .timing_dependence_pfister_spike_triplet\
-    import TimingDependencePfisterSpikeTriplet as PfisterSpikeTripletRule
-
-import spynnaker
-# constraints
-
-# note importing star is a bad thing to do.
-from pyNN.random import NumpyRNG, RandomDistribution
-from pyNN.space import \
-    distance, Space, Line, Grid2D, Grid3D, Cuboid, Sphere, RandomStructure
-import os as __os
-import numpy as __numpy
-
-# traditional logger
-import logging as __logging
-logger = __logging.getLogger(__name__)
-
-# global controller / spinnaker object that does everything
-_spinnaker = None
-
-# List of binary search paths
-_binary_search_paths = []
-
-__all__ = [
-    # Ugly, but tests expect it
-    'utility_calls',
-    # Implementations of the neuroscience models
-    'IF_cond_exp', 'IF_curr_dual_exp', 'IF_curr_exp', 'IZK_curr_exp',
-    'IZK_cond_exp', 'DelayAfferentApplicationEdge', 'DelayExtensionVertex',
-    'ProjectionApplicationEdge', 'SpikeSourcePoisson', 'SpikeSourceArray',
-    'SpikeSourceFromFile', 'AllToAllConnector', 'FixedNumberPreConnector',
-    'FixedProbabilityConnector', 'FromListConnector', 'FromFileConnector',
-    'MultapseConnector', 'OneToOneConnector', 'FixedNumberPostConnector',
-    'DistanceDependentProbabilityConnector', 'SynapseDynamics',
-    'STDPMechanism', 'AdditiveWeightDependence', 'SpikePairRule',
-    'MultiplicativeWeightDependence', 'PfisterSpikeTripletRule',
-    # Stuff from pyNN.random
-    'NumpyRNG', 'RandomDistribution',
-    # Stuff from pyNN.space
-    'distance', 'Space', 'Line', 'Grid2D', 'Grid3D', 'Cuboid', 'Sphere',
-    'RandomStructure',
-    # Stuff that we define
-    'register_binary_search_path', 'end', 'setup', 'run', 'get_spynnaker',
-    'num_processes', 'rank', 'reset', 'set_number_of_neurons_per_core',
-    'register_database_notification_request', 'Population', 'Projection',
-    'NativeRNG', 'get_current_time', 'create', 'connect', 'get_time_step',
-    'get_min_delay', 'get_max_delay', 'set', 'initialize', 'record',
-    'record_v', 'record_gsyn', 'get_machine']
-
-
-def register_binary_search_path(search_path):
-    """ Registers an additional binary search path for executables
-
-    :param search_path: absolute search path for binaries
-    """
-    __exec_finder.add_path(search_path)
-
-
-def end():
-    """
-    Do any necessary cleaning up before exiting.
-
-    Unregisters the controller,
-    prints any data recorded using the low-level API
-    """
-    global _spinnaker
-    if _spinnaker is None:
-        raise front_end_common_exceptions.ConfigurationException(
-            "You currently have not ran setup, please do so before calling "
-            "end")
-    _spinnaker.stop()
-    _spinnaker = None
-
-
-def get_spynnaker():
-    """helper method for other plugins to add stuff to the graph
-
-    :return: The current spinnaker API, or None if before setup or after end.
-    """
-    global _spinnaker
-    return _spinnaker
-
-
-def num_processes():
-    """ Return the number of MPI processes
-       (not used for SpiNNaker, always returns 1)
-    """
-    return 1
-
-
-def rank():
-    """ Return the MPI rank of the current node. (not used for SpiNNaker,\
-        always returns 0 - as this is the minimum rank suggesting the front\
-        node)
-    """
-    return 0
-
-
-def reset():
-    """ Reset the time to zero, and start the clock.
-    """
-    global _spinnaker
-    if _spinnaker is None:
-        raise front_end_common_exceptions.ConfigurationException(
-            "You currently have not ran setup, please do so before calling "
-            "reset")
-    _spinnaker.reset()
-
-
-def run(run_time=None):
-    """ Run the simulation for run_time ms.
-
-    :param run_time: simulation length (in ms)
-    """
-    global _spinnaker
-    if _spinnaker is None:
-        raise front_end_common_exceptions.ConfigurationException(
-            "You currently have not ran setup, please do so before calling "
-            "run")
-    _spinnaker.run(run_time)
-    return None
-
-
-def setup(timestep=0.1, min_delay=None, max_delay=None, machine=None,
-          database_socket_addresses=None, n_chips_required=None,
-          **extra_params):
-    """ Should be called at the very beginning of a script.
-        extra_params contains any keyword arguments that are required by a\
-        given simulator but not by others.
-
-    :param machine: A SpiNNaker machine used to run the simulation.
-    :param timestep: The timestep in milleseconds.\
-       Value will be rounded up to whole microseconds.\
-       Set to None to use the value from the config file
-    :rtype: float or None
-    :param min_delay:
-    :param max_delay:
-    :param machine:
-    :param database_socket_addresses:
-    :param n_chips_required: The number of chips required for the simulation
-    :param extra_params:
-    """
-    global _spinnaker
-    global _binary_search_paths
-
-    logger.info(
-        "sPyNNaker (c) {} APT Group, University of Manchester".format(
-            __version_year__))
-    parent_dir = __os.path.split(__os.path.split(spynnaker.__file__)[0])[0]
-    logger.info(
-        "Release version {}({}) - {} {}. Installed in folder {}".format(
-            __version__, __version_name__, __version_month__, __version_year__,
-            parent_dir))
-
-    if len(extra_params) > 0:
-        logger.warn("Extra params {} have been applied to the setup "
-                    "command which we do not consider".format(extra_params))
-    _spinnaker = __Spinnaker(
-        host_name=machine, timestep=timestep, min_delay=min_delay,
-        max_delay=max_delay,
-        database_socket_addresses=database_socket_addresses,
-        n_chips_required=n_chips_required)
-    # the PyNN API expects the MPI rank to be returned
-    return rank()
-
-
-def set_number_of_neurons_per_core(neuron_type, max_permitted):
-    """ Sets a ceiling on the number of neurons of a given type that can be\
-        placed on a single core.
-
-    """
-    if not __inspect.isclass(neuron_type):
-        if neuron_type not in globals():
-            raise Exception("Unknown Vertex Type {}".format(neuron_type))
-        neuron_type = globals()[neuron_type]
-
-    if not hasattr(neuron_type, "set_model_max_atoms_per_core"):
-        raise Exception("{} is not a Vertex type".format(neuron_type))
-    neuron_type.set_model_max_atoms_per_core(max_permitted)
-
-
-def register_database_notification_request(hostname, notify_port, ack_port):
-    """ Adds a socket system which is registered with the notification protocol
-
-    """
-    if _spinnaker is None:
-        raise front_end_common_exceptions.ConfigurationException(
-            "You currently have not ran setup, please do so before calling "
-            "register_database_notification_request")
-    _spinnaker._add_socket_address(
-        __SockAddr(hostname, notify_port, ack_port))
-
-
-# noinspection PyPep8Naming
-def Population(size, cellclass, cellparams, structure=None, label=None):
-    global _spinnaker
-    if _spinnaker is None:
-        raise front_end_common_exceptions.ConfigurationException(
-            "You currently have not ran setup, please do so before calling "
-            "Population")
-    return _spinnaker.create_population(
-        size, cellclass, cellparams, structure, label)
-
-
-# noinspection PyPep8Naming
-def Projection(presynaptic_population, postsynaptic_population,
-               connector, source=None, target='excitatory',
-               synapse_dynamics=None, label=None, rng=None):
-    global _spinnaker
-    if _spinnaker is None:
-        raise front_end_common_exceptions.ConfigurationException(
-            "You currently have not ran setup, please do so before calling "
-            "Projection")
-    return _spinnaker.create_projection(
-        presynaptic_population, postsynaptic_population, connector, source,
-        target, synapse_dynamics, label, rng)
-
-
-def NativeRNG(seed_value):
-    """ Fixes the random number generator's seed
-
-    """
-    __numpy.random.seed(seed_value)
-
-
-def get_current_time():
-    """
-    returns the machine time step defined in setup
-    """
-    global _spinnaker
-    if _spinnaker is None:
-        raise front_end_common_exceptions.ConfigurationException(
-            "You currently have not ran setup, please do so before calling "
-            "get_current_time")
-    return _spinnaker.get_current_time()
-
-
-# =============================================================================
-#  Low-level API for creating, connecting and recording from individual neurons
-# =============================================================================
-
-def create(cellclass, cellparams=None, n=1):
-    """ Create n cells all of the same type.
-
-    If n > 1, return a list of cell ids/references.
-    If n==1, return just the single id.
-    """
-    if cellparams is None:
-        cellparams = {}
-    return Population(n, cellclass, cellparams)
-
-
-def connect(source, target, weight=0.0, delay=None, synapse_type="excitatory",
-            p=1, rng=None):
-    """ Connect a source of spikes to a synaptic target.
-
-    source and target can both be individual cells or lists of cells, in
-    which case all possible connections are made with probability p, using
-    either the random number generator supplied, or the default rng
-    otherwise. Weights should be in nA or µS.
-    """
-    connector = FixedProbabilityConnector(
-        p_connect=p, weights=weight, delays=delay)
-    return Projection(source, target, connector, target=synapse_type, rng=rng)
-
-
-def get_time_step():
-    """ The timestep requested
-    """
-    global _spinnaker
-    if _spinnaker is None:
-        raise front_end_common_exceptions.ConfigurationException(
-            "You currently have not ran setup, please do so before calling "
-            "get_time_step")
-    return _spinnaker.machine_time_step
-
-
-def get_min_delay():
-    """ The minimum allowed synaptic delay.
-    """
-    global _spinnaker
-    if _spinnaker is None:
-        raise front_end_common_exceptions.ConfigurationException(
-            "You currently have not ran setup, please do so before calling "
-            "get_min_delay")
-    return _spinnaker.min_supported_delay
-
-
-def get_max_delay():
-    """ The maximum allowed synaptic delay.
-    """
-    global _spinnaker
-    if _spinnaker is None:
-        raise front_end_common_exceptions.ConfigurationException(
-            "You currently have not ran setup, please do so before calling "
-            "get_max_delay")
-    return _spinnaker.max_supported_delay
-
-
-def set(cells, param, val=None):  # @ReservedAssignment
-    """ Set one or more parameters of an individual cell or list of cells.
-
-    param can be a dict, in which case val should not be supplied, or a string
-    giving the parameter name, in which case val is the parameter value.
-    """
-    assert isinstance(cells, Population)
-    cells.set(param, val)
-
-
-def initialize(cells, variable, value):
-    cells.initialize(variable, value)
-
-
-def record(source, filename):
-    """ Record spikes to a file. source should be a Population.
-    """
-    source.record(to_file=filename)
-
-
-def record_v(source, filename):
-    """ Record spikes to a file. source should be a Population.
-    """
-    source.record_v(to_file=filename)
-
-
-def record_gsyn(source, filename):
-    """ Record spikes to a file. source should be a Population.
-    """
-    source.record_gsyn(to_file=filename)
-
-
-def get_machine():
-    """ Get the spinnaker machine in use
-    """
-    if _spinnaker is None:
-        raise front_end_common_exceptions.ConfigurationException(
-            "You currently have not ran setup, please do so before calling "
-            "get_machine")
-    return _spinnaker.machine
-=======
 from spynnaker._version import __version__  # NOQA
 from spynnaker._version import __version_name__  # NOQA
 from spynnaker._version import __version_month__  # NOQA
-from spynnaker._version import __version_year__  # NOQA
->>>>>>> 563c6368
+from spynnaker._version import __version_year__  # NOQA