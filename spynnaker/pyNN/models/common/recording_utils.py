--- conflicted
+++ resolved
@@ -25,8 +25,8 @@
     """ Get the recorded data from a region
     """
 
-    region_base_address = helpful_functions.get_region_address(
-        transceiver, placement, region)
+    region_base_address = helpful_functions.locate_memory_region_on_core(
+        placement.x, placement.y, placement.p, region, transceiver)
     number_of_bytes_written_buf = buffer(transceiver.read_memory(
         placement.x, placement.y, region_base_address, 4))
     number_of_bytes_written = struct.unpack_from(
@@ -39,14 +39,10 @@
             "Expected {} bytes but read {}".format(
                 expected_size, number_of_bytes_written))
 
-<<<<<<< HEAD
-    return transceiver.read_memory(
-        placement.x, placement.y, region_base_address + 4,
-        number_of_bytes_written)
-=======
     return (
         transceiver.read_memory(
-            x, y, region_base_address + 4, number_of_bytes_written),
+            placement.x, placement.y, region_base_address + 4,
+            number_of_bytes_written),
         number_of_bytes_written)
 
 
@@ -73,5 +69,4 @@
 
         # Seek to the end of the file (for windows compatibility)
         cache_file.seek(0, 2)
-        return numpy.concatenate(lists)
->>>>>>> 5f182241
+        return numpy.concatenate(lists)