--- conflicted
+++ resolved
@@ -17,7 +17,6 @@
 from spinn_utilities.overrides import overrides
 from spynnaker.pyNN.utilities import utility_calls
 from pacman.model.graphs.machine import MachineEdge
-<<<<<<< HEAD
 from pacman.model.partitioner_interfaces.\
     abstract_controls_destination_of_edges import \
     AbstractControlsDestinationOfEdges
@@ -25,8 +24,6 @@
     abstract_controls_source_of_edges import \
     AbstractControlsSourceOfEdges
 from spinn_front_end_common.utilities import globals_variables
-=======
->>>>>>> 7cb4669c
 from spinn_front_end_common.interface.provenance import (
     AbstractProvidesLocalProvenanceData)
 from spynnaker.pyNN.models.neural_projections.connectors import (
@@ -86,17 +83,12 @@
             else:
                 post_lo = graph_mapper.get_slice(self.post_vertex).lo_atom
                 post_hi = graph_mapper.get_slice(self.post_vertex).hi_atom
-<<<<<<< HEAD
                 post_slices = graph_mapper.get_slices(post_app_vertex)
 
-            # handle the different connectors
             if isinstance(synapse_info.connector, OneToOneConnector):
-                if pre_hi < post_lo or pre_lo > post_hi:
-                    n_filtered += 1
-=======
                 # Filter edge if both are views and outside limits
-                if ((synapse_info.prepop_is_view) and
-                        (synapse_info.postpop_is_view)):
+                if (synapse_info.prepop_is_view and
+                        synapse_info.postpop_is_view):
                     prepop_lo = synapse_info.pre_population._indexes[0]
                     prepop_hi = synapse_info.pre_population._indexes[-1]
                     postpop_lo = synapse_info.post_population._indexes[0]
@@ -107,9 +99,9 @@
                     post_lo_test = post_lo - postpop_lo
                     post_hi_test = post_hi - postpop_lo
                     if ((pre_hi_test < post_lo_test) or
-                            (pre_lo_test > post_hi_test) or
-                            (pre_hi < prepop_lo) or (pre_lo > prepop_hi) or
-                            (post_hi < postpop_lo) or (post_lo > postpop_hi)):
+                        (pre_lo_test > post_hi_test) or
+                        (pre_hi < prepop_lo) or (pre_lo > prepop_hi) or
+                        (post_hi < postpop_lo) or (post_lo > postpop_hi)):
                         n_filtered += 1
                 # Filter edge if pre-pop is outside limit and post_lo is bigger
                 # than n_pre_neurons
@@ -120,8 +112,8 @@
                     pre_lo_test = pre_lo - prepop_lo
                     pre_hi_test = pre_hi - prepop_lo
                     if ((pre_hi_test < post_lo) or
-                            (pre_lo_test > post_hi) or
-                            (pre_hi < prepop_lo) or (pre_lo > prepop_hi)):
+                        (pre_lo_test > post_hi) or
+                        (pre_hi < prepop_lo) or (pre_lo > prepop_hi)):
                         n_filtered += 1
                 # Filter edge if post-pop is outside limit and pre_lo is bigger
                 # than n_post_neurons
@@ -132,14 +124,14 @@
                     post_lo_test = post_lo - postpop_lo
                     post_hi_test = post_hi - postpop_lo
                     if ((pre_hi < post_lo_test) or
-                            (pre_lo > post_hi_test) or
-                            (post_hi < postpop_lo) or (post_lo > postpop_hi)):
+                        (pre_lo > post_hi_test) or
+                        (post_hi < postpop_lo) or (post_lo > postpop_hi)):
                         n_filtered += 1
                 # Filter edge in the usual scenario with normal populations
                 else:
                     if pre_hi < post_lo or pre_lo > post_hi:
                         n_filtered += 1
->>>>>>> 7cb4669c
+            # Filter edge in the usual scenario with normal populations
             elif isinstance(synapse_info.connector, FromListConnector):
                 pre_app_vertex = graph_mapper.get_application_vertex(
                     self.pre_vertex)
