--- conflicted
+++ resolved
@@ -37,11 +37,6 @@
     """
     __slots__ = [
         "__delay_edge",
-<<<<<<< HEAD
-        "__synapse_information",
-        "__machine_edges_by_slices"]
-=======
-        "__stored_synaptic_data_from_machine",
         "__synapse_information",
         # Slices of the pre_vertexes of the machine_edges
         "__pre_slices",
@@ -49,9 +44,9 @@
         # Slices of the post_vertexes of the machine_edges
         "__post_slices",
         # True if slices have been convered to sorted lists
-        "__slices_list_mode"
+        "__slices_list_mode",
+        "__machine_edges_by_slices"
     ]
->>>>>>> 53308750
 
     def __init__(
             self, pre_vertex, post_vertex, synapse_information, label=None):
