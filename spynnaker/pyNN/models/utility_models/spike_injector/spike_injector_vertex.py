--- conflicted
+++ resolved
@@ -14,7 +14,6 @@
 # along with this program.  If not, see <http://www.gnu.org/licenses/>.
 
 import logging
-from spinn_utilities.config_holder import get_config_int
 from spinn_utilities.log import FormatAdapter
 from spinn_utilities.overrides import overrides
 from pacman.model.constraints.key_allocator_constraints import (
@@ -98,11 +97,7 @@
 
     @overrides(AbstractSpikeRecordable.get_spikes_sampling_interval)
     def get_spikes_sampling_interval(self):
-<<<<<<< HEAD
-        return get_config_int("Machine", "machine_time_step")
-=======
         return machine_time_step()
->>>>>>> 67bb04d0
 
     @overrides(AbstractSpikeRecordable.get_spikes)
     def get_spikes(self, placements, buffer_manager):
