# Copyright (c) 2017-2019 The University of Manchester
#
# This program is free software: you can redistribute it and/or modify
# it under the terms of the GNU General Public License as published by
# the Free Software Foundation, either version 3 of the License, or
# (at your option) any later version.
#
# This program is distributed in the hope that it will be useful,
# but WITHOUT ANY WARRANTY; without even the implied warranty of
# MERCHANTABILITY or FITNESS FOR A PARTICULAR PURPOSE.  See the
# GNU General Public License for more details.
#
# You should have received a copy of the GNU General Public License
# along with this program.  If not, see <http://www.gnu.org/licenses/>.

import numpy

from spinn_front_end_common.utilities import globals_variables
from spinn_front_end_common.utilities.constants import BYTES_PER_WORD

from spynnaker.pyNN.models.neuron.synapse_dynamics import SynapseDynamicsStatic
from spynnaker.pyNN.models.neural_projections.connectors import (
    OneToOneConnector)

from .generator_data import GeneratorData, SYN_REGION_UNUSED


class SynapticMatrix(object):
    """ Synaptic matrix/matrices for an incoming machine edge
    """

    __slots__ = [
        # The reader and writer of synaptic matrices
        "__synapse_io",
        # The master population table
        "__poptable",
        # The synapse info used to generate the matrices
        "__synapse_info",
        # The machine edge these matrices are for
        "__machine_edge",
        # The app edge of the machine edge
        "__app_edge",
        # The number of synapse types
        "__n_synapse_types",
        # The maximum row lengths of the matrices
        "__max_row_info",
        # The routing information for the undelayed edge
        "__routing_info",
        # The routing information for the delayed edge
        "__delay_routing_info",
        # The scale of the weights of each synapse type
        "__weight_scales",
        # The maximum summed size of the synaptic matrices
        "__all_syn_block_sz",
        # The maximum summed size of the "direct" or "single" matrices
        "__all_single_syn_sz",
        # The expected size of a synaptic matrix
        "__matrix_size",
        # The expected size of a delayed synaptic matrix
        "__delay_matrix_size",
        # The expected size of a "direct" or "single" matrix
        "__single_matrix_size",
        # The index of the matrix in the master population table
        "__index",
        # The index of the delayed matrix in the master population table
        "__delay_index",
        # The offset of the matrix within the synaptic region
        "__syn_mat_offset",
        # The offset of the delayed matrix within the synaptic region
        "__delay_syn_mat_offset",
        # Indicates if the matrix is a "direct" or "single" matrix
        "__is_single",
        # A cached version of a received synaptic matrix
        "__received_block",
        # A cached version of a received delayed synaptic matrix
        "__delay_received_block"
    ]

    def __init__(self, synapse_io, poptable, synapse_info, machine_edge,
                 app_edge, n_synapse_types, max_row_info, routing_info,
                 delay_routing_info, weight_scales, all_syn_block_sz,
                 all_single_syn_sz):
        """

        :param SynapseIO synapse_io: The reader and writer of synapses
        :param MasterPopTableAsBinarySearch poptable:
            The master population table
        :param SynapseInformation synapse_info:
            The projection synapse information
        :param MachineEdge machine_edge:
            The projection machine edge
        :param ProjectionApplicationEdge app_edge:
            The projection application edge
        :param int n_synapse_types: The number of synapse types accepted
        :param MaxRowInfo max_row_info: Maximum row length information
        :param PartitionRoutingInfo routing_info:
            Routing information for the edge
        :param PartitionRoutingInfo delay_routing_info:
            Routing information for the delay edge if any
        :param list(float) weight_scales: Weight scale for each synapse type
        :param all_syn_block_sz:
            The space available for all synaptic matrices
        :param int all_single_syn_sz:
            The space available for "direct" or "single" synapses
        """
        self.__synapse_io = synapse_io
        self.__poptable = poptable
        self.__synapse_info = synapse_info
        self.__machine_edge = machine_edge
        self.__app_edge = app_edge
        self.__n_synapse_types = n_synapse_types
        self.__max_row_info = max_row_info
        self.__routing_info = routing_info
        self.__delay_routing_info = delay_routing_info
        self.__weight_scales = weight_scales
        self.__all_syn_block_sz = all_syn_block_sz
        self.__all_single_syn_sz = all_single_syn_sz

        # The matrix size can be calculated up-front; use for checking later
        self.__matrix_size = (
            self.__max_row_info.undelayed_max_bytes *
            self.__machine_edge.pre_vertex.vertex_slice.n_atoms)
        self.__delay_matrix_size = (
            self.__max_row_info.delayed_max_bytes *
            self.__machine_edge.pre_vertex.vertex_slice.n_atoms *
            self.__app_edge.n_delay_stages)
        self.__single_matrix_size = (
            self.__machine_edge.pre_vertex.vertex_slice.n_atoms *
            BYTES_PER_WORD)

        self.__index = None
        self.__delay_index = None
        self.__syn_mat_offset = None
        self.__delay_syn_mat_offset = None
        self.__is_single = False
        self.__received_block = None
        self.__delay_received_block = None

    @property
    def is_delayed(self):
        """ Is there a delay matrix?

        :rtype: bool
        """
        return self.__app_edge.n_delay_stages > 0

    def is_direct(self, single_addr):
        """ Determine if the given connection can be done with a "direct"\
            synaptic matrix - this must have an exactly 1 entry per row

        :param int single_addr: The current offset of the direct matrix
        :return: A tuple of a boolean indicating if the matrix is direct and
            the next offset of the single matrix
        :rtype: (bool, int)
        """
        pre_vertex_slice = self.__machine_edge.pre_vertex.vertex_slice
        post_vertex_slice = self.__machine_edge.post_vertex.vertex_slice
        next_addr = single_addr + self.__single_matrix_size
        is_direct = (
            next_addr <= self.__all_single_syn_sz and
            not self.is_delayed and
            isinstance(self.__synapse_info.connector, OneToOneConnector) and
            isinstance(self.__synapse_info.synapse_dynamics,
                       SynapseDynamicsStatic) and
            (pre_vertex_slice.lo_atom == post_vertex_slice.lo_atom) and
            (pre_vertex_slice.hi_atom == post_vertex_slice.hi_atom) and
            not self.__synapse_info.prepop_is_view and
            not self.__synapse_info.postpop_is_view)
        return is_direct, next_addr

    def get_row_data(self, machine_time_step):
        """ Generate the row data for a synaptic matrix from the description

        :param float machine_time_step: the sim machine time step.
        :return: The data and the delayed data
        :rtype: tuple(~numpy.ndarray or None, ~numpy.ndarray or None)
        """

        # Get the row data; note that we use the availability of the routing
        # keys to decide if we should actually generate any data; this is
        # because a single edge might have been filtered
        (row_data, delayed_row_data, delayed_source_ids,
         delay_stages) = self.__synapse_io.get_synapses(
            self.__synapse_info, self.__app_edge.n_delay_stages,
            self.__n_synapse_types, self.__weight_scales,
            self.__machine_edge, self.__max_row_info,
            self.__routing_info is not None,
            self.__delay_routing_info is not None,
            machine_time_step, self.__app_edge)

        if self.__app_edge.delay_edge is not None:
            pre_vertex_slice = self.__machine_edge.pre_vertex.vertex_slice
            self.__app_edge.delay_edge.pre_vertex.add_delays(
                pre_vertex_slice, delayed_source_ids, delay_stages)
        elif delayed_source_ids.size != 0:
            raise Exception(
                "Found delayed source IDs but no delay "
                "edge for {}".format(self.__app_edge.label))

        return row_data, delayed_row_data

    def write_machine_matrix(
            self, spec, block_addr, single_synapses, single_addr, row_data):
        """ Write a matrix for the incoming machine vertex

        :param DataSpecificationGenerator spec: The specification to write to
        :param int block_addr:
            The address in the synaptic matrix region to start writing at
        :param int single_addr:
            The address in the "direct" or "single" matrix to start at
        :param list single_synapses:
            A list of "direct" or "single" synapses to write to
        :param ~numpy.ndarray row_data: The data to write
        :return: The updated block and single addresses
        :rtype: tuple(int, int)
        """
        # We can't write anything if there isn't a key
        if self.__routing_info is None:
            return block_addr, single_addr

        # If we have routing info but no synapses, write an invalid entry
        if self.__max_row_info.undelayed_max_n_synapses == 0:
            self.__index = self.__poptable.add_invalid_entry(
                self.__routing_info.first_key_and_mask)
            return block_addr, single_addr

        size = len(row_data) * BYTES_PER_WORD
        if size != self.__matrix_size:
            raise Exception("Data is incorrect size: {} instead of {}".format(
                size, self.__matrix_size))

        is_direct, _ = self.is_direct(single_addr)
        if is_direct:
            single_addr = self.__write_single_machine_matrix(
                single_synapses, single_addr, row_data)
            return block_addr, single_addr

        block_addr = self.__poptable.write_padding(spec, block_addr)
        self.__index = self.__poptable.add_machine_entry(
            block_addr, self.__max_row_info.undelayed_max_words,
            self.__routing_info.first_key_and_mask)
        spec.write_array(row_data)
        self.__syn_mat_offset = block_addr
        block_addr = self.__next_addr(block_addr, self.__matrix_size)
        return block_addr, single_addr

    def write_delayed_machine_matrix(self, spec, block_addr, row_data):
        """ Write a delayed matrix for an incoming machine vertex

        :param DataSpecificationGenerator spec: The specification to write to
        :param int block_addr:
            The address in the synaptic matrix region to start writing at
        :param ~numpy.ndarray row_data: The data to write
        :return: The updated block address
        :rtype: int
        """
        # We can't write anything if there isn't a key
        if self.__delay_routing_info is None:
            return block_addr

        # If we have routing info but no synapses, write an invalid entry
        if self.__max_row_info.delayed_max_n_synapses == 0:
            self.__delay_index = self.__poptable.add_invalid_entry(
                self.__delay_routing_info.first_key_and_mask)
            return block_addr

        size = len(row_data) * BYTES_PER_WORD
        if size != self.__delay_matrix_size:
            raise Exception("Data is incorrect size: {} instead of {}".format(
                size, self.__delay_matrix_size))

        block_addr = self.__poptable.write_padding(spec, block_addr)
        self.__delay_index = self.__poptable.add_machine_entry(
            block_addr, self.__max_row_info.delayed_max_words,
            self.__delay_routing_info.first_key_and_mask)
        spec.write_array(row_data)
        self.__delay_syn_mat_offset = block_addr
        block_addr = self.__next_addr(block_addr, self.__delay_matrix_size)
        return block_addr

    def __write_single_machine_matrix(
            self, single_synapses, single_addr, row_data):
        """ Write a direct (single synapse) matrix for an incoming machine\
            vertex

        :param list single_synapses: A list of single synapses to add to
        :param int single_addr: The initial address to write to
        :param ~numpy.ndarray row_data: The row data to write
        :return: The updated single address
        :rtype: int
        """
        single_rows = row_data.reshape(-1, 4)[:, 3]
        data_size = len(single_rows) * BYTES_PER_WORD
        if data_size != self.__single_matrix_size:
            raise Exception("Row data incorrect size: {} instead of {}".format(
                data_size, self.__single_matrix_size))
        self.__index = self.__poptable.add_machine_entry(
            single_addr, self.__max_row_info.undelayed_max_words,
            self.__routing_info.first_key_and_mask, is_single=True)
        single_synapses.append(single_rows)
        self.__syn_mat_offset = single_addr
        self.__is_single = True
        single_addr = single_addr + self.__single_matrix_size
        return single_addr

    def next_app_on_chip_address(self, app_block_addr, max_app_addr):
        """ Allocate a machine-level address of a matrix from within an
            app-level allocation

        :param int app_block_addr:
            The current position in the application block
        :param int max_app_addr:
            The position of the end of the allocation
        :return: The address after the allocation and the allocated address
        :rtype: int, int
        """
        if self.__max_row_info.undelayed_max_n_synapses == 0:
            return app_block_addr, SYN_REGION_UNUSED

        # Note: No master population table padding is needed here because
        # the allocation is at the application level
        addr = app_block_addr
        app_block_addr = self.__next_addr(
            app_block_addr, self.__matrix_size, max_app_addr)
        return app_block_addr, addr

    def next_app_delay_on_chip_address(self, app_block_addr, max_app_addr):
        """ Allocate a machine-level address of a delayed matrix from within an
            app-level allocation

        :param int app_block_addr:
            The current position in the application block
        :param int max_app_addr:
            The position of the end of the allocation
        :return: The address after the allocation and the allocated address
        :rtype: int, int
        """
        if self.__max_row_info.delayed_max_n_synapses == 0:
            return app_block_addr, SYN_REGION_UNUSED

        # Note: No master population table padding is needed here because
        # the allocation is at the application level
        addr = app_block_addr
        app_block_addr = self.__next_addr(
            app_block_addr, self.__delay_matrix_size, max_app_addr)
        return app_block_addr, addr

    def next_on_chip_address(self, block_addr):
        """ Allocate an address for a machine matrix and add it to the
            population table

        :param int block_addr:
            The address at which to start the allocation
        :return: The address after the allocation and the allocated address
        :rtype: int, int
        """
        # Can't reserve anything if there isn't a key
        if self.__routing_info is None:
            return block_addr, SYN_REGION_UNUSED

        # If we have routing info but no synapses, add an invalid entry
        if self.__max_row_info.undelayed_max_n_synapses == 0:
            self.__index = self.__poptable.add_invalid_entry(
                self.__routing_info.first_key_and_mask)
            return block_addr, SYN_REGION_UNUSED

        # Otherwise add a master population table entry for the incoming
        # machine vertex
        block_addr = self.__poptable.get_next_allowed_address(block_addr)
        self.__index = self.__poptable.add_machine_entry(
            block_addr, self.__max_row_info.undelayed_max_words,
            self.__routing_info.first_key_and_mask)
        self.__syn_mat_offset = block_addr
        block_addr = self.__next_addr(block_addr, self.__matrix_size)
        return block_addr, self.__syn_mat_offset

    def next_delay_on_chip_address(self, block_addr):
        """ Allocate an address for a delayed machine matrix and add it to the
            population table

        :param int block_addr:
            The address at which to start the allocation
        :return: The address after the allocation and the allocated address
        :rtype: int, int
        """
        # Can't reserve anything if there isn't a key
        if self.__delay_routing_info is None:
            return block_addr, SYN_REGION_UNUSED

        # If we have routing info but no synapses, add an invalid entry
        if self.__max_row_info.delayed_max_n_synapses == 0:
            self.__delay_index = self.__poptable.add_invalid_entry(
                self.__delay_routing_info.first_key_and_mask)
            return block_addr, SYN_REGION_UNUSED

        # Otherwise add a master population table entry for the incoming
        # machine vertex
        block_addr = self.__poptable.get_next_allowed_address(block_addr)
        self.__delay_index = self.__poptable.add_machine_entry(
            block_addr, self.__max_row_info.delayed_max_words,
            self.__delay_routing_info.first_key_and_mask)
        self.__delay_syn_mat_offset = block_addr
        block_addr = self.__next_addr(block_addr, self.__delay_matrix_size)
        return block_addr, self.__delay_syn_mat_offset

    def get_generator_data(
            self, syn_mat_offset, d_mat_offset, max_delay_per_stage,
            machine_time_step):
        """ Get the generator data for this matrix

        :param int syn_mat_offset:
            The synaptic matrix offset to write the data to
        :param float machine_time_step: the sim's machine time step.
        :param int d_mat_offset:
            The synaptic matrix offset to write the delayed data to
        :param int max_delay_per_stage: around of timer ticks each delay stage\
            holds.
        :rtype: GeneratorData
        """
        self.__write_on_chip_delay_data(max_delay_per_stage, machine_time_step)
        return GeneratorData(
            syn_mat_offset, d_mat_offset,
            self.__max_row_info.undelayed_max_words,
            self.__max_row_info.delayed_max_words,
            self.__max_row_info.undelayed_max_n_synapses,
            self.__max_row_info.delayed_max_n_synapses,
            self.__app_edge.pre_vertex.vertex_slices,
            self.__app_edge.post_vertex.vertex_slices,
            self.__machine_edge.pre_vertex.vertex_slice,
            self.__machine_edge.post_vertex.vertex_slice,
            self.__synapse_info, self.__app_edge.n_delay_stages + 1,
            max_delay_per_stage, machine_time_step)

    def __write_on_chip_delay_data(
            self, max_delay_per_stage, machine_time_step):
        """ Write data for delayed on-chip generation

        @param machine_time_step: sim machine time step
        @param max_delay_per_stage: max delay supported by psot vertex
        """
        # If delay edge exists, tell this about the data too, so it can
        # generate its own data
        if (self.__max_row_info.delayed_max_n_synapses > 0 and
                self.__app_edge.delay_edge is not None):
            self.__app_edge.delay_edge.pre_vertex.add_generator_data(
                self.__max_row_info.undelayed_max_n_synapses,
                self.__max_row_info.delayed_max_n_synapses,
                self.__app_edge.pre_vertex.vertex_slices,
                self.__app_edge.post_vertex.vertex_slices,
                self.__machine_edge.pre_vertex.vertex_slice,
                self.__machine_edge.post_vertex.vertex_slice,
                self.__synapse_info, self.__app_edge.n_delay_stages + 1,
                max_delay_per_stage, machine_time_step)
        elif self.__max_row_info.delayed_max_n_synapses != 0:
            raise Exception(
                "Found delayed items but no delay machine edge for {}".format(
                    self.__app_edge.label))

    def __next_addr(self, block_addr, size, max_addr=None):
        """ Get the next block address and check it hasn't overflowed the
            allocation

        :param int block_addr: The address of the allocation
        :param int size: The size of the allocation in bytes
        :param int max_addr: The optional maximum address to measure against;
            if not supplied, the global synaptic block limit will be used
        :raise Exception: If the allocation overflows
        """
        next_addr = block_addr + size
        if max_addr is None:
            max_addr = self.__all_syn_block_sz
        if next_addr > max_addr:
            raise Exception(
                "Too much synaptic memory has been used: {} of {}".format(
                    next_addr, max_addr))
        return next_addr

    @property
    def index(self):
        """ The index of the matrix within the master population table

        :rtype: int
        """
        return self.__index

    @property
    def delay_index(self):
        """ The index of the delayed matrix within the master population table

        :rtype: int
        """
        return self.__delay_index

    def read_connections(
            self, transceiver, placement, synapses_address, single_address):
        """ Read the connections from the machine

        :param Transceiver transceiver: How to read the data from the machine
        :param Placement placement: Where the matrix is on the machine
        :param int synapses_address:
            The base address of the synaptic matrix region
        :param int single_address:
            The base address of the "direct" or "single" matrix region
        :return: A list of arrays of connections, each with dtype
            AbstractSynapseDynamics.NUMPY_CONNECTORS_DTYPE
        :rtype: ~numpy.ndarray
        """
        pre_slice = self.__machine_edge.pre_vertex.vertex_slice
        post_slice = self.__machine_edge.post_vertex.vertex_slice
        machine_time_step = globals_variables.get_simulator().machine_time_step
        connections = list()

        if self.__syn_mat_offset is not None:
            if self.__is_single:
                block = self.__get_single_block(
                    transceiver, placement, single_address)
            else:
                block = self.__get_block(
                    transceiver, placement, synapses_address)
<<<<<<< HEAD
            splitter_object = self.__app_edge.post_vertex.splitter_object
=======
            splitter = self.__app_edge.post_vertex.splitter
>>>>>>> d3649b1c
            connections.append(self.__synapse_io.convert_to_connections(
                self.__synapse_info, pre_slice, post_slice,
                self.__max_row_info.undelayed_max_words,
                self.__n_synapse_types, self.__weight_scales, block,
<<<<<<< HEAD
                machine_time_step, False, splitter_object.max_support_delay()))
=======
                machine_time_step, False, splitter.max_support_delay()))
>>>>>>> d3649b1c

        if self.__delay_syn_mat_offset is not None:
            block = self.__get_delayed_block(
                transceiver, placement, synapses_address)
<<<<<<< HEAD
            splitter_object = self.__app_edge.post_vertex.splitter_object
=======
            splitter = self.__app_edge.post_vertex.splitter
>>>>>>> d3649b1c
            connections.append(self.__synapse_io.convert_to_connections(
                self.__synapse_info, pre_slice, post_slice,
                self.__max_row_info.delayed_max_words, self.__n_synapse_types,
                self.__weight_scales, block,
<<<<<<< HEAD
                machine_time_step, True, splitter_object.max_support_delay()))
=======
                machine_time_step, True, splitter.max_support_delay()))
>>>>>>> d3649b1c

        return connections

    def clear_connection_cache(self):
        """ Clear the saved connections
        """
        self.__received_block = None
        self.__delay_received_block = None

    def __get_block(self, transceiver, placement, synapses_address):
        """ Get a block of data for undelayed synapses

        :param Transceiver transceiver: How to read the data from the machine
        :param Placement placement: Where the matrix is on the machine
        :param int synapses_address:
            The base address of the synaptic matrix region
        :rtype: bytearray
        """
        if self.__received_block is not None:
            return self.__received_block
        address = self.__syn_mat_offset + synapses_address
        block = transceiver.read_memory(
            placement.x, placement.y, address, self.__matrix_size)
        self.__received_block = block
        return block

    def __get_delayed_block(self, transceiver, placement, synapses_address):
        """ Get a block of data for delayed synapses

        :param Transceiver transceiver: How to read the data from the machine
        :param Placement placement: Where the matrix is on the machine
        :param int synapses_address:
            The base address of the synaptic matrix region
        :rtype: bytearray
        """
        if self.__delay_received_block is not None:
            return self.__delay_received_block
        address = self.__delay_syn_mat_offset + synapses_address
        block = transceiver.read_memory(
            placement.x, placement.y, address, self.__delay_matrix_size)
        self.__delay_received_block = block
        return block

    def __get_single_block(self, transceiver, placement, single_address):
        """ Get a block of data for "direct" or "single" synapses

        :param Transceiver transceiver: How to read the data from the machine
        :param Placement placement: Where the matrix is on the machine
        :param int single_address:
            The base address of the "direct" or "single" matrix region
        :rtype: bytearray
        """
        if self.__received_block is not None:
            return self.__received_block
        address = self.__syn_mat_offset + single_address
        block = transceiver.read_memory(
            placement.x, placement.y, address, self.__single_matrix_size)
        numpy_data = numpy.asarray(block, dtype="uint8").view("uint32")
        n_rows = len(numpy_data)
        numpy_block = numpy.zeros((n_rows, BYTES_PER_WORD), dtype="uint32")
        numpy_block[:, 3] = numpy_data
        numpy_block[:, 1] = 1
        self.__received_block = numpy_block
        return numpy_block.tobytes()<|MERGE_RESOLUTION|>--- conflicted
+++ resolved
@@ -517,38 +517,22 @@
             else:
                 block = self.__get_block(
                     transceiver, placement, synapses_address)
-<<<<<<< HEAD
-            splitter_object = self.__app_edge.post_vertex.splitter_object
-=======
             splitter = self.__app_edge.post_vertex.splitter
->>>>>>> d3649b1c
             connections.append(self.__synapse_io.convert_to_connections(
                 self.__synapse_info, pre_slice, post_slice,
                 self.__max_row_info.undelayed_max_words,
                 self.__n_synapse_types, self.__weight_scales, block,
-<<<<<<< HEAD
-                machine_time_step, False, splitter_object.max_support_delay()))
-=======
                 machine_time_step, False, splitter.max_support_delay()))
->>>>>>> d3649b1c
 
         if self.__delay_syn_mat_offset is not None:
             block = self.__get_delayed_block(
                 transceiver, placement, synapses_address)
-<<<<<<< HEAD
-            splitter_object = self.__app_edge.post_vertex.splitter_object
-=======
             splitter = self.__app_edge.post_vertex.splitter
->>>>>>> d3649b1c
             connections.append(self.__synapse_io.convert_to_connections(
                 self.__synapse_info, pre_slice, post_slice,
                 self.__max_row_info.delayed_max_words, self.__n_synapse_types,
                 self.__weight_scales, block,
-<<<<<<< HEAD
-                machine_time_step, True, splitter_object.max_support_delay()))
-=======
                 machine_time_step, True, splitter.max_support_delay()))
->>>>>>> d3649b1c
 
         return connections
 
