--- conflicted
+++ resolved
@@ -374,27 +374,11 @@
         if keepalive is not None:
             keepalive /= 2.0
         while not self._stop.wait(keepalive):
-<<<<<<< HEAD
-            with self._client_lock:
-                # Keep trying to send the keep-alive packet, if this fails,
-                # keep trying to reconnect until it succeeds.
-                while not self._stop.is_set():
-                    try:
-                        self._client.job_keepalive(
-                            self._id, timeout=self._timeout)
-                        break
-                    except (ProtocolTimeoutError, IOError, OSError):
-                        # Something went wrong, reconnect, after a delay which
-                        # may be interrupted by the thread being stopped
-                        self._client.close()
-                        if not self._stop.wait(self._reconnect_delay):
-                            self._reconnect()
-=======
             # Keep trying to send the keep-alive packet, if this fails,
             # keep trying to reconnect until it succeeds.
             while not self._stop.is_set():
                 try:
-                    self._client.job_keepalive(self.id, timeout=self._timeout)
+                    self._client.job_keepalive(self._id, timeout=self._timeout)
                     break
                 except (ProtocolTimeoutError, IOError, OSError):
                     # Something went wrong, reconnect, after a delay which
@@ -402,7 +386,6 @@
                     self._client._close()
                     if not self._stop.wait(self._reconnect_delay):
                         self._reconnect()
->>>>>>> ba81c523
 
     def destroy(self, reason=None):
         """Destroy the job and disconnect from the server.
@@ -447,23 +430,12 @@
         -------
         :py:class:`._JobStateTuple`
         """
-<<<<<<< HEAD
-        with self._client_lock:
-            state = self._client.get_job_state(self._id, timeout=self._timeout)
-            return _JobStateTuple(
-                state=JobState(state["state"]),
-                power=state["power"],
-                keepalive=state["keepalive"],
-                reason=state["reason"],
-            )
-=======
-        state = self._client.get_job_state(self.id, timeout=self._timeout)
+        state = self._client.get_job_state(self._id, timeout=self._timeout)
         return _JobStateTuple(
             state=JobState(state["state"]),
             power=state["power"],
             keepalive=state["keepalive"],
             reason=state["reason"])
->>>>>>> ba81c523
 
     def set_power(self, power):
         """Turn the boards allocated to the job on or off.
@@ -479,20 +451,10 @@
             True to power on the boards, False to power off. If the boards are
             already turned on, setting power to True will reset them.
         """
-<<<<<<< HEAD
-        with self._client_lock:
-            if power:
-                self._client.power_on_job_boards(
-                    self._id, timeout=self._timeout)
-            else:
-                self._client.power_off_job_boards(
-                    self._id, timeout=self._timeout)
-=======
         if power:
-            self._client.power_on_job_boards(self.id, timeout=self._timeout)
+            self._client.power_on_job_boards(self._id, timeout=self._timeout)
         else:
-            self._client.power_off_job_boards(self.id, timeout=self._timeout)
->>>>>>> ba81c523
+            self._client.power_off_job_boards(self._id, timeout=self._timeout)
 
     def reset(self):
         """Reset (power-cycle) the boards allocated to the job.
@@ -512,25 +474,8 @@
         -------
         :py:class:`._JobMachineInfoTuple`
         """
-<<<<<<< HEAD
-        with self._client_lock:
-            info = self._client.get_job_machine_info(
-                self._id, timeout=self._timeout)
-
-            return _JobMachineInfoTuple(
-                width=info["width"],
-                height=info["height"],
-                connections=({(x, y): hostname
-                              for (x, y), hostname
-                              in info["connections"]}
-                             if info["connections"] is not None
-                             else None),
-                machine_name=info["machine_name"],
-                boards=info["boards"],
-            )
-=======
         info = self._client.get_job_machine_info(
-            self.id, timeout=self._timeout)
+            self._id, timeout=self._timeout)
 
         return _JobMachineInfoTuple(
             width=info["width"],
@@ -541,7 +486,6 @@
                          else None),
             machine_name=info["machine_name"],
             boards=info["boards"])
->>>>>>> ba81c523
 
     @property
     def state(self):
@@ -648,57 +592,7 @@
         while not timed_out(finish_time):
             try:
                 # Watch for changes in this Job's state
-<<<<<<< HEAD
-                with self._client_lock:
-                    self._client.notify_job(self._id)
-
-                    # Wait for job state to change
-                    while finish_time is None or finish_time > time.time():
-                        # Has the job changed state?
-                        # Wait for a state change and keep the job alive
-
-                        new_state = self._get_state().state
-                        if new_state != old_state:
-                            return new_state
-
-                        # Since we're about to block holding the client lock,
-                        # we must be responsible for keeping everything alive.
-                        while finish_time is None or finish_time > time.time():
-                            self._client.job_keepalive(
-                                self._id, timeout=self._timeout)
-
-                            # Wait for the job to change
-                            try:
-                                # Block waiting for the job to change no-longer
-                                # than the user-specified timeout or half the
-                                # keepalive interval.
-                                if (finish_time is not None and
-                                        self._keepalive is not None):
-                                    time_left = finish_time - time.time()
-                                    wait_timeout = min(self._keepalive / 2.0,
-                                                       time_left)
-                                elif finish_time is None:
-                                    if self._keepalive is None:
-                                        wait_timeout = None
-                                    else:
-                                        wait_timeout = self._keepalive / 2.0
-                                else:
-                                    wait_timeout = finish_time - time.time()
-                                if wait_timeout is None or wait_timeout >= 0.0:
-                                    self._client.wait_for_notification(
-                                        wait_timeout)
-                                    break
-                            except ProtocolTimeoutError:
-                                # Its been a while, send a keep-alive since
-                                # we're still holding the lock
-                                pass
-                        else:
-                            # The user's timeout expired while waiting for a
-                            # state change, return the old state and give up.
-                            return old_state
-            except (IOError, OSError, ProtocolTimeoutError) as e:
-=======
-                self._client.notify_job(self.id)
+                self._client.notify_job(self._id)
 
                 # Wait for job state to change
                 while not timed_out(finish_time):
@@ -713,7 +607,6 @@
                         # change, return the old state and give up.
                         return old_state
             except (IOError, OSError, ProtocolTimeoutError):
->>>>>>> ba81c523
                 # Something went wrong while communicating with the server,
                 # reconnect after the reconnection delay (or timeout, whichever
                 # came first.
@@ -729,7 +622,7 @@
         # Since we're about to block holding the client lock, we must be
         # responsible for keeping everything alive.
         while not timed_out(finish_time):
-            self._client.job_keepalive(self.id, timeout=self._timeout)
+            self._client.job_keepalive(self._id, timeout=self._timeout)
 
             # Wait for the job to change
             try:
@@ -820,17 +713,12 @@
         :param chip_y: chip_y location
         :return: tuple of (cabinate, frame, board)
         """
-        print "job id = {}. chip_x = {}. chip_y = {}".format(self._id, chip_x, chip_y)
-        try:
-            with self._client_lock:
-                result = self._client.where_is(
-                    job_id=self._id, chip_x=chip_x, chip_y=chip_y)
-                if result is None:
-                    raise Exception(
-                        "received None instead of machine location")
-                return result['physical']
-        except Exception as e:
-            print e
+        result = self._client.where_is(
+            job_id=self._id, chip_x=chip_x, chip_y=chip_y)
+        if result is None:
+            raise Exception(
+                "received None instead of machine location")
+        return result['physical']
 
 
 class StateChangeTimeoutError(Exception):
