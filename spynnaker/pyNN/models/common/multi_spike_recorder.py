--- conflicted
+++ resolved
@@ -1,9 +1,6 @@
 from spinn_utilities.progress_bar import ProgressBar
-<<<<<<< HEAD
-=======
 from spinn_utilities.log import FormatAdapter
 
->>>>>>> c45feefa
 from spynnaker.pyNN.models.common import recording_utils
 
 import math
@@ -111,4 +108,17 @@
             times = numpy.repeat([time * ms_per_tick], len(indices))
             indices = indices + vertex_slice.lo_atom
             spike_ids.append(indices)
-            spike_times.append(times)+            spike_times.append(times)
+
+        if len(missing_str) > 0:
+            logger.warning(
+                "Population {} is missing spike data in region {} from the"
+                " following cores: {}".format(label, region, missing_str))
+
+        if len(spike_ids) > 0:
+            spike_ids = numpy.hstack(spike_ids)
+            spike_times = numpy.hstack(spike_times)
+            result = numpy.dstack((spike_ids, spike_times))[0]
+            return result[numpy.lexsort((spike_times, spike_ids))]
+
+        return numpy.zeros((0, 2))