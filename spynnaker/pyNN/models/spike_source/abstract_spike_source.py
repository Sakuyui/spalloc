--- conflicted
+++ resolved
@@ -26,7 +26,6 @@
                ('SPIKE_HISTORY_REGION', 3)])
 
     def __init__(self, label, n_neurons, constraints, max_atoms_per_core,
-<<<<<<< HEAD
                  machine_time_step, max_on_chip_memory_usage_for_recording,
                  tag, port, address, strip_sdp=False):
         AbstractPartitionableVertex.__init__(
@@ -35,20 +34,10 @@
         AbstractRecordableVertex.__init__(
             self, machine_time_step, label, tag, port, address,
             max_on_chip_memory_usage_for_recording, strip_sdp=strip_sdp)
-        AbstractDataSpecableVertex.__init__(self, label=label,
-                                            n_atoms=n_neurons,
-                                            machine_time_step=machine_time_step)
-=======
-                 machine_time_step, timescale_factor):
         AbstractDataSpecableVertex.__init__(
             self, label=label, n_atoms=n_neurons,
             machine_time_step=machine_time_step,
             timescale_factor=timescale_factor)
-        AbstractPartitionableVertex.__init__(
-            self, n_atoms=n_neurons, label=label, constraints=constraints,
-            max_atoms_per_core=max_atoms_per_core)
-        AbstractRecordableVertex.__init__(self, machine_time_step, label)
->>>>>>> 8c233c3f
 
     def __str__(self):
         return "spike source with atoms {}".format(self.n_atoms)
