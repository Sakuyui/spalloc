--- conflicted
+++ resolved
@@ -86,14 +86,11 @@
         return self.__partition.pre_vertex.n_atoms
 
     @property
-<<<<<<< HEAD
     @overrides(ApplicationVertex.atoms_shape)
     def atoms_shape(self):
         return self.__partition.pre_vertex.atoms_shape
 
     @property
-    def drop_late_spikes(self):
-=======
     def _delay_splitter(self) -> SplitterDelayVertexSlice:
         if TYPE_CHECKING:
             return cast(SplitterDelayVertexSlice, self._splitter)
@@ -102,7 +99,6 @@
 
     @property
     def drop_late_spikes(self) -> bool:
->>>>>>> 8c7b0d6b
         """
         Whether to drop late spikes.
         """
