--- conflicted
+++ resolved
@@ -1,9 +1,9 @@
 from spynnaker.pyNN.models.abstract_models.abstract_population_vertex import \
     AbstractPopulationVertex
 from spynnaker.pyNN.utilities import constants
-from spynnaker.pyNN.models.abstract_models.abstract_model_components.abstract_dual_exponential_vertex \
+from spynnaker.pyNN.models.abstract_models.abstract_dual_exponential_vertex \
     import AbstractDualExponentialVertex
-from spynnaker.pyNN.models.abstract_models.abstract_model_components.abstract_integrate_and_fire_properties \
+from spynnaker.pyNN.models.abstract_models.abstract_integrate_and_fire_properties \
     import AbstractIntegrateAndFireProperties
 from spynnaker.pyNN.models.neural_properties.neural_parameter \
     import NeuronParameter
@@ -19,22 +19,13 @@
     _model_based_max_atoms_per_core = 256
 
     # noinspection PyPep8Naming
-<<<<<<< HEAD
-    def __init__(
-            self, n_neurons, machine_time_step, buffer_ip_tag_tag_id,
-            buffer_ip_tag_port, buffer_ip_tag_address, constraints=None,
-            label=None, tau_m=20.0, cm=1.0, v_rest=-65.0, v_reset=-65.0,
-            v_thresh=-50.0, tau_syn_E=5.0, tau_syn_E2=5.0, tau_syn_I=5.0,
-            tau_refrac=0.1, i_offset=0, v_init=None):
-        
-=======
-    def __init__(self, n_neurons, machine_time_step, timescale_factor,
+    def __init__(self, n_neurons, machine_time_step, buffer_ip_tag_tag_id,
+                 buffer_ip_tag_port, buffer_ip_tag_address, timescale_factor,
                  spikes_per_second, ring_buffer_sigma, constraints=None,
                  label=None, tau_m=20.0, cm=1.0, v_rest=-65.0, v_reset=-65.0,
                  v_thresh=-50.0, tau_syn_E=5.0, tau_syn_E2=5.0, tau_syn_I=5.0,
                  tau_refrac=0.1, i_offset=0, v_init=None):
 
->>>>>>> 8c233c3f
         # Instantiate the parent classes
         AbstractDualExponentialVertex.__init__(
             self, n_neurons=n_neurons, tau_syn_E=tau_syn_E,
@@ -49,15 +40,12 @@
             binary="IF_curr_exp_dual.aplx", constraints=constraints,
             max_atoms_per_core=
             IFCurrentDualExponentialPopulation._model_based_max_atoms_per_core,
-<<<<<<< HEAD
-            machine_time_step=machine_time_step, address=buffer_ip_tag_address,
-            tag=buffer_ip_tag_tag_id, port=buffer_ip_tag_port)
-=======
             machine_time_step=machine_time_step,
             timescale_factor=timescale_factor,
             spikes_per_second=spikes_per_second,
-            ring_buffer_sigma=ring_buffer_sigma)
->>>>>>> 8c233c3f
+            ring_buffer_sigma=ring_buffer_sigma,
+            address=buffer_ip_tag_address,
+            tag=buffer_ip_tag_tag_id, port=buffer_ip_tag_port)
         self._executable_constant = \
             IFCurrentDualExponentialPopulation.CORE_APP_IDENTIFIER
 
