--- conflicted
+++ resolved
@@ -28,15 +28,9 @@
 N_GEN_PARAMS = 6
 
 
-<<<<<<< HEAD
 class FixedProbabilityConnector(AbstractGenerateConnectorOnMachine):
-    """ For each pair of pre-post cells, the connection probability is constant.
-=======
-class FixedProbabilityConnector(AbstractGenerateConnectorOnMachine,
-                                AbstractConnectorSupportsViewsOnMachine):
     """ For each pair of pre-post cells, the connection probability is \
         constant.
->>>>>>> 446a6486
     """
 
     __slots__ = [
