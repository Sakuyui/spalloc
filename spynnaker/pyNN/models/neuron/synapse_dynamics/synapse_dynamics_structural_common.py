# Copyright (c) 2017-2019 The University of Manchester
#
# This program is free software: you can redistribute it and/or modify
# it under the terms of the GNU General Public License as published by
# the Free Software Foundation, either version 3 of the License, or
# (at your option) any later version.
#
# This program is distributed in the hope that it will be useful,
# but WITHOUT ANY WARRANTY; without even the implied warranty of
# MERCHANTABILITY or FITNESS FOR A PARTICULAR PURPOSE.  See the
# GNU General Public License for more details.
#
# You should have received a copy of the GNU General Public License
# along with this program.  If not, see <http://www.gnu.org/licenses/>.

import collections
import numpy
from spinn_utilities.config_holder import get_config_int
from spinn_utilities.abstract_base import (
    AbstractBase, abstractmethod, abstractproperty)
from spinn_utilities.overrides import overrides
from data_specification.enums.data_type import DataType
from pacman.model.graphs.application import (
    ApplicationGraph, ApplicationVertex)
from pacman.model.graphs.machine import (MachineGraph, MachineVertex)
from pacman.exceptions import PacmanInvalidParameterException
from spinn_front_end_common.utilities.constants import (
    MICRO_TO_MILLISECOND_CONVERSION, MICRO_TO_SECOND_CONVERSION,
    BYTES_PER_WORD, BYTES_PER_SHORT)
from spinn_front_end_common.utilities.globals_variables import (
    machine_time_step)
from spynnaker.pyNN.models.neural_projections import (
    ProjectionApplicationEdge)
from .abstract_synapse_dynamics_structural import (
    AbstractSynapseDynamicsStructural)
from spynnaker.pyNN.exceptions import SynapticConfigurationException

#: Default value for frequency of rewiring
DEFAULT_F_REW = 10 ** 4.0
#: Default value for initial weight on connection formation
DEFAULT_INITIAL_WEIGHT = 0.0
#: Default value for initial delay on connection formation
DEFAULT_INITIAL_DELAY = 1.0
#: Default value for maximum fan-in per target layer neuron
DEFAULT_S_MAX = 32


class SynapseDynamicsStructuralCommon(
        AbstractSynapseDynamicsStructural, metaclass=AbstractBase):

    # 8 32-bit numbers (fast; p_rew; s_max; app_no_atoms; machine_no_atoms;
    # low_atom; high_atom; with_replacement) + 2 4-word RNG seeds (shared_seed;
    # local_seed) + 1 32-bit number (no_pre_pops)
    _REWIRING_DATA_SIZE = (
        (8 * BYTES_PER_WORD) + (2 * 4 * BYTES_PER_WORD) + BYTES_PER_WORD)

    # Size excluding key_atom_info (as variable length)
    # 4 16-bit numbers (no_pre_vertices; sp_control; delay_lo; delay_hi)
    # + 3 32-bit numbers (weight; connection_type; total_no_atoms)
    _PRE_POP_INFO_BASE_SIZE = (4 * BYTES_PER_SHORT) + (3 * BYTES_PER_WORD)

    # 5 32-bit numbers (key; mask; n_atoms; lo_atom; m_pop_index)
    _KEY_ATOM_INFO_SIZE = (5 * BYTES_PER_WORD)

    # 1 16-bit number (neuron_index)
    # + 2 8-bit numbers (sub_pop_index; pop_index)
    _POST_TO_PRE_ENTRY_SIZE = BYTES_PER_SHORT + (2 * 1)

    PAIR_ERROR = (
        "Only one Projection between each pair of Populations can use "
        "structural plasticity")

    def get_parameter_names(self):
        """
        :rtype: list(str)
        """
        names = ['initial_weight', 'initial_delay', 'f_rew', 'p_rew', 's_max',
                 'with_replacement']
        # pylint: disable=no-member
        names.extend(self.partner_selection.get_parameter_names())
        names.extend(self.formation.get_parameter_names())
        names.extend(self.elimination.get_parameter_names())
        return names

    @property
    def p_rew(self):
        """ The period of rewiring.

        :return: The period of rewiring
        :rtype: float
        """
        return 1. / self.f_rew

    @overrides(AbstractSynapseDynamicsStructural.write_structural_parameters,
               extend_doc=False)
    def write_structural_parameters(
            self, spec, region, weight_scales, machine_graph, machine_vertex,
            routing_info, synaptic_matrices):
        """ Write structural plasticity parameters

        :param ~data_specification.DataSpecificationGenerator spec:
            the data spec
        :param int region: region ID
        :param weight_scales: scaling the weights
        :type weight_scales: ~numpy.ndarray or list(float)
        :param ~pacman.model.graphs.machine.MachineGraph machine_graph:
            Full machine level network
        :param AbstractPopulationVertex machine_vertex:
            the vertex for which data specs are being prepared
        :param ~pacman.model.routing_info.RoutingInfo routing_info:
            All of the routing information on the network
        :param SynapticMatrices synaptic_matrices:
            The synaptic matrices for this vertex
        """
        spec.comment("Writing structural plasticity parameters")
        spec.switch_write_focus(region)

        # Get relevant edges
        structural_edges, machine_edges_by_app = (
            self.__get_structural_edges_by_machine(
                machine_graph, machine_vertex))

        # Write the common part of the rewiring data
        self.__write_common_rewiring_data(
            spec, machine_vertex, len(structural_edges))

        # Write the pre-population info
        pop_index = self.__write_prepopulation_info(
            spec, machine_vertex, structural_edges, machine_edges_by_app,
            routing_info, weight_scales, synaptic_matrices)

        # Write the post-to-pre table
        self.__write_post_to_pre_table(spec, pop_index, machine_vertex)

        # Write the component parameters
        # pylint: disable=no-member
        self.partner_selection.write_parameters(spec)
        for synapse_info in structural_edges.values():
            dynamics = synapse_info.synapse_dynamics
            dynamics.formation.write_parameters(spec)
        for synapse_info in structural_edges.values():
            dynamics = synapse_info.synapse_dynamics
            dynamics.elimination.write_parameters(
                spec, weight_scales[synapse_info.synapse_type])

    def __get_structural_edges_by_app(self, app_graph, app_vertex):
        """
        :param ~pacman.model.graphs.application.ApplicationGraph app_graph:
        :param ~pacman.model.graphs.application.ApplicationVertex app_vertex:
        :rtype: dict(ProjectionApplicationEdge, SynapseInformation)
        """
        structural_edges = dict()
        for app_edge in app_graph.get_edges_ending_at_vertex(app_vertex):
            if isinstance(app_edge, ProjectionApplicationEdge):
                for synapse_info in app_edge.synapse_information:
                    if isinstance(synapse_info.synapse_dynamics,
                                  AbstractSynapseDynamicsStructural):
                        if app_edge in structural_edges:
                            raise SynapticConfigurationException(
                                self.PAIR_ERROR)
                        structural_edges[app_edge] = synapse_info
        return structural_edges

    def __get_structural_edges_by_machine(self, machine_graph, machine_vertex):
        """
        :param ~pacman.model.graphs.machine.MachineGraph machine_graph:
        :param ~pacman.model.graphs.machine.MachineVertex machine_vertex:
        :rtype: dict(ProjectionApplicationEdge, SynapseInformation)
        """
        structural_edges = collections.OrderedDict()
        machine_edges = collections.defaultdict(list)
        for machine_edge in machine_graph.get_edges_ending_at_vertex(
                machine_vertex):
            app_edge = machine_edge.app_edge
            if isinstance(app_edge, ProjectionApplicationEdge):
                for synapse_info in app_edge.synapse_information:
                    if isinstance(synapse_info.synapse_dynamics,
                                  AbstractSynapseDynamicsStructural):
                        if app_edge in structural_edges:
                            if structural_edges[app_edge] != synapse_info:
                                raise SynapticConfigurationException(
                                   self.PAIR_ERROR)
                        else:
                            structural_edges[app_edge] = synapse_info
                        machine_edges[app_edge].append(machine_edge)
        return structural_edges, machine_edges

    def __write_common_rewiring_data(
            self, spec, machine_vertex, n_pre_pops):
        """ Write the non-sub-population synapse parameters to the spec.

        :param ~data_specification.DataSpecificationGenerator spec:
            the data spec
        :param ~pacman.model.graphs.machine.MachineVertex machine_vertex:
            the vertex for which data specs are being prepared
        :param int n_pre_pops: the number of pre-populations
        :return: None
        :rtype: None
        """
        machine_time_step = get_config_int("Machine", "machine_time_step")
        if (self.p_rew * MICRO_TO_MILLISECOND_CONVERSION <
                machine_time_step() / MICRO_TO_MILLISECOND_CONVERSION):
            # Fast rewiring
            spec.write_value(data=1)
            spec.write_value(data=int(
                machine_time_step() / (
                    self.p_rew * MICRO_TO_SECOND_CONVERSION)))
        else:
            # Slow rewiring
            spec.write_value(data=0)
            spec.write_value(data=int((
                self.p_rew * MICRO_TO_SECOND_CONVERSION) /
                machine_time_step()))
        # write s_max
        spec.write_value(data=int(self.s_max))
        # write total number of atoms in the application vertex
        app_vertex = machine_vertex.app_vertex
        spec.write_value(data=app_vertex.n_atoms)
        # write local low, high and number of atoms
        post_slice = machine_vertex.vertex_slice
        spec.write_value(data=post_slice.n_atoms)
        spec.write_value(data=post_slice.lo_atom)
        spec.write_value(data=post_slice.hi_atom)
        # write with_replacement
        spec.write_value(data=self.with_replacement)

        # write app level seeds
        spec.write_array(self.get_seeds(app_vertex))

        # write local seed (4 words), generated randomly!
        spec.write_array(self.get_seeds())

        # write the number of pre-populations
        spec.write_value(data=n_pre_pops)

    def __write_prepopulation_info(
            self, spec, machine_vertex, structural_edges, machine_edges_by_app,
            routing_info, weight_scales, synaptic_matrices):
        """
        :param ~data_specification.DataSpecificationGenerator spec:
        :param ~pacman.model.graphs.machine.MachineVertex machine_vertex:
            the vertex for which data specs are being prepared
        :param list(tuple(ProjectionApplicationEdge,SynapseInformation)) \
                structural_edges:
        :param machine_edges_by_app:
            map of app edge to associated machine edges
        :type machine_edges_by_app:
            dict(~pacman.model.graphs.application.ApplicationEdge,
            list(~pacman.model.graphs.machine.MachineEdge))
        :param RoutingInfo routing_info:
        :param dict(AbstractSynapseType,float) weight_scales:
        :param SynapticMatrices synaptic_matrices:
        :rtype: dict(tuple(AbstractPopulationVertex,SynapseInformation),int)
        """
        pop_index = dict()
        index = 0
        for app_edge, synapse_info in structural_edges.items():
            pop_index[app_edge.pre_vertex, synapse_info] = index
            index += 1
            machine_edges = machine_edges_by_app[app_edge]
            dynamics = synapse_info.synapse_dynamics

            # Number of machine edges
            spec.write_value(len(machine_edges), data_type=DataType.UINT16)
            # Controls - currently just if this is a self connection or not
            self_connected = machine_vertex.app_vertex == app_edge.pre_vertex
            spec.write_value(int(self_connected), data_type=DataType.UINT16)
            # Delay
            delay_scale = (
                    MICRO_TO_MILLISECOND_CONVERSION /
<<<<<<< HEAD
                    get_config_int("Machine", "machine_time_step"))
=======
                    machine_time_step())
>>>>>>> 67bb04d0
            if isinstance(dynamics.initial_delay, collections.Iterable):
                spec.write_value(int(dynamics.initial_delay[0] * delay_scale),
                                 data_type=DataType.UINT16)
                spec.write_value(int(dynamics.initial_delay[1] * delay_scale),
                                 data_type=DataType.UINT16)
            else:
                scaled_delay = dynamics.initial_delay * delay_scale
                spec.write_value(scaled_delay, data_type=DataType.UINT16)
                spec.write_value(scaled_delay, data_type=DataType.UINT16)

            # Weight
            spec.write_value(round(dynamics.initial_weight *
                                   weight_scales[synapse_info.synapse_type]))
            # Connection type
            spec.write_value(synapse_info.synapse_type)
            # Total number of atoms in pre-vertex
            spec.write_value(app_edge.pre_vertex.n_atoms)
            # Machine edge information
            for machine_edge in machine_edges:
                r_info = routing_info.get_routing_info_for_edge(machine_edge)
                vertex_slice = machine_edge.pre_vertex.vertex_slice
                spec.write_value(r_info.first_key)
                spec.write_value(r_info.first_mask)
                spec.write_value(vertex_slice.n_atoms)
                spec.write_value(vertex_slice.lo_atom)
                spec.write_value(synaptic_matrices.get_index(
                    app_edge, synapse_info, machine_edge))
        return pop_index

    def __write_post_to_pre_table(self, spec, pop_index, machine_vertex):
        """ Post to pre table is basically the transpose of the synaptic\
            matrix.

        :param ~data_specification.DataSpecificationGenerator spec:
        :param dict(tuple(AbstractPopulationVertex,SynapseInformation),int) \
                pop_index:
        :param ~pacman.model.graphs.machine.MachineVertex machine_vertex:
            the vertex for which data specs are being prepared
        """
        # pylint: disable=unsubscriptable-object
        # Get connections for this post slice
        post_slice = machine_vertex.vertex_slice
        slice_conns = self.connections[
            machine_vertex.app_vertex, post_slice.lo_atom]
        # Make a single large array of connections
        connections = numpy.concatenate(
            [conn for (conn, _, _, _) in slice_conns])
        # Make a single large array of population index
        conn_lens = [len(conn) for (conn, _, _, _) in slice_conns]
        for (_, a_edge, _, s_info) in slice_conns:
            if (a_edge.pre_vertex, s_info) not in pop_index:
                print("Help!")
        pop_indices = numpy.repeat(
            [pop_index[a_edge.pre_vertex, s_info]
             for (_, a_edge, _, s_info) in slice_conns], conn_lens)
        # Make a single large array of sub-population index
        subpop_indices = numpy.repeat(
            [m_edge.pre_vertex.index
             for (_, _, m_edge, _) in slice_conns], conn_lens)
        # Get the low atom for each source and subtract
        lo_atoms = numpy.repeat(
            [m_edge.pre_vertex.vertex_slice.lo_atom
             for (_, _, m_edge, _) in slice_conns], conn_lens)
        connections["source"] = connections["source"] - lo_atoms
        connections["target"] = connections["target"] - post_slice.lo_atom

        # Make an array of all data required
        conn_data = numpy.dstack(
            (pop_indices, subpop_indices, connections["source"]))[0]

        # Break data into rows based on target and strip target out
        rows = [conn_data[connections["target"] == i]
                for i in range(0, post_slice.n_atoms)]

        if any(len(row) > self.s_max for row in rows):
            raise Exception("Too many initial connections per incoming neuron")

        # Make each row the required length through padding with 0xFFFF
        padded_rows = [numpy.pad(row, [(self.s_max - len(row), 0), (0, 0)],
                                 "constant", constant_values=0xFFFF)
                       for row in rows]

        # Finally make the table and write it out
        post_to_pre = numpy.core.records.fromarrays(
            numpy.concatenate(padded_rows).T, formats="u1, u1, u2").view("u4")
        spec.write_array(post_to_pre)

    @overrides(AbstractSynapseDynamicsStructural.
               get_structural_parameters_sdram_usage_in_bytes)
    def get_structural_parameters_sdram_usage_in_bytes(
            self, graph, vertex, n_neurons):
        # Work out how many sub-edges we will end up with, as this is used
        # for key_atom_info
        n_sub_edges = 0
        if (isinstance(graph, ApplicationGraph) and
                isinstance(vertex, ApplicationVertex)):
            structural_edges = self.__get_structural_edges_by_app(
                graph, vertex)
            machine_edges_by_app = None
        elif (isinstance(graph, MachineGraph) and
                isinstance(vertex, MachineVertex)):
            structural_edges, machine_edges_by_app = \
                self.__get_structural_edges_by_machine(graph, vertex)
        else:
            raise PacmanInvalidParameterException(
                "vertex", vertex, "Not at the same level as graph")
        # Also keep track of the parameter sizes

        # pylint: disable=no-member
        param_sizes = (
            self.partner_selection.get_parameters_sdram_usage_in_bytes())
        for (app_edge, synapse_info) in structural_edges.items():
            if machine_edges_by_app:
                n_sub_edges += len(machine_edges_by_app[app_edge])
            else:
                slices, _ = (
                    app_edge.pre_vertex.splitter.get_out_going_slices())
                n_sub_edges = len(slices)
            dynamics = synapse_info.synapse_dynamics
            param_sizes += dynamics.formation\
                .get_parameters_sdram_usage_in_bytes()
            param_sizes += dynamics.elimination\
                .get_parameters_sdram_usage_in_bytes()

        return int((self._REWIRING_DATA_SIZE +
                   (self._PRE_POP_INFO_BASE_SIZE * len(structural_edges)) +
                   (self._KEY_ATOM_INFO_SIZE * n_sub_edges) +
                   (self._POST_TO_PRE_ENTRY_SIZE * n_neurons * self.s_max) +
                   param_sizes))

    def get_vertex_executable_suffix(self):
        """
        :rtype: str
        """
        name = "_structural"
        # pylint: disable=no-member
        name += self.partner_selection.vertex_executable_suffix
        name += self.formation.vertex_executable_suffix
        name += self.elimination.vertex_executable_suffix
        return name

    def is_same_as(self, synapse_dynamics):
        """
        :param SynapseDynamicsStructuralCommon synapse_dynamics:
        :rtype: bool
        """
        # Note noqa because exact type comparison is required here
        return (
            self.s_max == synapse_dynamics.s_max and
            self.f_rew == synapse_dynamics.f_rew and
            self.initial_weight == synapse_dynamics.initial_weight and
            self.initial_delay == synapse_dynamics.initial_delay and
            (type(self.partner_selection) ==  # noqa
             type(synapse_dynamics.partner_selection)) and
            (type(self.formation) ==
             type(synapse_dynamics.formation)) and
            (type(self.elimination) ==
             type(synapse_dynamics.elimination)))

    @abstractproperty
    def connections(self):
        """ initial connectivity as defined via connector

        :rtype: dict
        """

    @abstractmethod
    def get_seeds(self, app_vertex=None):
        """ Generate a seed for the RNG on chip that is the same for all\
            of the cores that have perform structural updates.

        It should be different between application vertices
        but the same for the same app_vertex.
        It should be different every time called with None.

        :param app_vertex:
        :type app_vertex: ApplicationVertex or None
        :return: list of random seed (4 words), generated randomly
        :rtype: list(int)
        """

    def check_initial_delay(self, max_delay_ms):
        """ Check that delays can be done without delay extensions

        :param float max_delay_ms: The maximum delay supported, in milliseconds
        :raises Exception: if the delay is out of range
        """
        if isinstance(self.initial_delay, collections.Iterable):
            # pylint: disable=unsubscriptable-object
            init_del = self.initial_delay
            if init_del[0] > max_delay_ms or init_del[1] > max_delay_ms:
                raise Exception(
                    "The initial delay {} has one or more values that are"
                    " bigger than {}.  This is not supported in the current"
                    " implementation.".format(
                        self.initial_delay, max_delay_ms))
        elif self.initial_delay > max_delay_ms:
            raise Exception(
                "The initial delay {} is bigger than {}.  This is not"
                " supported in the current implementation".format(
                    self.initial_delay, max_delay_ms))<|MERGE_RESOLUTION|>--- conflicted
+++ resolved
@@ -15,7 +15,6 @@
 
 import collections
 import numpy
-from spinn_utilities.config_holder import get_config_int
 from spinn_utilities.abstract_base import (
     AbstractBase, abstractmethod, abstractproperty)
 from spinn_utilities.overrides import overrides
@@ -197,7 +196,6 @@
         :return: None
         :rtype: None
         """
-        machine_time_step = get_config_int("Machine", "machine_time_step")
         if (self.p_rew * MICRO_TO_MILLISECOND_CONVERSION <
                 machine_time_step() / MICRO_TO_MILLISECOND_CONVERSION):
             # Fast rewiring
@@ -268,11 +266,7 @@
             # Delay
             delay_scale = (
                     MICRO_TO_MILLISECOND_CONVERSION /
-<<<<<<< HEAD
-                    get_config_int("Machine", "machine_time_step"))
-=======
                     machine_time_step())
->>>>>>> 67bb04d0
             if isinstance(dynamics.initial_delay, collections.Iterable):
                 spec.write_value(int(dynamics.initial_delay[0] * delay_scale),
                                  data_type=DataType.UINT16)
