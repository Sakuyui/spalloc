--- conflicted
+++ resolved
@@ -87,7 +87,6 @@
         "__with_replacement")
 
     def __init__(
-<<<<<<< HEAD
             self, partner_selection: AbstractPartnerSelection,
             formation: AbstractFormation, elimination: AbstractElimination,
             timing_dependence: AbstractTimingDependence,
@@ -99,19 +98,9 @@
             initial_delay: InitialDelay = DEFAULT_INITIAL_DELAY,
             s_max: int = DEFAULT_S_MAX,
             with_replacement: bool = True, seed: Optional[int] = None,
-            weight: float = StaticSynapse.default_parameters['weight'],
-            delay: Optional[float] = None,
+            weight: _In_Types = StaticSynapse.default_parameters['weight'],
+            delay: _In_Types = None,
             backprop_delay: bool = True):
-=======
-            self, partner_selection, formation, elimination,
-            timing_dependence=None, weight_dependence=None,
-            voltage_dependence=None, dendritic_delay_fraction=1.0,
-            f_rew=DEFAULT_F_REW, initial_weight=DEFAULT_INITIAL_WEIGHT,
-            initial_delay=DEFAULT_INITIAL_DELAY, s_max=DEFAULT_S_MAX,
-            with_replacement=True, seed=None,
-            weight: _In_Types = StaticSynapse.default_parameters['weight'],
-            delay: _In_Types = None, backprop_delay=True):
->>>>>>> 9b814f53
         """
         :param AbstractPartnerSelection partner_selection:
             The partner selection rule
