--- conflicted
+++ resolved
@@ -26,16 +26,11 @@
         log_error("Out of memory when allocating parameters");
         rt_error(RTE_SWERR);
     }
-<<<<<<< HEAD
+
     spin1_memcpy(elim_params, *data, sizeof(struct elimination_params));
     log_debug("Elimination random by weight prob_dep=%u prob_pot=%u thresh=%u",
-            elim_params->prob_elim_depression, elim_params->prob_elim_potentiation,
-=======
-    spin1_memcpy(elim_params, *data, sizeof(elimination_params_t));
-    log_info("Elimination random by weight prob_dep=%u prob_pot=%u thresh=%u",
             elim_params->prob_elim_depression,
             elim_params->prob_elim_potentiation,
->>>>>>> 6cd54837
             elim_params->threshold);
     *data += sizeof(elimination_params_t);
     return elim_params;
