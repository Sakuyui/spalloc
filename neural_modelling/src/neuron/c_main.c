/*
 * Copyright (c) 2017-2019 The University of Manchester
 *
 * This program is free software: you can redistribute it and/or modify
 * it under the terms of the GNU General Public License as published by
 * the Free Software Foundation, either version 3 of the License, or
 * (at your option) any later version.
 *
 * This program is distributed in the hope that it will be useful,
 * but WITHOUT ANY WARRANTY; without even the implied warranty of
 * MERCHANTABILITY or FITNESS FOR A PARTICULAR PURPOSE.  See the
 * GNU General Public License for more details.
 *
 * You should have received a copy of the GNU General Public License
 * along with this program.  If not, see <http://www.gnu.org/licenses/>.
 */

/*!
 * @dir
 * @brief Implementation of simulator for a single neural population on a
 *      SpiNNaker CPU core. Or rather of a slice of a population.
 *
 * @file
 * @brief This file contains the main function of the application framework,
 *      which the application programmer uses to configure and run applications.
 *
 * This is the main entrance class for most of the neural models. The following
 * Figure shows how all of the c code
 * interacts with each other and what classes
 * are used to represent over arching logic
 * (such as plasticity, spike processing, utilities, synapse types, models)
 *
 * @image html spynnaker_c_code_flow.png
 */

#include "c_main_neuron.h"
#include "c_main_synapse.h"
#include "c_main_common.h"
#include "regions.h"
#include "profile_tags.h"
#include "spike_processing.h"

//! The combined provenance from synapses and neurons
struct combined_provenance {
    struct neuron_provenance neuron_provenance;
    struct synapse_provenance synapse_provenance;
    struct spike_processing_provenance spike_processing_provenance;
    //! Maximum backgrounds queued
    uint32_t max_backgrounds_queued;
    //! Background queue overloads
    uint32_t n_background_queue_overloads;
};

//! Identify the priorities for all tasks
typedef enum callback_priorities {
    MC = -1, DMA = 0, USER = 0, TIMER = 0, SDP = 1, BACKGROUND = 1
} callback_priorities;

<<<<<<< HEAD
//! From the regions, extract those that are common
const struct common_regions COMMON_REGIONS = {
    .system = SYSTEM_REGION,
    .provenance = PROVENANCE_DATA_REGION,
    .profiler = PROFILER_REGION,
    .recording = RECORDING_REGION
};

//! Identify the priorities of the common tasks
const struct common_priorities COMMON_PRIORITIES = {
    .sdp = SDP,
    .dma = DMA,
    .timer = TIMER
};
=======
//! The number of regions that are to be used for recording
#define NUMBER_OF_REGIONS_TO_RECORD 5
>>>>>>> 4c7c7e76

//! From the regions, extract those that are neuron-specific
const struct neuron_regions NEURON_REGIONS = {
    .neuron_params = NEURON_PARAMS_REGION,
    .neuron_recording = NEURON_RECORDING_REGION
};

//! From the regions, extract those that are synapse-specific
const struct synapse_regions SYNAPSE_REGIONS = {
    .synapse_params = SYNAPSE_PARAMS_REGION,
    .direct_matrix = DIRECT_MATRIX_REGION,
    .synaptic_matrix = SYNAPTIC_MATRIX_REGION,
    .pop_table = POPULATION_TABLE_REGION,
    .synapse_dynamics = SYNAPSE_DYNAMICS_REGION,
    .structural_dynamics = STRUCTURAL_DYNAMICS_REGION,
    .bitfield_filter = BIT_FIELD_FILTER_REGION
};

//! The current timer tick value.
// the timer tick callback returning the same value.
uint32_t time;

//! timer tick period (in microseconds)
static uint32_t timer_period;

//! The number of timer ticks to run for before being expected to exit
static uint32_t simulation_ticks = 0;

//! Determines if this model should run for infinite time
static uint32_t infinite_run;

//! The recording flags indicating if anything is recording
static uint32_t recording_flags = 0;

//! The number of background tasks queued / running
static uint32_t n_backgrounds_queued = 0;

//! The number of times the background couldn't be added
static uint32_t n_background_overloads = 0;

//! The maximum number of background tasks queued
static uint32_t max_backgrounds_queued = 0;

//! The number of neurons in the simulation
static uint32_t n_neurons;

//! The number of synapse types in the simulation
static uint32_t n_synapse_types;

//! The ring buffers to be used in the simulation
static weight_t *ring_buffers;

//! \brief Callback to store provenance data (format: neuron_provenance).
//! \param[out] provenance_region: Where to write the provenance data
static void c_main_store_provenance_data(address_t provenance_region) {
    struct combined_provenance *prov = (void *) provenance_region;
    prov->n_background_queue_overloads = n_background_overloads;
    prov->max_backgrounds_queued = max_backgrounds_queued;
<<<<<<< HEAD
    store_neuron_provenance(&prov->neuron_provenance);
    store_synapse_provenance(&prov->synapse_provenance);
    spike_processing_store_provenance(&prov->spike_processing_provenance);
=======

    log_debug("finished other provenance data");
}

//! \brief Initialises the model by reading in the regions and checking
//!        recording data.
//! \return True if it successfully initialised, false otherwise
static bool initialise(void) {
    log_debug("Initialise: started");

    // Get the address this core's DTCM data starts at from SRAM
    data_specification_metadata_t *ds_regions =
            data_specification_get_data_address();

    // Read the header
    if (!data_specification_read_header(ds_regions)) {
        return false;
    }

    // Get the timing details and set up the simulation interface
    if (!simulation_initialise(
            data_specification_get_region(SYSTEM_REGION, ds_regions),
            APPLICATION_NAME_HASH, &timer_period, &simulation_ticks,
            &infinite_run, &time, SDP, DMA)) {
        return false;
    }
    simulation_set_provenance_function(
            c_main_store_provenance_data,
            data_specification_get_region(PROVENANCE_DATA_REGION, ds_regions));

    // Set up the neurons
    uint32_t n_synapse_types;
    uint32_t incoming_spike_buffer_size;
    uint32_t n_regions_used;
    if (!neuron_initialise(
            data_specification_get_region(NEURON_PARAMS_REGION, ds_regions),
            data_specification_get_region(NEURON_RECORDING_REGION, ds_regions),
            &n_neurons, &n_synapse_types, &incoming_spike_buffer_size,
            &n_regions_used)) {
        return false;
    }

    // Set up the synapses
    uint32_t *ring_buffer_to_input_buffer_left_shifts;
    bool clear_input_buffers_of_late_packets_init;
    if (!synapses_initialise(
            data_specification_get_region(SYNAPSE_PARAMS_REGION, ds_regions),
            n_neurons, n_synapse_types,
            &ring_buffer_to_input_buffer_left_shifts,
            &clear_input_buffers_of_late_packets_init)) {
        return false;
    }

    // set up direct synapses
    address_t direct_synapses_address;
    if (!direct_synapses_initialise(
            data_specification_get_region(DIRECT_MATRIX_REGION, ds_regions),
            &direct_synapses_address)) {
        return false;
    }

    // Set up the population table
    uint32_t row_max_n_words;
    if (!population_table_initialise(
            data_specification_get_region(POPULATION_TABLE_REGION, ds_regions),
            data_specification_get_region(SYNAPTIC_MATRIX_REGION, ds_regions),
            direct_synapses_address, &row_max_n_words)) {
        return false;
    }
    // Set up the synapse dynamics
    if (!synapse_dynamics_initialise(
            data_specification_get_region(SYNAPSE_DYNAMICS_REGION, ds_regions),
            n_neurons, n_synapse_types,
            ring_buffer_to_input_buffer_left_shifts)) {
        return false;
    }

    // Set up structural plasticity dynamics
    if (!synaptogenesis_dynamics_initialise(data_specification_get_region(
            STRUCTURAL_DYNAMICS_REGION, ds_regions), &n_regions_used)) {
        return false;
    }

    rewiring_period = synaptogenesis_rewiring_period();
    rewiring = rewiring_period != -1;

    if (!spike_processing_initialise(
            row_max_n_words, MC, USER, incoming_spike_buffer_size,
            clear_input_buffers_of_late_packets_init, n_regions_used)) {
        return false;
    }

    // Setup profiler
    profiler_init(data_specification_get_region(PROFILER_REGION, ds_regions));

    // Do bitfield configuration last to only use any unused memory
    if (!population_table_load_bitfields(
            data_specification_get_region(BIT_FIELD_FILTER_REGION, ds_regions))) {
        return false;
    }

    print_post_to_pre_entry();

    log_debug("Initialise: finished");
    return true;
>>>>>>> 4c7c7e76
}

//! \brief the function to call when resuming a simulation
void resume_callback(void) {

    // Reset recording
    recording_reset();

    // try resuming neuron
    if (!neuron_resume()) {
        log_error("failed to resume neuron.");
        rt_error(RTE_SWERR);
    }

    // Resume synapses
    // NOTE: at reset, time is set to UINT_MAX ahead of timer_callback(...)
    synapses_resume(time + 1);
}

//! Process the ring buffers for the next time step
static inline void process_ring_buffers(void) {
    uint32_t first_index = synapse_row_get_first_ring_buffer_index(
            time, synapse_type_index_bits, synapse_delay_mask);
    neuron_transfer(&ring_buffers[first_index]);

    // Print the neuron inputs.
    #if LOG_LEVEL >= LOG_DEBUG
        log_debug("Inputs");
        neuron_print_inputs();
    #endif // LOG_LEVEL >= LOG_DEBUG
}

//! \brief Background activities called from timer
//! \param timer_count the number of times this call back has been
//!        executed since start of simulation
//! \param[in] local_time: The time step being executed
void background_callback(uint timer_count, uint local_time) {
    profiler_write_entry_disable_irq_fiq(PROFILER_ENTER | PROFILER_TIMER);

    log_debug("Timer tick %u \n", local_time);

    spike_processing_do_rewiring(synaptogenesis_n_updates());

    // Now do neuron time step update
    neuron_do_timestep_update(local_time, timer_count);

    profiler_write_entry_disable_irq_fiq(PROFILER_EXIT | PROFILER_TIMER);
    n_backgrounds_queued--;
}

//! \brief Timer interrupt callback
//! \param[in] timer_count: the number of times this call back has been
//!            executed since start of simulation
//! \param[in] unused: unused parameter kept for API consistency
void timer_callback(uint timer_count, UNUSED uint unused) {
    // Disable interrupts to stop DMAs and MC getting in the way of this bit
    uint32_t state = spin1_int_disable();

    // Increment time step
    time++;

    // Clear any outstanding spikes
    spike_processing_clear_input_buffer(time);

    // Next bit without DMA, but with MC
    spin1_mode_restore(state);
    state = spin1_irq_disable();

    // Process ring buffers for the inputs from last time step
    process_ring_buffers();

    /* if a fixed number of simulation ticks that were specified at startup
     * then do reporting for finishing */
    if (simulation_is_finished()) {

        // Enter pause and resume state to avoid another tick
        simulation_handle_pause_resume(resume_callback);

        // Pause neuron processing
        neuron_pause();

        // Pause common functions
        common_pause(recording_flags);

        // Subtract 1 from the time so this tick gets done again on the next
        // run
        time--;

        simulation_ready_to_read();
        spin1_mode_restore(state);
        return;
    }

    // Push the rest to the background
    if (!spin1_schedule_callback(background_callback, timer_count, time, BACKGROUND)) {
        // We have failed to do this timer tick!
        n_background_overloads++;
    } else {
        n_backgrounds_queued++;
        if (n_backgrounds_queued > max_backgrounds_queued) {
            max_backgrounds_queued++;
        }
    }

    spin1_mode_restore(state);
}

//! \brief Initialises the model by reading in the regions and checking
//!        recording data.
//! \return True if it successfully initialised, false otherwise
static bool initialise(void) {
    log_debug("Initialise: started");

    data_specification_metadata_t *ds_regions;
    if (!initialise_common_regions(
            &timer_period, &simulation_ticks, &infinite_run, &time,
            &recording_flags, c_main_store_provenance_data, timer_callback,
            COMMON_REGIONS, COMMON_PRIORITIES, &ds_regions)) {
        return false;
    }

    // Setup neurons
    uint32_t n_rec_regions_used;
    if (!initialise_neuron_regions(
            ds_regions, NEURON_REGIONS,  &n_rec_regions_used)) {
        return false;
    }

    // Setup synapses
    uint32_t incoming_spike_buffer_size;
    bool clear_input_buffer_of_late_packets;
    uint32_t row_max_n_words;
    if (!initialise_synapse_regions(
            ds_regions, SYNAPSE_REGIONS, &n_neurons, &n_synapse_types,
            &ring_buffers, &row_max_n_words, &incoming_spike_buffer_size,
            &clear_input_buffer_of_late_packets)) {
        return false;
    }

    // Setup spike processing
    if (!spike_processing_initialise(
            row_max_n_words, MC, USER, incoming_spike_buffer_size,
            clear_input_buffer_of_late_packets, n_rec_regions_used)) {
        return false;
    }

    // Do bitfield configuration last to only use any unused memory
    if (!population_table_load_bitfields(data_specification_get_region(
            SYNAPSE_REGIONS.bitfield_filter, ds_regions))) {
        return false;
    }

    // Set timer tick (in microseconds)
    log_debug("setting timer tick callback for %d microseconds", timer_period);
    spin1_set_timer_tick(timer_period);

    log_debug("Initialise: finished");
    return true;
}

//! \brief The entry point for this model.
void c_main(void) {

    // Start the time at "-1" so that the first tick will be 0
    time = UINT32_MAX;

    // initialise the model
    if (!initialise()) {
        rt_error(RTE_API);
    }

    simulation_run();
}<|MERGE_RESOLUTION|>--- conflicted
+++ resolved
@@ -56,7 +56,6 @@
     MC = -1, DMA = 0, USER = 0, TIMER = 0, SDP = 1, BACKGROUND = 1
 } callback_priorities;
 
-<<<<<<< HEAD
 //! From the regions, extract those that are common
 const struct common_regions COMMON_REGIONS = {
     .system = SYSTEM_REGION,
@@ -71,10 +70,6 @@
     .dma = DMA,
     .timer = TIMER
 };
-=======
-//! The number of regions that are to be used for recording
-#define NUMBER_OF_REGIONS_TO_RECORD 5
->>>>>>> 4c7c7e76
 
 //! From the regions, extract those that are neuron-specific
 const struct neuron_regions NEURON_REGIONS = {
@@ -133,117 +128,9 @@
     struct combined_provenance *prov = (void *) provenance_region;
     prov->n_background_queue_overloads = n_background_overloads;
     prov->max_backgrounds_queued = max_backgrounds_queued;
-<<<<<<< HEAD
     store_neuron_provenance(&prov->neuron_provenance);
     store_synapse_provenance(&prov->synapse_provenance);
     spike_processing_store_provenance(&prov->spike_processing_provenance);
-=======
-
-    log_debug("finished other provenance data");
-}
-
-//! \brief Initialises the model by reading in the regions and checking
-//!        recording data.
-//! \return True if it successfully initialised, false otherwise
-static bool initialise(void) {
-    log_debug("Initialise: started");
-
-    // Get the address this core's DTCM data starts at from SRAM
-    data_specification_metadata_t *ds_regions =
-            data_specification_get_data_address();
-
-    // Read the header
-    if (!data_specification_read_header(ds_regions)) {
-        return false;
-    }
-
-    // Get the timing details and set up the simulation interface
-    if (!simulation_initialise(
-            data_specification_get_region(SYSTEM_REGION, ds_regions),
-            APPLICATION_NAME_HASH, &timer_period, &simulation_ticks,
-            &infinite_run, &time, SDP, DMA)) {
-        return false;
-    }
-    simulation_set_provenance_function(
-            c_main_store_provenance_data,
-            data_specification_get_region(PROVENANCE_DATA_REGION, ds_regions));
-
-    // Set up the neurons
-    uint32_t n_synapse_types;
-    uint32_t incoming_spike_buffer_size;
-    uint32_t n_regions_used;
-    if (!neuron_initialise(
-            data_specification_get_region(NEURON_PARAMS_REGION, ds_regions),
-            data_specification_get_region(NEURON_RECORDING_REGION, ds_regions),
-            &n_neurons, &n_synapse_types, &incoming_spike_buffer_size,
-            &n_regions_used)) {
-        return false;
-    }
-
-    // Set up the synapses
-    uint32_t *ring_buffer_to_input_buffer_left_shifts;
-    bool clear_input_buffers_of_late_packets_init;
-    if (!synapses_initialise(
-            data_specification_get_region(SYNAPSE_PARAMS_REGION, ds_regions),
-            n_neurons, n_synapse_types,
-            &ring_buffer_to_input_buffer_left_shifts,
-            &clear_input_buffers_of_late_packets_init)) {
-        return false;
-    }
-
-    // set up direct synapses
-    address_t direct_synapses_address;
-    if (!direct_synapses_initialise(
-            data_specification_get_region(DIRECT_MATRIX_REGION, ds_regions),
-            &direct_synapses_address)) {
-        return false;
-    }
-
-    // Set up the population table
-    uint32_t row_max_n_words;
-    if (!population_table_initialise(
-            data_specification_get_region(POPULATION_TABLE_REGION, ds_regions),
-            data_specification_get_region(SYNAPTIC_MATRIX_REGION, ds_regions),
-            direct_synapses_address, &row_max_n_words)) {
-        return false;
-    }
-    // Set up the synapse dynamics
-    if (!synapse_dynamics_initialise(
-            data_specification_get_region(SYNAPSE_DYNAMICS_REGION, ds_regions),
-            n_neurons, n_synapse_types,
-            ring_buffer_to_input_buffer_left_shifts)) {
-        return false;
-    }
-
-    // Set up structural plasticity dynamics
-    if (!synaptogenesis_dynamics_initialise(data_specification_get_region(
-            STRUCTURAL_DYNAMICS_REGION, ds_regions), &n_regions_used)) {
-        return false;
-    }
-
-    rewiring_period = synaptogenesis_rewiring_period();
-    rewiring = rewiring_period != -1;
-
-    if (!spike_processing_initialise(
-            row_max_n_words, MC, USER, incoming_spike_buffer_size,
-            clear_input_buffers_of_late_packets_init, n_regions_used)) {
-        return false;
-    }
-
-    // Setup profiler
-    profiler_init(data_specification_get_region(PROFILER_REGION, ds_regions));
-
-    // Do bitfield configuration last to only use any unused memory
-    if (!population_table_load_bitfields(
-            data_specification_get_region(BIT_FIELD_FILTER_REGION, ds_regions))) {
-        return false;
-    }
-
-    print_post_to_pre_entry();
-
-    log_debug("Initialise: finished");
-    return true;
->>>>>>> 4c7c7e76
 }
 
 //! \brief the function to call when resuming a simulation
@@ -379,7 +266,7 @@
     if (!initialise_synapse_regions(
             ds_regions, SYNAPSE_REGIONS, &n_neurons, &n_synapse_types,
             &ring_buffers, &row_max_n_words, &incoming_spike_buffer_size,
-            &clear_input_buffer_of_late_packets)) {
+            &clear_input_buffer_of_late_packets, &n_rec_regions_used)) {
         return false;
     }
 
