# Copyright (c) 2021 The University of Manchester
# Based on work Copyright (c) The University of Sussex,
# Garibaldi Pineda Garcia, James Turner, James Knight and Thomas Nowotny
#
# Licensed under the Apache License, Version 2.0 (the "License");
# you may not use this file except in compliance with the License.
# You may obtain a copy of the License at
#
#     https://www.apache.org/licenses/LICENSE-2.0
#
# Unless required by applicable law or agreed to in writing, software
# distributed under the License is distributed on an "AS IS" BASIS,
# WITHOUT WARRANTIES OR CONDITIONS OF ANY KIND, either express or implied.
# See the License for the specific language governing permissions and
# limitations under the License.

from __future__ import annotations
from collections.abc import Sequence
import numpy
<<<<<<< HEAD
from collections.abc import Iterable
from pyNN.random import RandomDistribution
=======
from numpy import floating, float64, integer, int16, uint16, uint32, bool_
from numpy.typing import NDArray
from typing import (
    List, Optional, Sequence as TSequence, Tuple, Union,
    cast, overload, TYPE_CHECKING)
>>>>>>> 8c7b0d6b
from spinn_utilities.overrides import overrides
from pacman.model.graphs.application import ApplicationVertex
from pacman.model.graphs.machine import MachineVertex
from pacman.model.graphs.common import Slice
from spinn_front_end_common.utilities.constants import (
    BYTES_PER_SHORT, BYTES_PER_WORD)
from spinn_front_end_common.utilities.exceptions import ConfigurationException
from spynnaker.pyNN.exceptions import SynapticConfigurationException
from spynnaker.pyNN.utilities.constants import SPIKE_PARTITION_ID
<<<<<<< HEAD
from spynnaker.pyNN.models.common.local_only_2d_common import get_div_const
from .abstract_connector import AbstractConnector
=======
from spynnaker.pyNN.data.spynnaker_data_view import SpynnakerDataView
if TYPE_CHECKING:
    from spynnaker.pyNN.models.neural_projections import (
        ProjectionApplicationEdge, SynapseInformation)

#: The number of 32-bit words in the source_key_info struct
SOURCE_KEY_INFO_WORDS = 7
>>>>>>> 8c7b0d6b

#: The size of the connector struct in bytes
CONNECTOR_CONFIG_SIZE = (10 * BYTES_PER_SHORT) + (4 * BYTES_PER_WORD)

_Weights = Union[
    int, float, List[Union[int, float]], Tuple[Union[int, float], ...],
    NDArray[float64], RandomDistribution]
_Shape = Union[int, Tuple[int, int], None]
_Padding = Union[bool, _Shape]


class ConvolutionConnector(AbstractConnector):
    """
    Where the pre- and post-synaptic populations are considered as a 2D
    array. Connect every post(row, column) neuron to many
    pre(row, column, kernel)
    through a (kernel) set of weights and/or delays.
    """

    __slots__ = (
        "__kernel_weights",
        "__strides",
        "__padding_shape",
        "__pool_shape",
        "__pool_stride",
        "__positive_receptor_type",
<<<<<<< HEAD
        "__negative_receptor_type",
        "__filter_edges"
    ]

    def __init__(self, kernel_weights, kernel_shape=None, strides=None,
                 padding=None, pool_shape=None, pool_stride=None,
                 positive_receptor_type="excitatory",
                 negative_receptor_type="inhibitory", safe=True,
                 verbose=False, callback=None, filter_edges=True):
=======
        "__negative_receptor_type")

    def __init__(self, kernel_weights: _Weights,
                 kernel_shape: _Shape = None,
                 strides: _Shape = None, padding: _Padding = None,
                 pool_shape: _Shape = None, pool_stride: _Shape = None,
                 positive_receptor_type: str = "excitatory",
                 negative_receptor_type: str = "inhibitory",
                 safe=True, verbose=False, callback=None):
>>>>>>> 8c7b0d6b
        """
        :param kernel_weights:
            The synaptic strengths, shared by neurons in the post population.
            Can be:

            * single value: `kernel_shape` must be provided;
              the same value will be used for all weights
            * simple list: `kernel_shape` must be provided; the list must
              be sized shape width * height
            * 2D list: If `kernel_shape` is provided, it must match
            * :py:class:`~numpy.ndarray`: As above for simple or 2D list
            * :py:class:`~spynnaker.pyNN.RandomDistribution`:
              `kernel_shape` must be provided; weights will be drawn from the
              distribution
        :type kernel_weights:
            int or list or ~numpy.ndarray or ~spynnaker.pyNN.RandomDistribution
        :param kernel_shape:
            The shape of the kernel if it cannot be determined from
            `kernel_weights`. If a single value is provided, a square kernel
            will be assumed.  If two values are provided, it will be assumed to
            be (n_rows, n_columns)
        :type kernel_shape: int or tuple(int,int)
        :param strides:
            Spatial sampling frequency, jumps between the post neurons.
            This matches the meaning of standard ML packages.  If a single
            value is provided, the same stride will be used for rows and
            columns.  If two values are provided it will be assumed to be
            (stride_rows, stride_columns)
        :type strides: int or tuple(int, int)
        :param padding:
            How many 'extra pixels' around the pre-population will be added,
            only zero-valued pixels are currently supported.  If a single
            value is provided, the same padding will be used for rows and
            columns.  If two values are provided it will be assumed to be
            `(padding_rows, padding_columns)`.  If True, automatic padding will
            be used based on the kernel shape.  If False or `None`, no padding
            will be used.
        :type padding: bool or int or tuple(int, int) or None
        :param pool_shape:
            Area of pooling, only average pooling is supported (and seems to
            make sense). If a single value is provided, the pooling area will
            be square.  If two values are provided it will be assumed to be
            `(pooling_rows, pooling_columns)`.
        :type pool_shape: int or tuple(int, int) or None
        :param pool_stride:
            Jumps between pooling regions. If a single value is provided, the
            same stride will be used for rows and columns.  If two values are
            provided it will be assumed to be `(stride_rows, stride_columns)`
        :type pool_stride: int or tuple(int, int) or None
        :param str positive_receptor_type:
            The receptor type to add the positive weights to.  By default this
            is "``excitatory``".
        :param str negative_receptor_type:
            The receptor type to add the negative weights to.  By default this
            is "``inhibitory``".
        :param bool safe: (ignored)
        :param bool verbose: (ignored)
        :param callable callback: (ignored)
        :param bool filter_edges:
            Whether to filter the edges based on connectivity or not; filtered
            means that the receiving cores will receive fewer packets, whereas
            non-filtered means that receiving cores will receive all packets
            whether relevant or not.  However non-filtered may be more
            efficient in the routing tables, so may be needed if routing
            compression doesn't work.
        """
        super().__init__(safe=safe, callback=callback, verbose=verbose)

<<<<<<< HEAD
        self.__decode_kernel(kernel_weights, kernel_shape)
        self.__decode_padding(padding)
        self.__filter_edges = filter_edges
=======
        self.__kernel_weights = self.__decode_kernel(
            kernel_weights, kernel_shape)
        self.__padding_shape = self.__decode_padding(padding)
>>>>>>> 8c7b0d6b

        if strides is None:
            self.__strides = numpy.array((1, 1), dtype=integer)
        else:
            self.__strides = self.__to_2d_shape(strides, "strides")
        self.__pool_shape = self.__to_2d_shape(pool_shape, "pool_shape")
        self.__pool_stride = self.__to_2d_shape(pool_stride, "pool_stride")
        if self.__pool_stride is None:
            self.__pool_stride = self.__pool_shape
        if self.__pool_shape is not None:
            self.__kernel_weights /= numpy.prod(self.__pool_shape)

        self.__positive_receptor_type = positive_receptor_type
        self.__negative_receptor_type = negative_receptor_type

    @property
    def positive_receptor_type(self) -> str:
        return self.__positive_receptor_type

    @property
    def negative_receptor_type(self) -> str:
        return self.__negative_receptor_type

    @property
    def kernel_weights(self):
        return self.__kernel_weights

    def __get_kernel_shape(self, shape: _Shape) -> Tuple[int, int]:
        if shape is None:
            raise SynapticConfigurationException(
                "kernel_shape must be provided")
        if numpy.isscalar(shape):
            assert isinstance(shape, int)
            return (shape, shape)
        if isinstance(shape, tuple) and len(shape) == 2:
            return shape
        raise SynapticConfigurationException(f"Unknown kernel_shape: {shape}")

    def __decode_kernel(self, w: _Weights, shape: _Shape) -> NDArray[float64]:
        if isinstance(w, (int, float)):
            _shape = self.__get_kernel_shape(shape)
            return numpy.full(_shape, w, dtype=float64)
        elif isinstance(w, (Sequence, numpy.ndarray)):
            if all(isinstance(lst, (Sequence, numpy.ndarray)) for lst in w):
                ws = cast(TSequence[TSequence[float]], w)
                len0 = len(ws[0])
                # 2D list
                if not all(len(lst) == len0 for lst in ws):
                    raise SynapticConfigurationException(
                        "kernel_weights must be a 2D array with every row the"
                        " same length")
                return numpy.array(w, dtype=float64)
            else:
                # 1D list
                _shape = self.__get_kernel_shape(shape)
                return numpy.array(w, dtype=float64).reshape(_shape)
        elif isinstance(w, RandomDistribution):
            _shape = self.__get_kernel_shape(shape)
            return numpy.array(
                w.next(numpy.prod(_shape)), dtype=float64).reshape(_shape)
        else:
            raise SynapticConfigurationException(
                f"Unknown combination of kernel_weights ({w}) and"
                f" kernel_shape ({shape})")

    @overload
    @staticmethod
    def __to_2d_shape(shape: Union[int, Tuple[int, int]],
                      param_name: str) -> NDArray[integer]:
        ...

    @overload
    @staticmethod
    def __to_2d_shape(shape: None, param_name: str) -> None:
        ...

    @staticmethod
    def __to_2d_shape(shape: _Shape, param_name: str) -> Optional[
            NDArray[integer]]:
        if shape is None:
            return None
        if numpy.isscalar(shape):
            return numpy.array([shape, shape], dtype=integer)
        assert isinstance(shape, tuple)
        if len(shape) == 1:
            return numpy.array([shape[0], 1], dtype=integer)
        elif len(shape) == 2:
            return numpy.array(shape, dtype=integer)
        raise SynapticConfigurationException(
            f"{param_name} must be an int or a tuple(int, int)")

    def __decode_padding(self, padding: _Padding) -> NDArray[integer]:
        if isinstance(padding, (int, Iterable)):
            return self.__to_2d_shape(padding, "padding")
        elif padding is None or padding is False:
            return numpy.zeros(2, dtype=integer)
        elif padding:
            return self.__kernel_weights.shape // 2
        else:
            raise SynapticConfigurationException(
                f"Unrecognized padding {padding}")

    def get_post_shape(self, shape: Tuple[int, ...]):
        """
        Get the shape of the post image given the pre-image shape.
        """
        _shape = numpy.array(shape)
        if self.__pool_shape is not None:
<<<<<<< HEAD
            shape = shape // self.__pool_stride
=======
            post_pool_shape = _shape - (self.__pool_shape - 1)
            _shape = (post_pool_shape // self.__pool_stride) + 1
>>>>>>> 8c7b0d6b

        kernel_shape = numpy.array(self.__kernel_weights.shape)
        post_shape = (_shape - (kernel_shape - 1) +
                      (2 * self.__padding_shape))

<<<<<<< HEAD
        return tuple(int(i) for i in numpy.clip(
            post_shape // self.__strides, 1, numpy.inf).astype('int'))
=======
        return numpy.clip(
            post_shape // self.__strides, 1, numpy.inf).astype(integer)
>>>>>>> 8c7b0d6b

    @overrides(AbstractConnector.validate_connection)
    def validate_connection(
            self, application_edge: ProjectionApplicationEdge,
            synapse_info: SynapseInformation):
        pre = application_edge.pre_vertex
        post = application_edge.post_vertex
        if len(pre.atoms_shape) != 2 or len(post.atoms_shape) != 2:
            raise ConfigurationException(
                "The ConvolutionConnector only works where the Populations"
                " of a Projection are both 2D.  Please ensure that both the"
                " Populations use a Grid2D structure.")
        expected_post_shape = tuple(self.get_post_shape(pre.atoms_shape))
        if expected_post_shape != post.atoms_shape:
            raise ConfigurationException(
                f"With a source population with shape {pre.atoms_shape}, "
                "for a Convolution connector with the given parameters, "
                "the post-population must have a shape "
                f"{expected_post_shape}")
        if post.get_synapse_id_by_target(
                self.__positive_receptor_type) is None:
            raise ConfigurationException(
                "The post population doesn't have a synaptic receptor type of"
                f" {self.__positive_receptor_type}")
        if post.get_synapse_id_by_target(
                self.__negative_receptor_type) is None:
            raise ConfigurationException(
                "The post population doesn't have a synaptic receptor type of"
                f" {self.__negative_receptor_type}")
        if not isinstance(synapse_info.delays, float):
            raise ConfigurationException(
                "The ConvolutionConnector only supports simple uniform delays")

    @staticmethod
    def __delay(synapse_info: SynapseInformation) -> float:
        # Checked by validate_connection above
        return cast(float, synapse_info.delays)

    @overrides(AbstractConnector.get_delay_minimum)
    def get_delay_minimum(self, synapse_info: SynapseInformation) -> float:
        return self.__delay(synapse_info)

    @overrides(AbstractConnector.get_delay_maximum)
    def get_delay_maximum(self, synapse_info: SynapseInformation) -> float:
        return self.__delay(synapse_info)

    @overrides(AbstractConnector.get_n_connections_from_pre_vertex_maximum)
    def get_n_connections_from_pre_vertex_maximum(
            self, n_post_atoms: int, synapse_info: SynapseInformation,
            min_delay: Optional[float] = None,
            max_delay: Optional[float] = None) -> int:
        if min_delay is not None and max_delay is not None:
            if not (min_delay <= self.__delay(synapse_info) <= max_delay):
                return 0
        w, h = self.__kernel_weights.shape
        return numpy.clip(w * h, 0, n_post_atoms)

    @overrides(AbstractConnector.get_n_connections_to_post_vertex_maximum)
    def get_n_connections_to_post_vertex_maximum(
            self, synapse_info: SynapseInformation) -> int:
        w, h = self.__kernel_weights.shape
        return numpy.clip(w * h, 0, synapse_info.n_pre_neurons)

    @overrides(AbstractConnector.get_weight_maximum)
    def get_weight_maximum(self, synapse_info: SynapseInformation) -> float:
        return float(numpy.amax(self.__kernel_weights))

    @overrides(AbstractConnector.get_connected_vertices)
<<<<<<< HEAD
    def get_connected_vertices(self, s_info, source_vertex, target_vertex):
        if not self.__filter_edges:
            return super(ConvolutionConnector, self).get_connected_vertices(
                s_info, source_vertex, target_vertex)
=======
    def get_connected_vertices(
            self, s_info: SynapseInformation,
            source_vertex: ApplicationVertex,
            target_vertex: ApplicationVertex) -> List[
                Tuple[MachineVertex, List[MachineVertex]]]:
>>>>>>> 8c7b0d6b
        pre_vertices = numpy.array(
            source_vertex.splitter.get_out_going_vertices(SPIKE_PARTITION_ID))
        post_slice_ranges = self.__pre_as_post_slice_ranges(
            m_vertex.vertex_slice for m_vertex in pre_vertices)
        hlf_k_w, hlf_k_h = numpy.array(self.__kernel_weights.shape) // 2

        connected: List[Tuple[MachineVertex, List[MachineVertex]]] = []
        for post in target_vertex.splitter.get_in_coming_vertices(
                SPIKE_PARTITION_ID):
            post_slice = post.vertex_slice
            post_slice_x = post_slice.get_slice(0)
            post_slice_y = post_slice.get_slice(1)

            # Get ranges allowed in post
            min_x = post_slice_x.start - hlf_k_w
            max_x = (post_slice_x.stop + hlf_k_w) - 1
            min_y = post_slice_y.start - hlf_k_h
            max_y = (post_slice_y.stop + hlf_k_h) - 1

            # Filter to just the coordinates that are in range
            pre_in_range = pre_vertices[self.__in_range(
                post_slice_ranges, min_x, min_y, max_x, max_y)]
            # At this point, Mypy is very confused about types!
            connected.append((post, list(pre_in_range)))
        return connected

<<<<<<< HEAD
    def __pre_as_post(self, pre_coords):
=======
    def get_max_n_incoming_slices(
            self, source_vertex: ApplicationVertex,
            target_vertex: ApplicationVertex) -> int:
        post_slice_ranges = self.__pre_as_post_slice_ranges(
            source_vertex.splitter.get_out_going_slices())
        hlf_k_w, hlf_k_h = numpy.array(self.__kernel_weights.shape) // 2

        max_connected = 0
        for post_slice in target_vertex.splitter.get_in_coming_slices():
            post_slice_x = post_slice.get_slice(0)
            post_slice_y = post_slice.get_slice(1)

            # Get ranges allowed in post
            min_x = post_slice_x.start - hlf_k_w
            max_x = (post_slice_x.stop + hlf_k_w) - 1
            min_y = post_slice_y.start - hlf_k_h
            max_y = (post_slice_y.stop + hlf_k_h) - 1

            # Get number of vertices that are in range
            n_connected = self.__in_range(
                post_slice_ranges, min_x, min_y, max_x, max_y).sum()
            max_connected = max(max_connected, n_connected)
        return max_connected

    @staticmethod
    def __in_range(post_slice_ranges: NDArray[integer],  # 2D
                   min_x: int, min_y: int, max_x: int,
                   max_y: int) -> NDArray[bool_]:
        # Test that the start coords are in range i.e. less than max
        start_in_range = numpy.logical_not(
            numpy.any(post_slice_ranges[:, 0] > [max_x, max_y], axis=1))
        # Test that the end coords are in range i.e. more than min
        end_in_range = numpy.logical_not(
            numpy.any(post_slice_ranges[:, 1] < [min_x, min_y], axis=1))
        # When both things are true, we have a vertex in range
        return numpy.logical_and(start_in_range, end_in_range)

    def __pre_as_post_slice_ranges(
            self, slices: Iterable[Slice]) -> NDArray[integer]:
>>>>>>> 8c7b0d6b
        """
        Convert a generator of (multi-dimensional) pre-slices into an array of
        post-slices.
        """
        pre_slices = ((s.get_slice(0), s.get_slice(1)) for s in slices)
        coords = numpy.array([
            ((px.start, py.start), (px.stop - 1, py.stop - 1))
            for px, py in pre_slices])
        if self.__pool_stride is not None:
            coords //= self.__pool_stride

        kernel_shape = numpy.array(self.__kernel_weights.shape)
        coords = coords - kernel_shape // 2 + self.__padding_shape
        coords //= self.__strides
        return coords

    @property
    def kernel_n_bytes(self) -> int:
        n_weights = self.__kernel_weights.size
        return n_weights * BYTES_PER_SHORT

    @property
    def kernel_n_weights(self) -> int:
        return self.__kernel_weights.size

    @property
<<<<<<< HEAD
    def parameters_n_bytes(self):
        return CONNECTOR_CONFIG_SIZE

    def get_local_only_data(
            self, app_edge, local_delay, delay_stage, weight_index):
=======
    def parameters_n_bytes(self) -> int:
        return (
            (SOURCE_KEY_INFO_WORDS * BYTES_PER_WORD) +
            (CONNECTOR_CONFIG_SHORTS * BYTES_PER_SHORT))

    def get_local_only_data(
            self, app_edge: ProjectionApplicationEdge, vertex_slice: Slice,
            key: int, mask: int, n_colour_bits: int,
            delay: float, weight_index: int) -> List[NDArray[uint32]]:
>>>>>>> 8c7b0d6b
        # Get info about things
        kernel_shape = self.__kernel_weights.shape
        ps_x, ps_y = 1, 1
        if self.__pool_stride is not None:
            ps_x, ps_y = self.__pool_stride

<<<<<<< HEAD
=======
        # Start with source key info
        values = [key, mask, n_colour_bits]

        # Add the column and row mask and shifts to extract the column and
        # row from the incoming spike
        if isinstance(app_edge.pre_vertex, HasShapeKeyFields):
            (c_start, _c_end, c_mask, c_shift), \
                (r_start, _r_end, r_mask, r_shift) = \
                app_edge.pre_vertex.get_shape_key_fields(vertex_slice)
            start: Tuple[int, ...] = (c_start, r_start)
            values.extend([c_mask, c_shift, r_mask, r_shift])
        else:
            start = vertex_slice.start
            n_bits_col = get_n_bits(vertex_slice.shape[0])
            col_mask = (1 << n_bits_col) - 1
            n_bits_row = get_n_bits(vertex_slice.shape[1])
            row_mask = ((1 << n_bits_row) - 1) << n_bits_col
            values.extend([col_mask, 0, row_mask, n_bits_col])
        assert len(start) > 1

>>>>>>> 8c7b0d6b
        # Do a new list for remaining connector details as uint16s
        pos_synapse_type = app_edge.post_vertex.get_synapse_id_by_target(
            self.__positive_receptor_type)
        neg_synapse_type = app_edge.post_vertex.get_synapse_id_by_target(
            self.__negative_receptor_type)

        # Produce the values needed
        short_values = numpy.array([
            kernel_shape[1], kernel_shape[0],
            self.__padding_shape[1], self.__padding_shape[0],
<<<<<<< HEAD
            pos_synapse_type, neg_synapse_type, delay_stage, local_delay,
            weight_index, 0], dtype="uint16")
        long_values = numpy.array([
            get_div_const(self.__strides[1]), get_div_const(self.__strides[0]),
            get_div_const(ps_y), get_div_const(ps_x)], dtype="uint32")
        return numpy.concatenate((short_values.view("uint32"), long_values))
=======
            self.__recip(self.__strides[1]), self.__recip(self.__strides[0]),
            self.__recip(ps_y), self.__recip(ps_x),
            pos_synapse_type, neg_synapse_type], dtype=uint16)

        # Work out delay
        delay_step = (delay *
                      SpynnakerDataView.get_simulation_time_step_per_ms())
        local_delay = (delay_step %
                       app_edge.post_vertex.splitter.max_support_delay())

        return [numpy.array(values, dtype=uint32),
                short_values.view(uint32),
                numpy.array([local_delay, weight_index], dtype=uint32)]
>>>>>>> 8c7b0d6b

    def get_encoded_kernel_weights(
            self, app_edge: ProjectionApplicationEdge,
            weight_scales: NDArray[floating]) -> NDArray[int16]:
        # Encode weights with weight scaling
        encoded_kernel_weights = self.__kernel_weights.flatten()
        neg_weights = encoded_kernel_weights < 0
        pos_weights = encoded_kernel_weights > 0
        pos_synapse_type = app_edge.post_vertex.get_synapse_id_by_target(
            self.__positive_receptor_type)
        neg_synapse_type = app_edge.post_vertex.get_synapse_id_by_target(
            self.__negative_receptor_type)
        encoded_kernel_weights[neg_weights] *= weight_scales[neg_synapse_type]
        encoded_kernel_weights[pos_weights] *= weight_scales[pos_synapse_type]
<<<<<<< HEAD
        kernel_weights = numpy.round(encoded_kernel_weights).astype(
            numpy.int16)
        return kernel_weights
=======
        return numpy.round(encoded_kernel_weights).astype(int16)

    @staticmethod
    def __recip(v: float) -> int:
        """
        Compute the reciprocal of a number as an signed 1-bit integer,
        14-bit fractional fixed point number, encoded in an integer.
        """
        return int(round((1 / v) * (1 << 14)))
>>>>>>> 8c7b0d6b
<|MERGE_RESOLUTION|>--- conflicted
+++ resolved
@@ -17,16 +17,13 @@
 from __future__ import annotations
 from collections.abc import Sequence
 import numpy
-<<<<<<< HEAD
-from collections.abc import Iterable
-from pyNN.random import RandomDistribution
-=======
 from numpy import floating, float64, integer, int16, uint16, uint32, bool_
 from numpy.typing import NDArray
 from typing import (
     List, Optional, Sequence as TSequence, Tuple, Union,
     cast, overload, TYPE_CHECKING)
->>>>>>> 8c7b0d6b
+from collections.abc import Iterable
+from pyNN.random import RandomDistribution
 from spinn_utilities.overrides import overrides
 from pacman.model.graphs.application import ApplicationVertex
 from pacman.model.graphs.machine import MachineVertex
@@ -36,21 +33,15 @@
 from spinn_front_end_common.utilities.exceptions import ConfigurationException
 from spynnaker.pyNN.exceptions import SynapticConfigurationException
 from spynnaker.pyNN.utilities.constants import SPIKE_PARTITION_ID
-<<<<<<< HEAD
 from spynnaker.pyNN.models.common.local_only_2d_common import get_div_const
 from .abstract_connector import AbstractConnector
-=======
-from spynnaker.pyNN.data.spynnaker_data_view import SpynnakerDataView
 if TYPE_CHECKING:
     from spynnaker.pyNN.models.neural_projections import (
         ProjectionApplicationEdge, SynapseInformation)
 
-#: The number of 32-bit words in the source_key_info struct
-SOURCE_KEY_INFO_WORDS = 7
->>>>>>> 8c7b0d6b
-
 #: The size of the connector struct in bytes
 CONNECTOR_CONFIG_SIZE = (10 * BYTES_PER_SHORT) + (4 * BYTES_PER_WORD)
+
 
 _Weights = Union[
     int, float, List[Union[int, float]], Tuple[Union[int, float], ...],
@@ -74,18 +65,9 @@
         "__pool_shape",
         "__pool_stride",
         "__positive_receptor_type",
-<<<<<<< HEAD
         "__negative_receptor_type",
         "__filter_edges"
-    ]
-
-    def __init__(self, kernel_weights, kernel_shape=None, strides=None,
-                 padding=None, pool_shape=None, pool_stride=None,
-                 positive_receptor_type="excitatory",
-                 negative_receptor_type="inhibitory", safe=True,
-                 verbose=False, callback=None, filter_edges=True):
-=======
-        "__negative_receptor_type")
+    )
 
     def __init__(self, kernel_weights: _Weights,
                  kernel_shape: _Shape = None,
@@ -93,8 +75,7 @@
                  pool_shape: _Shape = None, pool_stride: _Shape = None,
                  positive_receptor_type: str = "excitatory",
                  negative_receptor_type: str = "inhibitory",
-                 safe=True, verbose=False, callback=None):
->>>>>>> 8c7b0d6b
+                 safe=True, verbose=False, callback=None, filter_edges=True):
         """
         :param kernel_weights:
             The synaptic strengths, shared by neurons in the post population.
@@ -163,15 +144,10 @@
         """
         super().__init__(safe=safe, callback=callback, verbose=verbose)
 
-<<<<<<< HEAD
-        self.__decode_kernel(kernel_weights, kernel_shape)
-        self.__decode_padding(padding)
-        self.__filter_edges = filter_edges
-=======
         self.__kernel_weights = self.__decode_kernel(
             kernel_weights, kernel_shape)
         self.__padding_shape = self.__decode_padding(padding)
->>>>>>> 8c7b0d6b
+        self.__filter_edges = filter_edges
 
         if strides is None:
             self.__strides = numpy.array((1, 1), dtype=integer)
@@ -280,24 +256,14 @@
         """
         _shape = numpy.array(shape)
         if self.__pool_shape is not None:
-<<<<<<< HEAD
-            shape = shape // self.__pool_stride
-=======
-            post_pool_shape = _shape - (self.__pool_shape - 1)
-            _shape = (post_pool_shape // self.__pool_stride) + 1
->>>>>>> 8c7b0d6b
+            _shape = _shape // self.__pool_stride
 
         kernel_shape = numpy.array(self.__kernel_weights.shape)
         post_shape = (_shape - (kernel_shape - 1) +
                       (2 * self.__padding_shape))
 
-<<<<<<< HEAD
         return tuple(int(i) for i in numpy.clip(
-            post_shape // self.__strides, 1, numpy.inf).astype('int'))
-=======
-        return numpy.clip(
-            post_shape // self.__strides, 1, numpy.inf).astype(integer)
->>>>>>> 8c7b0d6b
+            post_shape // self.__strides, 1, numpy.inf).astype(integer))
 
     @overrides(AbstractConnector.validate_connection)
     def validate_connection(
@@ -366,18 +332,14 @@
         return float(numpy.amax(self.__kernel_weights))
 
     @overrides(AbstractConnector.get_connected_vertices)
-<<<<<<< HEAD
-    def get_connected_vertices(self, s_info, source_vertex, target_vertex):
-        if not self.__filter_edges:
-            return super(ConvolutionConnector, self).get_connected_vertices(
-                s_info, source_vertex, target_vertex)
-=======
     def get_connected_vertices(
             self, s_info: SynapseInformation,
             source_vertex: ApplicationVertex,
             target_vertex: ApplicationVertex) -> List[
                 Tuple[MachineVertex, List[MachineVertex]]]:
->>>>>>> 8c7b0d6b
+        if not self.__filter_edges:
+            return super(ConvolutionConnector, self).get_connected_vertices(
+                s_info, source_vertex, target_vertex)
         pre_vertices = numpy.array(
             source_vertex.splitter.get_out_going_vertices(SPIKE_PARTITION_ID))
         post_slice_ranges = self.__pre_as_post_slice_ranges(
@@ -397,56 +359,20 @@
             min_y = post_slice_y.start - hlf_k_h
             max_y = (post_slice_y.stop + hlf_k_h) - 1
 
-            # Filter to just the coordinates that are in range
-            pre_in_range = pre_vertices[self.__in_range(
-                post_slice_ranges, min_x, min_y, max_x, max_y)]
-            # At this point, Mypy is very confused about types!
+            # Test that the start coords are in range i.e. less than max
+            start_in_range = numpy.logical_not(
+                numpy.any(post_slice_ranges[:, 0] > [max_x, max_y], axis=1))
+            # Test that the end coords are in range i.e. more than min
+            end_in_range = numpy.logical_not(
+                numpy.any(post_slice_ranges[:, 1] < [min_x, min_y], axis=1))
+            # When both things are true, we have a vertex in range
+            pre_in_range = pre_vertices[
+                numpy.logical_and(start_in_range, end_in_range)]
             connected.append((post, list(pre_in_range)))
         return connected
 
-<<<<<<< HEAD
-    def __pre_as_post(self, pre_coords):
-=======
-    def get_max_n_incoming_slices(
-            self, source_vertex: ApplicationVertex,
-            target_vertex: ApplicationVertex) -> int:
-        post_slice_ranges = self.__pre_as_post_slice_ranges(
-            source_vertex.splitter.get_out_going_slices())
-        hlf_k_w, hlf_k_h = numpy.array(self.__kernel_weights.shape) // 2
-
-        max_connected = 0
-        for post_slice in target_vertex.splitter.get_in_coming_slices():
-            post_slice_x = post_slice.get_slice(0)
-            post_slice_y = post_slice.get_slice(1)
-
-            # Get ranges allowed in post
-            min_x = post_slice_x.start - hlf_k_w
-            max_x = (post_slice_x.stop + hlf_k_w) - 1
-            min_y = post_slice_y.start - hlf_k_h
-            max_y = (post_slice_y.stop + hlf_k_h) - 1
-
-            # Get number of vertices that are in range
-            n_connected = self.__in_range(
-                post_slice_ranges, min_x, min_y, max_x, max_y).sum()
-            max_connected = max(max_connected, n_connected)
-        return max_connected
-
-    @staticmethod
-    def __in_range(post_slice_ranges: NDArray[integer],  # 2D
-                   min_x: int, min_y: int, max_x: int,
-                   max_y: int) -> NDArray[bool_]:
-        # Test that the start coords are in range i.e. less than max
-        start_in_range = numpy.logical_not(
-            numpy.any(post_slice_ranges[:, 0] > [max_x, max_y], axis=1))
-        # Test that the end coords are in range i.e. more than min
-        end_in_range = numpy.logical_not(
-            numpy.any(post_slice_ranges[:, 1] < [min_x, min_y], axis=1))
-        # When both things are true, we have a vertex in range
-        return numpy.logical_and(start_in_range, end_in_range)
-
     def __pre_as_post_slice_ranges(
             self, slices: Iterable[Slice]) -> NDArray[integer]:
->>>>>>> 8c7b0d6b
         """
         Convert a generator of (multi-dimensional) pre-slices into an array of
         post-slices.
@@ -473,52 +399,18 @@
         return self.__kernel_weights.size
 
     @property
-<<<<<<< HEAD
-    def parameters_n_bytes(self):
+    def parameters_n_bytes(self) -> int:
         return CONNECTOR_CONFIG_SIZE
 
     def get_local_only_data(
-            self, app_edge, local_delay, delay_stage, weight_index):
-=======
-    def parameters_n_bytes(self) -> int:
-        return (
-            (SOURCE_KEY_INFO_WORDS * BYTES_PER_WORD) +
-            (CONNECTOR_CONFIG_SHORTS * BYTES_PER_SHORT))
-
-    def get_local_only_data(
-            self, app_edge: ProjectionApplicationEdge, vertex_slice: Slice,
-            key: int, mask: int, n_colour_bits: int,
-            delay: float, weight_index: int) -> List[NDArray[uint32]]:
->>>>>>> 8c7b0d6b
+            self, app_edge: ProjectionApplicationEdge, local_delay: int,
+            delay_stage: int, weight_index: int) -> List[NDArray[uint32]]:
         # Get info about things
         kernel_shape = self.__kernel_weights.shape
         ps_x, ps_y = 1, 1
         if self.__pool_stride is not None:
             ps_x, ps_y = self.__pool_stride
 
-<<<<<<< HEAD
-=======
-        # Start with source key info
-        values = [key, mask, n_colour_bits]
-
-        # Add the column and row mask and shifts to extract the column and
-        # row from the incoming spike
-        if isinstance(app_edge.pre_vertex, HasShapeKeyFields):
-            (c_start, _c_end, c_mask, c_shift), \
-                (r_start, _r_end, r_mask, r_shift) = \
-                app_edge.pre_vertex.get_shape_key_fields(vertex_slice)
-            start: Tuple[int, ...] = (c_start, r_start)
-            values.extend([c_mask, c_shift, r_mask, r_shift])
-        else:
-            start = vertex_slice.start
-            n_bits_col = get_n_bits(vertex_slice.shape[0])
-            col_mask = (1 << n_bits_col) - 1
-            n_bits_row = get_n_bits(vertex_slice.shape[1])
-            row_mask = ((1 << n_bits_row) - 1) << n_bits_col
-            values.extend([col_mask, 0, row_mask, n_bits_col])
-        assert len(start) > 1
-
->>>>>>> 8c7b0d6b
         # Do a new list for remaining connector details as uint16s
         pos_synapse_type = app_edge.post_vertex.get_synapse_id_by_target(
             self.__positive_receptor_type)
@@ -529,28 +421,12 @@
         short_values = numpy.array([
             kernel_shape[1], kernel_shape[0],
             self.__padding_shape[1], self.__padding_shape[0],
-<<<<<<< HEAD
             pos_synapse_type, neg_synapse_type, delay_stage, local_delay,
-            weight_index, 0], dtype="uint16")
+            weight_index, 0], dtype=uint16)
         long_values = numpy.array([
             get_div_const(self.__strides[1]), get_div_const(self.__strides[0]),
-            get_div_const(ps_y), get_div_const(ps_x)], dtype="uint32")
-        return numpy.concatenate((short_values.view("uint32"), long_values))
-=======
-            self.__recip(self.__strides[1]), self.__recip(self.__strides[0]),
-            self.__recip(ps_y), self.__recip(ps_x),
-            pos_synapse_type, neg_synapse_type], dtype=uint16)
-
-        # Work out delay
-        delay_step = (delay *
-                      SpynnakerDataView.get_simulation_time_step_per_ms())
-        local_delay = (delay_step %
-                       app_edge.post_vertex.splitter.max_support_delay())
-
-        return [numpy.array(values, dtype=uint32),
-                short_values.view(uint32),
-                numpy.array([local_delay, weight_index], dtype=uint32)]
->>>>>>> 8c7b0d6b
+            get_div_const(ps_y), get_div_const(ps_x)], dtype=uint32)
+        return numpy.concatenate((short_values.view(uint32), long_values))
 
     def get_encoded_kernel_weights(
             self, app_edge: ProjectionApplicationEdge,
@@ -565,18 +441,4 @@
             self.__negative_receptor_type)
         encoded_kernel_weights[neg_weights] *= weight_scales[neg_synapse_type]
         encoded_kernel_weights[pos_weights] *= weight_scales[pos_synapse_type]
-<<<<<<< HEAD
-        kernel_weights = numpy.round(encoded_kernel_weights).astype(
-            numpy.int16)
-        return kernel_weights
-=======
-        return numpy.round(encoded_kernel_weights).astype(int16)
-
-    @staticmethod
-    def __recip(v: float) -> int:
-        """
-        Compute the reciprocal of a number as an signed 1-bit integer,
-        14-bit fractional fixed point number, encoded in an integer.
-        """
-        return int(round((1 / v) * (1 << 14)))
->>>>>>> 8c7b0d6b
+        return numpy.round(encoded_kernel_weights).astype(int16)