# Copyright (c) 2017-2019 The University of Manchester
#
# This program is free software: you can redistribute it and/or modify
# it under the terms of the GNU General Public License as published by
# the Free Software Foundation, either version 3 of the License, or
# (at your option) any later version.
#
# This program is distributed in the hope that it will be useful,
# but WITHOUT ANY WARRANTY; without even the implied warranty of
# MERCHANTABILITY or FITNESS FOR A PARTICULAR PURPOSE.  See the
# GNU General Public License for more details.
#
# You should have received a copy of the GNU General Public License
# along with this program.  If not, see <http://www.gnu.org/licenses/>.

import os
import unittest
from spinn_utilities.config_holder import (
    check_python_file, find_double_defaults)


class TestCfgChecker(unittest.TestCase):

<<<<<<< HEAD
    def test_cfg_check(self):
=======
    def test_cfg_checker(self):
>>>>>>> 8f8a2253
        # This imports AbstractSpiNNakerCommon which calls set_cfg_files
        module = __import__("spynnaker8")
        module = __import__("spynnaker")
        path = module.__file__
        directory = os.path.dirname(path)
        for root, dirs, files in os.walk(directory):
            for file_name in files:
                if file_name.endswith(".py"):
                    py_path = os.path.join(root, file_name)
                    check_python_file(py_path)

    def test_double_defaults(self):
        find_double_defaults(repeaters=[
            "application_to_machine_graph_algorithms",
            "machine_graph_to_machine_algorithms",
            "machine_graph_to_virtual_machine_algorithms",
            "loading_algorithms"])<|MERGE_RESOLUTION|>--- conflicted
+++ resolved
@@ -21,11 +21,7 @@
 
 class TestCfgChecker(unittest.TestCase):
 
-<<<<<<< HEAD
-    def test_cfg_check(self):
-=======
     def test_cfg_checker(self):
->>>>>>> 8f8a2253
         # This imports AbstractSpiNNakerCommon which calls set_cfg_files
         module = __import__("spynnaker8")
         module = __import__("spynnaker")
