--- conflicted
+++ resolved
@@ -237,15 +237,8 @@
             self_connected = app_vertex == app_edge.pre_vertex
             spec.write_value(int(self_connected), data_type=DataType.UINT16)
             # Delay
-<<<<<<< HEAD
             delay_scale = SpynnakerDataView.get_simulation_time_step_per_ms()
-            if isinstance(dynamics.initial_delay, collections.Iterable):
-=======
-            delay_scale = (
-                    MICRO_TO_MILLISECOND_CONVERSION /
-                    machine_time_step())
             if isinstance(dynamics.initial_delay, Iterable):
->>>>>>> edbd6b91
                 spec.write_value(int(dynamics.initial_delay[0] * delay_scale),
                                  data_type=DataType.UINT16)
                 spec.write_value(int(dynamics.initial_delay[1] * delay_scale),
