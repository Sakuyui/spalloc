/*
 * Copyright (c) 2017-2019 The University of Manchester
 *
 * This program is free software: you can redistribute it and/or modify
 * it under the terms of the GNU General Public License as published by
 * the Free Software Foundation, either version 3 of the License, or
 * (at your option) any later version.
 *
 * This program is distributed in the hope that it will be useful,
 * but WITHOUT ANY WARRANTY; without even the implied warranty of
 * MERCHANTABILITY or FITNESS FOR A PARTICULAR PURPOSE.  See the
 * GNU General Public License for more details.
 *
 * You should have received a copy of the GNU General Public License
 * along with this program.  If not, see <http://www.gnu.org/licenses/>.
 */

//! \file
//! \brief Inlined neuron implementation following standard component model
#ifndef _NEURON_IMPL_STANDARD_H_
#define _NEURON_IMPL_STANDARD_H_

#include "neuron_impl.h"

// Includes for model parts used in this implementation
#include <neuron/models/neuron_model.h>
#include <neuron/input_types/input_type.h>
#include <neuron/additional_inputs/additional_input.h>
#include <neuron/threshold_types/threshold_type.h>
#include <neuron/synapse_types/synapse_types.h>

// Further includes
#include <debug.h>

//! Indices for recording of words
enum word_recording_indices {
    //! V (somatic potential) recording index
    V_RECORDING_INDEX = 0,
    //! Gsyn_exc (excitatory synaptic conductance/current) recording index
    GSYN_EXC_RECORDING_INDEX = 1,
    //! Gsyn_inh (excitatory synaptic conductance/current) recording index
    GSYN_INH_RECORDING_INDEX = 2,
    //! Number of recorded word-sized state variables
    N_RECORDED_VARS = 3
};

//! Indices for recording of bitfields
enum bitfield_recording_indices {
    //! Spike event recording index
    SPIKE_RECORDING_BITFIELD = 0,
    //! Number of recorded bitfields
    N_BITFIELD_VARS = 1
};

// This import depends on variables defined above
#include <neuron/neuron_recording.h>

//! Array of neuron states
static neuron_t *neuron_array;

//! Input states array
static input_type_t *input_type_array;

//! Additional input array
static additional_input_t *additional_input_array;

//! Threshold states array
static threshold_type_t *threshold_type_array;

//! Global parameters for the neurons
static global_neuron_params_t *global_parameters;

//! The synapse shaping parameters
static synapse_param_t *neuron_synapse_shaping_params;

<<<<<<< HEAD
#ifndef SOMETIMES_UNUSED
#define SOMETIMES_UNUSED __attribute__((unused))
#endif // !SOMETIMES_UNUSED

SOMETIMES_UNUSED // Marked unused as only used sometimes
//! \brief Initialise the particular implementation of the data
//! \param[in] n_neurons: The number of neurons
//! \return True if successful
=======
// The number of steps to run per timestep
static uint n_steps_per_timestep;

__attribute__((unused)) // Marked unused as only used sometimes
>>>>>>> 89d3efb9
static bool neuron_impl_initialise(uint32_t n_neurons) {
    // allocate DTCM for the global parameter details
    if (sizeof(global_neuron_params_t)) {
        global_parameters = spin1_malloc(sizeof(global_neuron_params_t));
        if (global_parameters == NULL) {
            log_error("Unable to allocate global neuron parameters"
                    "- Out of DTCM");
            return false;
        }
    }

    // Allocate DTCM for neuron array
    if (sizeof(neuron_t)) {
        neuron_array = spin1_malloc(n_neurons * sizeof(neuron_t));
        if (neuron_array == NULL) {
            log_error("Unable to allocate neuron array - Out of DTCM");
            return false;
        }
    }

    // Allocate DTCM for input type array and copy block of data
    if (sizeof(input_type_t)) {
        input_type_array = spin1_malloc(n_neurons * sizeof(input_type_t));
        if (input_type_array == NULL) {
            log_error("Unable to allocate input type array - Out of DTCM");
            return false;
        }
    }

    // Allocate DTCM for additional input array and copy block of data
    if (sizeof(additional_input_t)) {
        additional_input_array =
                spin1_malloc(n_neurons * sizeof(additional_input_t));
        if (additional_input_array == NULL) {
            log_error("Unable to allocate additional input array"
                    " - Out of DTCM");
            return false;
        }
    }

    // Allocate DTCM for threshold type array and copy block of data
    if (sizeof(threshold_type_t)) {
        threshold_type_array =
                spin1_malloc(n_neurons * sizeof(threshold_type_t));
        if (threshold_type_array == NULL) {
            log_error("Unable to allocate threshold type array - Out of DTCM");
            return false;
        }
    }

    // Allocate DTCM for synapse shaping parameters
    if (sizeof(synapse_param_t)) {
        neuron_synapse_shaping_params =
                spin1_malloc(n_neurons * sizeof(synapse_param_t));
        if (neuron_synapse_shaping_params == NULL) {
            log_error("Unable to allocate synapse parameters array"
                    " - Out of DTCM");
            return false;
        }
    }

    return true;
}

SOMETIMES_UNUSED // Marked unused as only used sometimes
//! \brief Add inputs to the neuron
//! \param[in] synapse_type_index: the synapse type (e.g. exc. or inh.)
//! \param[in] neuron_index: the index of the neuron
//! \param[in] weights_this_timestep: weight inputs to be added
static void neuron_impl_add_inputs(
        index_t synapse_type_index, index_t neuron_index,
        input_t weights_this_timestep) {
    // simple wrapper to synapse type input function
    synapse_param_t *parameters =
            &neuron_synapse_shaping_params[neuron_index];
    synapse_types_add_neuron_input(synapse_type_index,
            parameters, weights_this_timestep);
}

//! \brief The number of _words_ required to hold an object of given size
//! \param[in] size: The size of object
//! \return Number of words needed to hold the object (not bytes!)
static uint32_t n_words_needed(size_t size) {
    return (size + (sizeof(uint32_t) - 1)) / sizeof(uint32_t);
}

SOMETIMES_UNUSED // Marked unused as only used sometimes
//! \brief Load in the neuron parameters
//! \param[in] address: SDRAM block to read parameters from
//! \param[in] next: Offset of next address in store
//! \param[in] n_neurons: number of neurons
static void neuron_impl_load_neuron_parameters(
        address_t address, uint32_t next, uint32_t n_neurons) {
    log_debug("reading parameters, next is %u, n_neurons is %u ",
            next, n_neurons);

    // Read the number of steps per timestep
    n_steps_per_timestep = address[next];
    log_info("Looping over %u steps each timestep", n_steps_per_timestep);
    next += 1;

    if (sizeof(global_neuron_params_t)) {
        log_debug("writing neuron global parameters");
        spin1_memcpy(global_parameters, &address[next],
                sizeof(global_neuron_params_t));
        next += n_words_needed(sizeof(global_neuron_params_t));
    }

    if (sizeof(neuron_t)) {
        log_debug("reading neuron local parameters");
        spin1_memcpy(neuron_array, &address[next],
                n_neurons * sizeof(neuron_t));
        next += n_words_needed(n_neurons * sizeof(neuron_t));
    }

    if (sizeof(input_type_t)) {
        log_debug("reading input type parameters");
        spin1_memcpy(input_type_array, &address[next],
                n_neurons * sizeof(input_type_t));
        next += n_words_needed(n_neurons * sizeof(input_type_t));
    }

    if (sizeof(threshold_type_t)) {
        log_debug("reading threshold type parameters");
        spin1_memcpy(threshold_type_array, &address[next],
                n_neurons * sizeof(threshold_type_t));
        next += n_words_needed(n_neurons * sizeof(threshold_type_t));
    }

    if (sizeof(synapse_param_t)) {
        log_debug("reading synapse parameters");
        spin1_memcpy(neuron_synapse_shaping_params, &address[next],
                n_neurons * sizeof(synapse_param_t));
        next += n_words_needed(n_neurons * sizeof(synapse_param_t));
    }

    if (sizeof(additional_input_t)) {
        log_debug("reading additional input type parameters");
        spin1_memcpy(additional_input_array, &address[next],
                n_neurons * sizeof(additional_input_t));
        next += n_words_needed(n_neurons * sizeof(additional_input_t));
    }

    neuron_model_set_global_neuron_params(global_parameters);

#if LOG_LEVEL >= LOG_DEBUG
    log_debug("-------------------------------------\n");
    for (index_t n = 0; n < n_neurons; n++) {
        neuron_model_print_parameters(&neuron_array[n]);
    }
    log_debug("-------------------------------------\n");
#endif // LOG_LEVEL >= LOG_DEBUG
}

SOMETIMES_UNUSED // Marked unused as only used sometimes
//! \brief Do the timestep update for the particular implementation
//! \param[in] neuron_index: The index of the neuron to update
//! \param[in] external_bias: External input to be applied to the neuron
//! \return True if a spike has occurred
static bool neuron_impl_do_timestep_update(index_t neuron_index,
        input_t external_bias) {
    // Get the neuron itself
    neuron_t *this_neuron = &neuron_array[neuron_index];

    // Get the input_type parameters and voltage for this neuron
    input_type_t *input_types = &input_type_array[neuron_index];

    // Get threshold and additional input parameters for this neuron
    threshold_type_t *_threshold_type = &threshold_type_array[neuron_index];
    additional_input_t *additional_inputs =
            &additional_input_array[neuron_index];
    synapse_param_t *the_synapse_type =
            &neuron_synapse_shaping_params[neuron_index];

<<<<<<< HEAD
    // Get the voltage
    state_t soma_voltage = neuron_model_get_membrane_voltage(this_neuron);
    neuron_recording_record_accum(
            V_RECORDING_INDEX, neuron_index, soma_voltage);

    // Get the exc and inh values from the synapses
    input_t *exc_inputs = synapse_types_get_excitatory_input(the_synapse_type);
    input_t *inh_inputs = synapse_types_get_inhibitory_input(the_synapse_type);

    // Call functions to obtain exc_input and inh_input
    input_t *exc_input_values = input_type_get_input_value(
            exc_inputs, input_types, NUM_EXCITATORY_RECEPTORS);
    input_t *inh_input_values = input_type_get_input_value(
            inh_inputs, input_types, NUM_INHIBITORY_RECEPTORS);
=======
    // Store whether the neuron has spiked
    bool spike = false;

    // Loop however many times requested; do this in reverse for efficiency,
    // and because the index doesn't actually matter
    for (uint32_t i = n_steps_per_timestep; i > 0; i--) {

        // Get the voltage
        state_t voltage = neuron_model_get_membrane_voltage(neuron);
>>>>>>> 89d3efb9

        // Get the exc and inh values from the synapses
        input_t* exc_value = synapse_types_get_excitatory_input(synapse_type);
        input_t* inh_value = synapse_types_get_inhibitory_input(synapse_type);

        // Call functions to obtain exc_input and inh_input
        input_t* exc_input_values = input_type_get_input_value(
                exc_value, input_type, NUM_EXCITATORY_RECEPTORS);
        input_t* inh_input_values = input_type_get_input_value(
                inh_value, input_type, NUM_INHIBITORY_RECEPTORS);

<<<<<<< HEAD
    // Call functions to get the input values to be recorded
    neuron_recording_record_accum(
            GSYN_EXC_RECORDING_INDEX, neuron_index, total_exc);
    neuron_recording_record_accum(
            GSYN_INH_RECORDING_INDEX, neuron_index, total_inh);

    // Call functions to convert exc_input and inh_input to current
    input_type_convert_excitatory_input_to_current(
            exc_input_values, input_types, soma_voltage);
    input_type_convert_inhibitory_input_to_current(
            inh_input_values, input_types, soma_voltage);

    external_bias += additional_input_get_input_value_as_current(
            additional_inputs, soma_voltage);

    // update neuron parameters
    state_t result = neuron_model_state_update(
            NUM_EXCITATORY_RECEPTORS, exc_input_values,
            NUM_INHIBITORY_RECEPTORS, inh_input_values,
            external_bias, this_neuron);

    // determine if a spike should occur
    bool should_spike =
            threshold_type_is_above_threshold(result, _threshold_type);

    // If spike occurs, communicate to relevant parts of model
    if (should_spike) {
        // Tell the neuron model
        neuron_model_has_spiked(this_neuron);

        // Tell the additional input
        additional_input_has_spiked(additional_inputs);
=======
        // Sum g_syn contributions from all receptors for recording
        REAL total_exc = 0;
        REAL total_inh = 0;

        for (int i = 0; i < NUM_EXCITATORY_RECEPTORS; i++) {
            total_exc += exc_input_values[i];
        }
        for (int i = 0; i < NUM_INHIBITORY_RECEPTORS; i++) {
            total_inh += inh_input_values[i];
        }

        // Do recording if on the first step
        if (i == n_steps_per_timestep) {
            neuron_recording_record_accum(V_RECORDING_INDEX, neuron_index, voltage);
            neuron_recording_record_accum(GSYN_EXC_RECORDING_INDEX, neuron_index, total_exc);
            neuron_recording_record_accum(GSYN_INH_RECORDING_INDEX, neuron_index, total_inh);
        }

        // Call functions to convert exc_input and inh_input to current
        input_type_convert_excitatory_input_to_current(
                exc_input_values, input_type, voltage);
        input_type_convert_inhibitory_input_to_current(
                inh_input_values, input_type, voltage);

        external_bias += additional_input_get_input_value_as_current(
                additional_input, voltage);

        // update neuron parameters
        state_t result = neuron_model_state_update(
                NUM_EXCITATORY_RECEPTORS, exc_input_values,
                NUM_INHIBITORY_RECEPTORS, inh_input_values,
                external_bias, neuron);

        // determine if a spike should occur
        bool spike_now = threshold_type_is_above_threshold(result, threshold_type);

        // If spike occurs, communicate to relevant parts of model
        if (spike_now) {
            spike = true;
>>>>>>> 89d3efb9

            // Call relevant model-based functions
            // Tell the neuron model
            neuron_model_has_spiked(neuron);

            // Tell the additional input
            additional_input_has_spiked(additional_input);
        }

        // Shape the existing input according to the included rule
        synapse_types_shape_input(synapse_type);
    }

    if (spike) {
        // Record the spike
        neuron_recording_record_bit(SPIKE_RECORDING_BITFIELD, neuron_index);
    }

<<<<<<< HEAD
    // Shape the existing input according to the included rule
    synapse_types_shape_input(the_synapse_type);

=======
>>>>>>> 89d3efb9
#if LOG_LEVEL >= LOG_DEBUG
    neuron_model_print_state_variables(this_neuron);
#endif // LOG_LEVEL >= LOG_DEBUG

    // Return the boolean to the model timestep update
    return should_spike;
}

SOMETIMES_UNUSED // Marked unused as only used sometimes
//! \brief Stores neuron parameters back into SDRAM
//! \param[out] address: the address in SDRAM to start the store
//! \param[in] next: Offset of next address in store
//! \param[in] n_neurons: number of neurons
static void neuron_impl_store_neuron_parameters(
        address_t address, uint32_t next, uint32_t n_neurons) {
    log_debug("writing parameters");

    // Skip over the steps per timestep
    next += 1;

    if (sizeof(global_neuron_params_t)) {
        log_debug("writing neuron global parameters");
        spin1_memcpy(&address[next], global_parameters,
                sizeof(global_neuron_params_t));
        next += n_words_needed(sizeof(global_neuron_params_t));
    }

    if (sizeof(neuron_t)) {
        log_debug("writing neuron local parameters");
        spin1_memcpy(&address[next], neuron_array,
                n_neurons * sizeof(neuron_t));
        next += n_words_needed(n_neurons * sizeof(neuron_t));
    }

    if (sizeof(input_type_t)) {
        log_debug("writing input type parameters");
        spin1_memcpy(&address[next], input_type_array,
                n_neurons * sizeof(input_type_t));
        next += n_words_needed(n_neurons * sizeof(input_type_t));
    }

    if (sizeof(threshold_type_t)) {
        log_debug("writing threshold type parameters");
        spin1_memcpy(&address[next], threshold_type_array,
                n_neurons * sizeof(threshold_type_t));
        next += n_words_needed(n_neurons * sizeof(threshold_type_t));
    }

    if (sizeof(synapse_param_t)) {
        log_debug("writing synapse parameters");
        spin1_memcpy(&address[next], neuron_synapse_shaping_params,
                n_neurons * sizeof(synapse_param_t));
        next += n_words_needed(n_neurons * sizeof(synapse_param_t));
    }

    if (sizeof(additional_input_t)) {
        log_debug("writing additional input type parameters");
        spin1_memcpy(&address[next], additional_input_array,
                n_neurons * sizeof(additional_input_t));
        next += n_words_needed(n_neurons * sizeof(additional_input_t));
    }
}

#if LOG_LEVEL >= LOG_DEBUG
//! \brief Print the inputs to the neurons
//! \param[in] n_neurons: The number of neurons
void neuron_impl_print_inputs(uint32_t n_neurons) {
    bool empty = true;
    for (index_t i = 0; i < n_neurons; i++) {
        synapse_param_t *params = &neuron_synapse_shaping_params[i];
        empty = empty && (0 == bitsk(
                synapse_types_get_excitatory_input(params)
                - synapse_types_get_inhibitory_input(params)));
    }

    if (!empty) {
        log_debug("-------------------------------------\n");

        for (index_t i = 0; i < n_neurons; i++) {
            synapse_param_t *params = &neuron_synapse_shaping_params[i];
            input_t input = synapse_types_get_excitatory_input(params)
                    - synapse_types_get_inhibitory_input(params);
            if (bitsk(input) != 0) {
                log_debug("%3u: %12.6k (= ", i, input);
                synapse_types_print_input(params);
                log_debug(")\n");
            }
        }
        log_debug("-------------------------------------\n");
    }
}

//! \brief Print the synapse parameters of the neurons
//! \param[in] n_neurons: The number of neurons
void neuron_impl_print_synapse_parameters(uint32_t n_neurons) {
    log_debug("-------------------------------------\n");
    for (index_t n = 0; n < n_neurons; n++) {
        synapse_types_print_parameters(&neuron_synapse_shaping_params[n]);
    }
    log_debug("-------------------------------------\n");
}

//! \brief Get the synapse type character for a synapse type
//! \param[in] synapse_type: The synapse type
//! \return The descriptor character (sometimes two characters)
const char *neuron_impl_get_synapse_type_char(uint32_t synapse_type) {
    return synapse_types_get_type_char(synapse_type);
}
#endif // LOG_LEVEL >= LOG_DEBUG

#endif // _NEURON_IMPL_STANDARD_H_<|MERGE_RESOLUTION|>--- conflicted
+++ resolved
@@ -73,7 +73,9 @@
 //! The synapse shaping parameters
 static synapse_param_t *neuron_synapse_shaping_params;
 
-<<<<<<< HEAD
+//! The number of steps to run per timestep
+static uint n_steps_per_timestep;
+
 #ifndef SOMETIMES_UNUSED
 #define SOMETIMES_UNUSED __attribute__((unused))
 #endif // !SOMETIMES_UNUSED
@@ -82,12 +84,6 @@
 //! \brief Initialise the particular implementation of the data
 //! \param[in] n_neurons: The number of neurons
 //! \return True if successful
-=======
-// The number of steps to run per timestep
-static uint n_steps_per_timestep;
-
-__attribute__((unused)) // Marked unused as only used sometimes
->>>>>>> 89d3efb9
 static bool neuron_impl_initialise(uint32_t n_neurons) {
     // allocate DTCM for the global parameter details
     if (sizeof(global_neuron_params_t)) {
@@ -185,9 +181,12 @@
             next, n_neurons);
 
     // Read the number of steps per timestep
-    n_steps_per_timestep = address[next];
-    log_info("Looping over %u steps each timestep", n_steps_per_timestep);
-    next += 1;
+    n_steps_per_timestep = address[next++];
+    if (n_steps_per_timestep > 1) {
+        log_info("Looping over %u steps each timestep", n_steps_per_timestep);
+    } else if (n_steps_per_timestep == 0) {
+        log_error("bad number of steps per timestep: 0");
+    }
 
     if (sizeof(global_neuron_params_t)) {
         log_debug("writing neuron global parameters");
@@ -256,83 +255,33 @@
     input_type_t *input_types = &input_type_array[neuron_index];
 
     // Get threshold and additional input parameters for this neuron
-    threshold_type_t *_threshold_type = &threshold_type_array[neuron_index];
+    threshold_type_t *the_threshold_type = &threshold_type_array[neuron_index];
     additional_input_t *additional_inputs =
             &additional_input_array[neuron_index];
     synapse_param_t *the_synapse_type =
             &neuron_synapse_shaping_params[neuron_index];
 
-<<<<<<< HEAD
-    // Get the voltage
-    state_t soma_voltage = neuron_model_get_membrane_voltage(this_neuron);
-    neuron_recording_record_accum(
-            V_RECORDING_INDEX, neuron_index, soma_voltage);
-
-    // Get the exc and inh values from the synapses
-    input_t *exc_inputs = synapse_types_get_excitatory_input(the_synapse_type);
-    input_t *inh_inputs = synapse_types_get_inhibitory_input(the_synapse_type);
-
-    // Call functions to obtain exc_input and inh_input
-    input_t *exc_input_values = input_type_get_input_value(
-            exc_inputs, input_types, NUM_EXCITATORY_RECEPTORS);
-    input_t *inh_input_values = input_type_get_input_value(
-            inh_inputs, input_types, NUM_INHIBITORY_RECEPTORS);
-=======
     // Store whether the neuron has spiked
-    bool spike = false;
+    bool has_spiked = false;
 
     // Loop however many times requested; do this in reverse for efficiency,
     // and because the index doesn't actually matter
     for (uint32_t i = n_steps_per_timestep; i > 0; i--) {
-
         // Get the voltage
-        state_t voltage = neuron_model_get_membrane_voltage(neuron);
->>>>>>> 89d3efb9
+        state_t soma_voltage = neuron_model_get_membrane_voltage(this_neuron);
 
         // Get the exc and inh values from the synapses
-        input_t* exc_value = synapse_types_get_excitatory_input(synapse_type);
-        input_t* inh_value = synapse_types_get_inhibitory_input(synapse_type);
+        input_t *exc_values =
+                synapse_types_get_excitatory_input(the_synapse_type);
+        input_t *inh_values =
+                synapse_types_get_inhibitory_input(the_synapse_type);
 
         // Call functions to obtain exc_input and inh_input
-        input_t* exc_input_values = input_type_get_input_value(
-                exc_value, input_type, NUM_EXCITATORY_RECEPTORS);
-        input_t* inh_input_values = input_type_get_input_value(
-                inh_value, input_type, NUM_INHIBITORY_RECEPTORS);
-
-<<<<<<< HEAD
-    // Call functions to get the input values to be recorded
-    neuron_recording_record_accum(
-            GSYN_EXC_RECORDING_INDEX, neuron_index, total_exc);
-    neuron_recording_record_accum(
-            GSYN_INH_RECORDING_INDEX, neuron_index, total_inh);
-
-    // Call functions to convert exc_input and inh_input to current
-    input_type_convert_excitatory_input_to_current(
-            exc_input_values, input_types, soma_voltage);
-    input_type_convert_inhibitory_input_to_current(
-            inh_input_values, input_types, soma_voltage);
-
-    external_bias += additional_input_get_input_value_as_current(
-            additional_inputs, soma_voltage);
-
-    // update neuron parameters
-    state_t result = neuron_model_state_update(
-            NUM_EXCITATORY_RECEPTORS, exc_input_values,
-            NUM_INHIBITORY_RECEPTORS, inh_input_values,
-            external_bias, this_neuron);
-
-    // determine if a spike should occur
-    bool should_spike =
-            threshold_type_is_above_threshold(result, _threshold_type);
-
-    // If spike occurs, communicate to relevant parts of model
-    if (should_spike) {
-        // Tell the neuron model
-        neuron_model_has_spiked(this_neuron);
-
-        // Tell the additional input
-        additional_input_has_spiked(additional_inputs);
-=======
+        input_t *exc_input_values = input_type_get_input_value(
+                exc_values, input_types, NUM_EXCITATORY_RECEPTORS);
+        input_t *inh_input_values = input_type_get_input_value(
+                inh_values, input_types, NUM_INHIBITORY_RECEPTORS);
+
         // Sum g_syn contributions from all receptors for recording
         REAL total_exc = 0;
         REAL total_inh = 0;
@@ -346,63 +295,60 @@
 
         // Do recording if on the first step
         if (i == n_steps_per_timestep) {
-            neuron_recording_record_accum(V_RECORDING_INDEX, neuron_index, voltage);
-            neuron_recording_record_accum(GSYN_EXC_RECORDING_INDEX, neuron_index, total_exc);
-            neuron_recording_record_accum(GSYN_INH_RECORDING_INDEX, neuron_index, total_inh);
+            neuron_recording_record_accum(
+                    V_RECORDING_INDEX, neuron_index, soma_voltage);
+            neuron_recording_record_accum(
+                    GSYN_EXC_RECORDING_INDEX, neuron_index, total_exc);
+            neuron_recording_record_accum(
+                    GSYN_INH_RECORDING_INDEX, neuron_index, total_inh);
         }
 
         // Call functions to convert exc_input and inh_input to current
         input_type_convert_excitatory_input_to_current(
-                exc_input_values, input_type, voltage);
+                exc_input_values, input_types, soma_voltage);
         input_type_convert_inhibitory_input_to_current(
-                inh_input_values, input_type, voltage);
+                inh_input_values, input_types, soma_voltage);
 
         external_bias += additional_input_get_input_value_as_current(
-                additional_input, voltage);
+                additional_inputs, soma_voltage);
 
         // update neuron parameters
         state_t result = neuron_model_state_update(
                 NUM_EXCITATORY_RECEPTORS, exc_input_values,
                 NUM_INHIBITORY_RECEPTORS, inh_input_values,
-                external_bias, neuron);
+                external_bias, this_neuron);
 
         // determine if a spike should occur
-        bool spike_now = threshold_type_is_above_threshold(result, threshold_type);
+        bool spike_now =
+                threshold_type_is_above_threshold(result, the_threshold_type);
 
         // If spike occurs, communicate to relevant parts of model
         if (spike_now) {
-            spike = true;
->>>>>>> 89d3efb9
+            has_spiked = true;
 
             // Call relevant model-based functions
             // Tell the neuron model
-            neuron_model_has_spiked(neuron);
+            neuron_model_has_spiked(this_neuron);
 
             // Tell the additional input
-            additional_input_has_spiked(additional_input);
+            additional_input_has_spiked(additional_inputs);
         }
 
         // Shape the existing input according to the included rule
-        synapse_types_shape_input(synapse_type);
-    }
-
-    if (spike) {
+        synapse_types_shape_input(the_synapse_type);
+    }
+
+    if (has_spiked) {
         // Record the spike
         neuron_recording_record_bit(SPIKE_RECORDING_BITFIELD, neuron_index);
     }
 
-<<<<<<< HEAD
-    // Shape the existing input according to the included rule
-    synapse_types_shape_input(the_synapse_type);
-
-=======
->>>>>>> 89d3efb9
 #if LOG_LEVEL >= LOG_DEBUG
     neuron_model_print_state_variables(this_neuron);
 #endif // LOG_LEVEL >= LOG_DEBUG
 
     // Return the boolean to the model timestep update
-    return should_spike;
+    return has_spiked;
 }
 
 SOMETIMES_UNUSED // Marked unused as only used sometimes
