# Copyright (c) 2020-2021 The University of Manchester
#
# This program is free software: you can redistribute it and/or modify
# it under the terms of the GNU General Public License as published by
# the Free Software Foundation, either version 3 of the License, or
# (at your option) any later version.
#
# This program is distributed in the hope that it will be useful,
# but WITHOUT ANY WARRANTY; without even the implied warranty of
# MERCHANTABILITY or FITNESS FOR A PARTICULAR PURPOSE.  See the
# GNU General Public License for more details.
#
# You should have received a copy of the GNU General Public License
# along with this program.  If not, see <http://www.gnu.org/licenses/>.
from spinn_utilities.overrides import overrides
from pacman.model.partitioner_interfaces import AbstractSlicesConnect
from pacman.operations.partition_algorithms.splitter_partitioner import (
    _SplitterPartitioner)
from data_specification import ReferenceContext


def spynnaker_splitter_partitioner(pre_allocated_resources=None):
    """
    a splitter partitioner that's bespoke for spynnaker vertices.

    :param pre_allocated_resources: any pre-allocated res to account for
        before doing any splitting.
    :type pre_allocated_resources: PreAllocatedResourceContainer or None
    :rtype: tuple(~pacman.model.graphs.machine.MachineGraph, int)
    :raise PacmanPartitionException: when it cant partition
    """
    partitioner = _SpynnakerSplitterPartitioner()
<<<<<<< HEAD
    return partitioner._run(pre_allocated_resources)
=======
    # pylint: disable=protected-access
    return partitioner._run(
        app_graph, machine, plan_n_time_steps, pre_allocated_resources)
>>>>>>> 4a349d8e


class _SpynnakerSplitterPartitioner(_SplitterPartitioner):
    """ a splitter partitioner that's bespoke for spynnaker vertices.
    """

    __slots__ = []

    def _run(self, pre_allocated_resources=None):
        """
        :param pre_allocated_resources: any pre-allocated res to account for
            before doing any splitting.
        :type pre_allocated_resources: PreAllocatedResourceContainer or None
        :rtype: tuple(~pacman.model.graphs.machine.MachineGraph, int)
        :raise PacmanPartitionException: when it cant partition
        """

        # do partitioning in same way, but in a context of references
        with ReferenceContext():
            machine_graph, chips_used = super()._run(pre_allocated_resources)

        # return the accepted things
        return machine_graph, chips_used

    @overrides(_SplitterPartitioner.create_machine_edge)
    def create_machine_edge(
            self, src_machine_vertex, dest_machine_vertex,
            common_edge_type, app_edge, machine_graph,
            app_outgoing_edge_partition, resource_tracker):
        # filter off connectivity
        if (isinstance(app_edge, AbstractSlicesConnect) and not
                app_edge.could_connect(
                    src_machine_vertex, dest_machine_vertex)):
            return

        # TODO: this only works when the synaptic manager is reengineered to
        #       not assume the un-delayed edge still exists.

        # filter off delay values
        # post_splitter = dest_machine_vertex.app_vertex.splitter
        # if ((not isinstance(
        #         src_machine_vertex, DelayExtensionMachineVertex)) and
        #         isinstance(post_splitter, AbstractSpynnakerSplitterDelay)):
        #     min_delay = self._app_edge_min_delay[app_edge]
        #     if post_splitter.max_support_delay() < min_delay:
        #         return

        # build edge and add to machine graph
        machine_edge = common_edge_type(
            src_machine_vertex, dest_machine_vertex, app_edge=app_edge,
            label=self.MACHINE_EDGE_LABEL.format(app_edge.label))
        machine_graph.add_edge(
            machine_edge, app_outgoing_edge_partition.identifier)<|MERGE_RESOLUTION|>--- conflicted
+++ resolved
@@ -30,13 +30,8 @@
     :raise PacmanPartitionException: when it cant partition
     """
     partitioner = _SpynnakerSplitterPartitioner()
-<<<<<<< HEAD
+    # pylint: disable=protected-access
     return partitioner._run(pre_allocated_resources)
-=======
-    # pylint: disable=protected-access
-    return partitioner._run(
-        app_graph, machine, plan_n_time_steps, pre_allocated_resources)
->>>>>>> 4a349d8e
 
 
 class _SpynnakerSplitterPartitioner(_SplitterPartitioner):
