--- conflicted
+++ resolved
@@ -17,14 +17,11 @@
 import math
 import numpy
 import scipy.stats
-<<<<<<< HEAD
-from pacman.model.partitioner_interfaces import SplitterByAtoms
-=======
 import struct
 
->>>>>>> 7cb4669c
 from spinn_utilities.overrides import overrides
 from data_specification.enums import DataType
+from pacman.model.partitioner_interfaces import SplitterByAtoms
 from pacman.executor.injection_decorator import inject_items
 from pacman.model.constraints.key_allocator_constraints import (
     ContiguousKeyRangeContraint)
@@ -1056,16 +1053,8 @@
             "default_initial_values": self.__model.default_parameters,
             "parameters": parameters,
         }
-<<<<<<< HEAD
         return context
-
-    @property
-    def max_rate(self):
-        return self.__max_rate
 
     @overrides(AbstractSpikeRecordable.get_spike_machine_vertices)
     def get_spike_machine_vertices(self, graph_mapper):
-        return graph_mapper.get_machine_vertices(self)
-=======
-        return context
->>>>>>> 7cb4669c
+        return graph_mapper.get_machine_vertices(self)