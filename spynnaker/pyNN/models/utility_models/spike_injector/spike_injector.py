# Copyright (c) 2017-2019 The University of Manchester
#
# This program is free software: you can redistribute it and/or modify
# it under the terms of the GNU General Public License as published by
# the Free Software Foundation, either version 3 of the License, or
# (at your option) any later version.
#
# This program is distributed in the hope that it will be useful,
# but WITHOUT ANY WARRANTY; without even the implied warranty of
# MERCHANTABILITY or FITNESS FOR A PARTICULAR PURPOSE.  See the
# GNU General Public License for more details.
#
# You should have received a copy of the GNU General Public License
# along with this program.  If not, see <http://www.gnu.org/licenses/>.

from spinn_utilities.overrides import overrides
from spynnaker.pyNN.models.abstract_pynn_model import AbstractPyNNModel
from .spike_injector_vertex import SpikeInjectorVertex

_population_parameters = {
    "port": None,
    "virtual_key": None,
    "reserve_reverse_ip_tag": False,
<<<<<<< HEAD
    "splitter_object": None
=======
    "splitter": None
>>>>>>> d3649b1c
}


class SpikeInjector(AbstractPyNNModel):
    __slots__ = []

    default_population_parameters = _population_parameters

    @overrides(AbstractPyNNModel.create_vertex,
               additional_arguments=_population_parameters.keys())
    def create_vertex(
            self, n_neurons, label, constraints, port, virtual_key,
<<<<<<< HEAD
            reserve_reverse_ip_tag, splitter_object):
        # pylint: disable=arguments-differ
        return SpikeInjectorVertex(
            n_neurons, label, constraints, port, virtual_key,
            reserve_reverse_ip_tag, splitter_object)
=======
            reserve_reverse_ip_tag, splitter):
        # pylint: disable=arguments-differ
        return SpikeInjectorVertex(
            n_neurons, label, constraints, port, virtual_key,
            reserve_reverse_ip_tag, splitter)
>>>>>>> d3649b1c
<|MERGE_RESOLUTION|>--- conflicted
+++ resolved
@@ -21,11 +21,7 @@
     "port": None,
     "virtual_key": None,
     "reserve_reverse_ip_tag": False,
-<<<<<<< HEAD
-    "splitter_object": None
-=======
     "splitter": None
->>>>>>> d3649b1c
 }
 
 
@@ -38,16 +34,8 @@
                additional_arguments=_population_parameters.keys())
     def create_vertex(
             self, n_neurons, label, constraints, port, virtual_key,
-<<<<<<< HEAD
-            reserve_reverse_ip_tag, splitter_object):
-        # pylint: disable=arguments-differ
-        return SpikeInjectorVertex(
-            n_neurons, label, constraints, port, virtual_key,
-            reserve_reverse_ip_tag, splitter_object)
-=======
             reserve_reverse_ip_tag, splitter):
         # pylint: disable=arguments-differ
         return SpikeInjectorVertex(
             n_neurons, label, constraints, port, virtual_key,
-            reserve_reverse_ip_tag, splitter)
->>>>>>> d3649b1c
+            reserve_reverse_ip_tag, splitter)