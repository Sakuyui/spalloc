--- conflicted
+++ resolved
@@ -1,13 +1,6 @@
-import logging
-import math
-import numpy
-import copy
-
 from pacman.model.constraints.partitioner_constraints.\
     partitioner_same_size_as_vertex_constraint \
     import PartitionerSameSizeAsVertexConstraint
-<<<<<<< HEAD
-=======
 from pacman.model.partitionable_graph.multi_cast_partitionable_edge \
     import MultiCastPartitionableEdge
 
@@ -15,7 +8,6 @@
     import SynapseInformation
 from spynnaker.pyNN.models.neuron.synapse_dynamics.synapse_dynamics_static \
     import SynapseDynamicsStatic
->>>>>>> d8337f55
 from spynnaker.pyNN.models.neuron.abstract_population_vertex \
     import AbstractPopulationVertex
 from spynnaker.pyNN.models.utility_models.delay_extension_vertex \
@@ -26,18 +18,9 @@
 from spynnaker.pyNN.models.neural_projections\
     .delay_afferent_partitionable_edge \
     import DelayAfferentPartitionableEdge
-<<<<<<< HEAD
-from spynnaker.pyNN.models.neural_projections.delay_partitionable_edge \
-    import DelayPartitionableEdge
-from spynnaker.pyNN.models.neural_properties.synaptic_list import SynapticList
+from spynnaker.pyNN.models.neuron.connection_holder import ConnectionHolder
 from spinn_front_end_common.interface.abstract_mappable_interface \
     import AbstractMappableInterface
-from spinn_front_end_common.utilities import exceptions
-
-=======
-from spynnaker.pyNN.models.neuron.connection_holder import ConnectionHolder
-from spynnaker.pyNN.models.abstract_models.abstract_mappable \
-    import AbstractMappable
 
 from spinn_front_end_common.utilities import exceptions
 
@@ -47,7 +30,6 @@
 import logging
 import math
 
->>>>>>> d8337f55
 logger = logging.getLogger(__name__)
 EDGE_PARTITION_ID = "SPIKE"
 
@@ -142,27 +124,6 @@
             # If there isn't an existing edge, create a new one
             self._projection_edge = ProjectionPartitionableEdge(
                 presynaptic_population._get_vertex,
-<<<<<<< HEAD
-                postsynaptic_population._get_vertex)
-            if edge_to_merge is not None:
-
-                # If there is an existing edge, merge the lists
-                self._projection_list_ranges = \
-                    edge_to_merge.synapse_list.merge(synapse_list)
-                self._projection_edge = edge_to_merge
-            else:
-
-                # If there isn't an existing edge, create a new one
-                self._projection_edge = ProjectionPartitionableEdge(
-                    presynaptic_population, postsynaptic_population,
-                    machine_time_step, synapse_list=synapse_list,
-                    synapse_dynamics=synapse_dynamics, label=label)
-
-                # add edge to the graph
-                spinnaker_control.add_partitionable_edge(
-                    self._projection_edge, EDGE_PARTITION_ID)
-                self._projection_list_ranges = synapse_list.ranges()
-=======
                 postsynaptic_population._get_vertex,
                 self._synapse_information, label=label)
 
@@ -177,7 +138,6 @@
                 post_vertex_max_supported_delay_ms, machine_time_step,
                 timescale_factor)
             self._projection_edge.delay_edge = delay_edge
->>>>>>> d8337f55
         spinnaker_control._add_projection(self)
 
         # If there is a virtual board, we need to hold the data in case the
@@ -197,15 +157,7 @@
 
     @property
     def requires_mapping(self):
-<<<<<<< HEAD
-        projection_edge_mappable = isinstance(
-            self._projection_edge, AbstractMappableInterface)
-        delay_edge_mappable = isinstance(
-            self._delay_edge, AbstractMappableInterface)
-        if (projection_edge_mappable and
-=======
-        if (isinstance(self._projection_edge, AbstractMappable) and
->>>>>>> d8337f55
+        if (isinstance(self._projection_edge, AbstractMappableInterface) and
                 self._projection_edge.requires_mapping):
             return True
         return False
@@ -213,11 +165,6 @@
     def mark_no_changes(self):
         if isinstance(self._projection_edge, AbstractMappableInterface):
             self._projection_edge.mark_no_changes()
-<<<<<<< HEAD
-        if isinstance(self._delay_edge, AbstractMappableInterface):
-            self._delay_edge.mark_no_changes()
-=======
->>>>>>> d8337f55
 
     def _find_existing_edge(self, presynaptic_vertex, postsynaptic_vertex):
         """ Searches though the partitionable graph's edges to locate any\
@@ -247,31 +194,6 @@
         """ Instantiate delay extension component
         """
 
-<<<<<<< HEAD
-        # If there are any connections with a delay of less than the maximum,
-        # create a direct connection between the two populations only
-        # containing these connections
-        direct_synaptic_sublist = original_synapse_list.create_delay_sublist(
-            0, max_delay_per_neuron)
-        if direct_synaptic_sublist.get_max_n_connections() != 0:
-            edge_to_merge = self._find_existing_edge(
-                presynaptic_population._get_vertex,
-                postsynaptic_population._get_vertex)
-            if edge_to_merge is not None:
-                self._projection_list_ranges = \
-                    edge_to_merge.synapse_list.merge(direct_synaptic_sublist)
-                self._projection_edge = edge_to_merge
-            else:
-                direct_edge = ProjectionPartitionableEdge(
-                    presynaptic_population, postsynaptic_population,
-                    self._spinnaker.machine_time_step,
-                    synapse_list=direct_synaptic_sublist, label=label)
-                self._spinnaker.add_partitionable_edge(direct_edge, EDGE_PARTITION_ID)
-                self._projection_edge = direct_edge
-                self._projection_list_ranges = direct_synaptic_sublist.ranges()
-
-=======
->>>>>>> d8337f55
         # Create a delay extension vertex to do the extra delays
         delay_vertex = presynaptic_population._internal_delay_vertex
         pre_vertex = presynaptic_population._get_vertex
@@ -285,51 +207,6 @@
                 PartitionerSameSizeAsVertexConstraint(delay_vertex))
             self._spinnaker.add_partitionable_vertex(delay_vertex)
 
-<<<<<<< HEAD
-        # Create a connection from the source pynn_population.py to the
-        # delay vertex
-        existing_remaining_edge = self._find_existing_edge(
-            presynaptic_population._get_vertex, delay_vertex)
-        if existing_remaining_edge is None:
-            new_label = "{}_to_DE".format(label)
-            remaining_edge = DelayAfferentPartitionableEdge(
-                presynaptic_population._get_vertex, delay_vertex,
-                label=new_label)
-
-            # add to graph
-            self._spinnaker.add_partitionable_edge(remaining_edge, EDGE_PARTITION_ID)
-
-        # Create a list of the connections with delay larger than that which
-        # can be handled by the neuron itself
-        remaining_sublist = original_synapse_list.create_delay_sublist(
-            max_delay_per_neuron + 1, max_delay_for_projection)
-
-        # Create a special DelayEdge from the delay vertex to the outgoing
-        # pynn_population.py, with the same set of connections
-        delay_label = "DE to {}".format(label)
-        num_blocks = int(math.floor(float(max_delay_for_projection - 1) /
-                                    float(max_delay_per_neuron)))
-        if num_blocks > delay_vertex.max_stages:
-            delay_vertex.max_stages = num_blocks
-
-        # Create the delay edge
-        existing_delay_edge = self._find_existing_edge(
-            delay_vertex, postsynaptic_population._get_vertex)
-        if existing_delay_edge is not None:
-            self._delay_list_ranges = existing_delay_edge.synapse_list.merge(
-                remaining_sublist)
-            self._delay_edge = existing_delay_edge
-        else:
-            self._delay_edge = DelayPartitionableEdge(
-                presynaptic_population, postsynaptic_population,
-                self._spinnaker.machine_time_step, num_blocks,
-                max_delay_per_neuron, synapse_list=remaining_sublist,
-                synapse_dynamics=synapse_dynamics, label=delay_label)
-            self._delay_list_ranges = remaining_sublist.ranges()
-
-            # add to graph
-            self._spinnaker.add_partitionable_edge(self._delay_edge, EDGE_PARTITION_ID)
-=======
             # Add the edge
             delay_afferent_edge = DelayAfferentPartitionableEdge(
                 pre_vertex, delay_vertex, label="{}_to_DelayExtension".format(
@@ -350,9 +227,9 @@
             delay_edge = MultiCastPartitionableEdge(
                 delay_vertex, post_vertex, label="{}_delayed_to_{}".format(
                     pre_vertex.label, post_vertex.label))
-            self._spinnaker.add_edge(delay_edge, EDGE_PARTITION_ID)
+            self._spinnaker.add_partitionable_edge(
+                delay_edge, EDGE_PARTITION_ID)
         return delay_edge
->>>>>>> d8337f55
 
     def describe(self, template='projection_default.txt', engine='default'):
         """ Return a human-readable description of the projection.
