--- conflicted
+++ resolved
@@ -283,13 +283,7 @@
         // rewrite neuron params to SDRAM for reading out if needed
         data_specification_metadata_t *ds_regions =
                 data_specification_get_data_address();
-<<<<<<< HEAD
-        neuron_store_neuron_parameters(
-                data_specification_get_region(
-                    NEURON_PARAMS_REGION, ds_regions));
-=======
         neuron_pause(data_specification_get_region(NEURON_PARAMS_REGION, ds_regions));
->>>>>>> 47b7532c
 
         profiler_write_entry_disable_irq_fiq(PROFILER_EXIT | PROFILER_TIMER);
 
