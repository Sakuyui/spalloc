from scipy import special
import math
import sys
import numpy

from spynnaker.pyNN.utilities import constants, conf
from spynnaker.pyNN.utilities import utility_calls
from spynnaker.pyNN import exceptions
from spynnaker.pyNN.models.neural_properties import master_pop_table_generators
from spynnaker.pyNN.models.neural_properties.synaptic_list import SynapticList
from spynnaker.pyNN.models.neural_projections.projection_partitioned_edge \
    import ProjectionPartitionedEdge
from spynnaker.pyNN.models.neural_projections.projection_partitionable_edge \
    import ProjectionPartitionableEdge
from pacman.model.partitionable_graph.abstract_partitionable_vertex \
    import AbstractPartitionableVertex
from spinn_front_end_common.utilities import helpful_functions
from data_specification.enums.data_type import DataType
import data_specification.utility_calls as dsg_utilities


# TODO: Make sure these values are correct (particularly CPU cycles)
_SYNAPSES_BASE_DTCM_USAGE_IN_BYTES = 28
_SYNAPSES_BASE_SDRAM_USAGE_IN_BYTES = 0
_SYNAPSES_BASE_N_CPU_CYCLES_PER_NEURON = 10
_SYNAPSES_BASE_N_CPU_CYCLES = 8


class SynapticManager(object):
    """ Deals with synapses
    """

    def __init__(self, synapse_type, machine_time_step, ring_buffer_sigma,
                 spikes_per_second, population_table_type=None):

        self._synapse_type = synapse_type
        self._ring_buffer_sigma = ring_buffer_sigma
        self._spikes_per_second = spikes_per_second
        self._machine_time_step = machine_time_step

        # Get the type of population table
        self._population_table_type = population_table_type
        if population_table_type is None:
            population_table_type = ("MasterPopTableAs" + conf.config.get(
                "MasterPopTable", "generator"))
            algorithms = helpful_functions.get_valid_components(
                master_pop_table_generators, "master_pop_table_as")
            self._population_table_type = algorithms[population_table_type]()

        if self._ring_buffer_sigma is None:
            self._ring_buffer_sigma = conf.config.getfloat(
                "Simulation", "ring_buffer_sigma")

        if self._spikes_per_second is None:
            self._spikes_per_second = conf.config.getfloat(
                "Simulation", "spikes_per_second")

        # Prepare for dealing with STDP
        self._stdp_checked = False
        self._stdp_mechanism = None

    @property
    def synapse_type(self):
        return self._synapse_type

    @property
    def ring_buffer_sigma(self):
        return self._ring_buffer_sigma

    @ring_buffer_sigma.setter
    def ring_buffer_sigma(self, ring_buffer_sigma):
        self._ring_buffer_sigma = ring_buffer_sigma

    @property
    def spikes_per_second(self):
        return self._spikes_per_second

    @spikes_per_second.setter
    def spikes_per_second(self, spikes_per_second):
        self._spikes_per_second = spikes_per_second

    @property
    def vertex_executable_suffix(self):
        if self._stdp_mechanism is None:
            return ""
        return "_" + self._stdp_mechanism.get_vertex_executable_suffix()

    def get_n_cpu_cycles(self, vertex_slice, graph):

        # TODO: Calculate this correctly
        return 0

    def get_dtcm_usage_in_bytes(self, vertex_slice, graph):

        # TODO: Calculate this correctly
        return 0

    def _get_synapse_params_size(self, vertex_slice):
        per_neuron_usage = (
            self._synapse_type.get_sdram_usage_per_neuron_in_bytes())
        return (_SYNAPSES_BASE_SDRAM_USAGE_IN_BYTES +
                (per_neuron_usage * vertex_slice.n_atoms) +
                (4 * self._synapse_type.get_n_synapse_types()))

    def _check_synapse_dynamics(self, in_edges):
        """ Checks the synapse dynamics for all edges is the same
        """
        if self._stdp_checked:
            return True
        self._stdp_checked = True
        for in_edge in in_edges:
            if (isinstance(in_edge, ProjectionPartitionableEdge) and
                    in_edge.synapse_dynamics is not None):
                if in_edge.synapse_dynamics.fast is not None:
                    raise exceptions.SynapticConfigurationException(
                        "Fast synapse dynamics are not supported")
                elif in_edge.synapse_dynamics.slow is not None:
                    if self._stdp_mechanism is None:
                        self._stdp_mechanism = in_edge.synapse_dynamics.slow
                    else:
                        if not (self._stdp_mechanism ==
                                in_edge.synapse_dynamics.slow):
                            raise exceptions.SynapticConfigurationException(
                                "Different STDP mechanisms on the same"
                                " vertex are not supported")

    def _get_synaptic_block_size(self, synaptic_sub_list, max_n_words):
        """ Get the size of a single block
        """
        # Gets smallest possible (i.e. supported by row length
        # Table structure) that can contain max_row_length
        row_length = self._population_table_type.get_allowed_row_length(
            max_n_words)
        num_rows = synaptic_sub_list.get_n_rows()
        syn_row_sz = 4 * (constants.SYNAPTIC_ROW_HEADER_WORDS + row_length)
        return syn_row_sz * num_rows

    def _get_exact_synaptic_blocks_size(
            self, graph_mapper, subvertex_in_edges):
        """ Get the exact size all of the synaptic blocks
        """
        memory_size = 0

        # Go through the subedges and add up the memory
        for subedge in subvertex_in_edges:

            # pad the memory size to meet 1 k offsets
            if (memory_size & 0x3FF) != 0:
                memory_size = (memory_size & 0xFFFFFC00) + 0x400

            sublist = subedge.get_synapse_sublist(graph_mapper)
            max_n_words = max([
                graph_mapper.get_partitionable_edge_from_partitioned_edge(
                    subedge).get_synapse_row_io().get_n_words(synapse_row)
                for synapse_row in sublist.get_rows()])

            all_syn_block_sz = self._get_synaptic_block_size(
                sublist, max_n_words)
            memory_size += all_syn_block_sz
        return memory_size

    def _get_estimate_synaptic_blocks_size(self, vertex_slice, in_edges):
        """ Get an estimate of the synaptic blocks memory size
        """
        self._check_synapse_dynamics(in_edges)
        memory_size = 0

        for in_edge in in_edges:
            if isinstance(in_edge, ProjectionPartitionableEdge):

                # Get maximum row length in this edge
                max_n_words = in_edge.get_max_n_words(vertex_slice)
                all_syn_block_sz = self._get_synaptic_block_size(
                    in_edge, max_n_words)

                # TODO: Fix this to be more accurate!
                # May require modification to the master population table
                n_atoms = sys.maxint
                edge_pre_vertex = in_edge.pre_vertex
                if isinstance(edge_pre_vertex, AbstractPartitionableVertex):
                    n_atoms = in_edge.pre_vertex.get_max_atoms_per_core()
                if in_edge.pre_vertex.n_atoms < n_atoms:
                    n_atoms = in_edge.pre_vertex.n_atoms

                num_rows = in_edge.get_n_rows()
                extra_mem = math.ceil(float(num_rows) / float(n_atoms)) * 1024
                if extra_mem == 0:
                    extra_mem = 1024
                all_syn_block_sz += extra_mem
                memory_size += all_syn_block_sz

        return memory_size

    def _get_synapse_dynamics_parameter_size(self, in_edges):
        """ Get the size of the synapse dynamics region
        """
        self._check_synapse_dynamics(in_edges)
        if self._stdp_mechanism is not None:
            return self._stdp_mechanism.get_params_size(
                len(self._synapse_type.get_synapse_targets()))
        return 0

    def get_sdram_usage_in_bytes(self, vertex_slice, in_edges):
        return (
            self._get_synapse_params_size(vertex_slice) +
            self._get_synapse_dynamics_parameter_size(in_edges) +
            self._get_estimate_synaptic_blocks_size(vertex_slice, in_edges) +
            self._population_table_type.get_master_population_table_size(
                vertex_slice, in_edges))

    def _reserve_memory_regions(
            self, spec, vertex, vertex_slice, graph, all_syn_block_sz):

        spec.reserve_memory_region(
            region=constants.POPULATION_BASED_REGIONS.SYNAPSE_PARAMS.value,
            size=self._get_synapse_params_size(vertex_slice),
            label='SynapseParams')

        in_edges = graph.incoming_edges_to_vertex(vertex)
        master_pop_table_sz = \
            self._population_table_type.get_master_population_table_size(
                vertex_slice, in_edges)
        if master_pop_table_sz > 0:
            spec.reserve_memory_region(
                region=constants.POPULATION_BASED_REGIONS.POPULATION_TABLE
                                                         .value,
                size=master_pop_table_sz, label='PopTable')
        if all_syn_block_sz > 0:
            spec.reserve_memory_region(
                region=constants.POPULATION_BASED_REGIONS.SYNAPTIC_MATRIX
                                                         .value,
                size=all_syn_block_sz, label='SynBlocks')

        synapse_dynamics_sz = self._get_synapse_dynamics_parameter_size(
            in_edges)
        if synapse_dynamics_sz != 0:
            spec.reserve_memory_region(
                region=constants.POPULATION_BASED_REGIONS.SYNAPSE_DYNAMICS
                                                         .value,
                size=synapse_dynamics_sz, label='synapseDynamicsParams')

    def get_number_of_mallocs_used_by_dsg(self):
        return 4

    @staticmethod
    def _ring_buffer_expected_upper_bound(
            weight_mean, weight_std_dev, spikes_per_second,
            machine_timestep, n_synapses_in, sigma):
        """
        Provides expected upper bound on accumulated values in a ring buffer
        element.

        Requires an assessment of maximum Poisson input rate.

        Assumes knowledge of mean and SD of weight distribution, fan-in
        & timestep.

        All arguments should be assumed real values except n_synapses_in
        which will be an integer.

        weight_mean - Mean of weight distribution (in either nA or
                      microSiemens as required)
        weight_std_dev - SD of weight distribution
        spikes_per_second - Maximum expected Poisson rate in Hz
        machine_timestep - in us
        n_synapses_in - No of connected synapses
        sigma - How many SD above the mean to go for upper bound;
                a good starting choice is 5.0.  Given length of simulation we
                can set this for approximate number of saturation events

        """

        # E[ number of spikes ] in a timestep
        # x /1000000.0 = conversion between microsecond to second
        average_spikes_per_timestep = (
            float(n_synapses_in * spikes_per_second) *
            (float(machine_timestep) / 1000000.0))

        # Exact variance contribution from inherent Poisson variation
        poisson_variance = average_spikes_per_timestep * (weight_mean ** 2)

        # Upper end of range for Poisson summation required below
        # upper_bound needs to be an integer
        upper_bound = int(round(average_spikes_per_timestep +
                                constants.POSSION_SIGMA_SUMMATION_LIMIT *
                                math.sqrt(average_spikes_per_timestep)))

        # Closed-form exact solution for summation that gives the variance
        # contributed by weight distribution variation when modulated by
        # Poisson PDF.  Requires scipy.special for gamma and incomplete gamma
        # functions. Beware: incomplete gamma doesn't work the same as
        # Mathematica because (1) it's regularised and needs a further
        # multiplication and (2) it's actually the complement that is needed
        # i.e. 'gammaincc']

        weight_variance = 0.0

        if weight_std_dev > 0:

            lngamma = special.gammaln(1 + upper_bound)

            gammai = special.gammaincc(1 + upper_bound,
                                       average_spikes_per_timestep)

            big_ratio = (math.log(average_spikes_per_timestep) * upper_bound -
                         lngamma)

            if -701.0 < big_ratio < 701.0 and big_ratio != 0.0:

                log_weight_variance = (
                    -average_spikes_per_timestep +
                    math.log(average_spikes_per_timestep) +
                    2.0 * math.log(weight_std_dev) +
                    math.log(math.exp(average_spikes_per_timestep) * gammai -
                             math.exp(big_ratio)))

                weight_variance = math.exp(log_weight_variance)

        # upper bound calculation -> mean + n * SD
        return ((average_spikes_per_timestep * weight_mean) +
                (sigma * math.sqrt(poisson_variance + weight_variance)))

    def _get_ring_buffer_totals(self, subvertex, sub_graph, graph_mapper):
        in_sub_edges = sub_graph.incoming_subedges_from_subvertex(subvertex)
        vertex_slice = graph_mapper.get_subvertex_slice(subvertex)
        n_synapse_types = len(self._synapse_type.get_synapse_targets())
        absolute_max_weights = numpy.zeros(n_synapse_types)

        # If we have an STDP mechanism, get the maximum plastic weight
        stdp_max_weight = None
        if self._stdp_mechanism is not None:
            stdp_max_weight = self._stdp_mechanism.get_max_weight()
            absolute_max_weights.fill(stdp_max_weight)

        total_weights = numpy.zeros((n_synapse_types, vertex_slice.n_atoms))
        total_square_weights = numpy.zeros(
            (n_synapse_types, vertex_slice.n_atoms))
        total_items = numpy.zeros((n_synapse_types, vertex_slice.n_atoms))
        for subedge in in_sub_edges:
            sublist = subedge.get_synapse_sublist(graph_mapper)
            sublist.sum_n_connections(total_items)
            edge = graph_mapper.get_partitionable_edge_from_partitioned_edge(
                subedge)

            if edge.synapse_dynamics is None:

                # If there's no STDP maximum weight, sum the initial weights
                sublist.max_weights(absolute_max_weights)
                sublist.sum_weights(total_weights)
                sublist.sum_square_weights(total_square_weights)

            else:

                # Otherwise, sum the pathological case of all columns being
                # at stdp_max_weight
                sublist.sum_fixed_weight(total_weights, stdp_max_weight)
                sublist.sum_fixed_weight(total_square_weights,
                                         stdp_max_weight * stdp_max_weight)

        return (total_weights, total_square_weights, total_items,
                absolute_max_weights)

    def _get_ring_buffer_to_input_left_shifts(
            self, subvertex, sub_graph, graph_mapper, machine_timestep):
        """ Get the scaling of the ring buffer to provide as much accuracy as\
            possible without too much overflow
        """

        total_weights, total_square_weights, total_items, abs_max_weights =\
            self._get_ring_buffer_totals(subvertex, sub_graph, graph_mapper)

        # Get maximum weight that can go into each post-synaptic neuron per
        # synapse-type
        max_weights = [max(t) for t in total_weights]

        # Clip the total items to avoid problems finding the mean of nothing(!)
        total_items = numpy.clip(total_items, a_min=1,
                                 a_max=numpy.iinfo(int).max)
        weight_means = total_weights / total_items

        # Calculate the standard deviation, clipping to avoid numerical errors
        weight_std_devs = numpy.sqrt(
            numpy.clip(numpy.divide(
                total_square_weights -
                numpy.divide(numpy.power(total_weights, 2),
                             total_items),
                total_items), a_min=0.0, a_max=numpy.finfo(float).max))

        vertex_slice = graph_mapper.get_subvertex_slice(subvertex)
        n_synapse_types = len(self._synapse_type.get_synapse_targets())
        expected_weights = numpy.fromfunction(
            numpy.vectorize(
                lambda i, j: self._ring_buffer_expected_upper_bound(
                    weight_means[i][j], weight_std_devs[i][j],
                    self._spikes_per_second, machine_timestep,
                    total_items[i][j], self._ring_buffer_sigma)),
            (n_synapse_types, vertex_slice.n_atoms))
        expected_max_weights = [max(t) for t in expected_weights]
        max_weights = [min((w, e))
                       for w, e in zip(max_weights, expected_max_weights)]
        max_weights = [max((w, a))
                       for w, a in zip(max_weights, abs_max_weights)]

        # Convert these to powers
        max_weight_powers = [0 if w <= 0
                             else int(math.ceil(max(0, math.log(w, 2))))
                             for w in max_weights]

        # If 2^max_weight_power equals the max weight, we have to add another
        # power, as range is 0 - (just under 2^max_weight_power)!
        max_weight_powers = [w + 1 if (2 ** w) >= a else w
                             for w, a in zip(max_weight_powers, max_weights)]

        # If we have an STDP mechanism that uses signed weights,
        # Add another bit of shift to prevent overflows
        if self._stdp_mechanism is not None\
                and self._stdp_mechanism.are_weights_signed():
            max_weight_powers = [m + 1 for m in max_weight_powers]

        return max_weight_powers

    @staticmethod
    def _get_weight_scale(ring_buffer_to_input_left_shift):
        """ Return the amount to scale the weights by to convert them from \
            floating point values to 16-bit fixed point numbers which can be \
            shifted left by ring_buffer_to_input_left_shift to produce an\
            s1615 fixed point number
        """
        return float(math.pow(2, 16 - (ring_buffer_to_input_left_shift + 1)))

    def _write_synapse_parameters(
            self, spec, subvertex, subgraph, graph_mapper, vertex_slice):

        # Get the ring buffer shifts and scaling factors
        ring_buffer_shifts = self._get_ring_buffer_to_input_left_shifts(
            subvertex, subgraph, graph_mapper, self._machine_time_step)
        weight_scales = [self._get_weight_scale(r) for r in ring_buffer_shifts]

        # update projections for future use
        in_partitioned_edges = subgraph.incoming_subedges_from_subvertex(
            subvertex)
        for partitioned_edge in in_partitioned_edges:
            partitioned_edge.weight_scales_setter(weight_scales)

        spec.switch_write_focus(
            region=constants.POPULATION_BASED_REGIONS.SYNAPSE_PARAMS.value)
        utility_calls.write_parameters_per_neuron(
            spec, vertex_slice,
            self._synapse_type.get_synapse_type_parameters())

        spec.write_array(ring_buffer_shifts)

        return weight_scales

    @staticmethod
    def _write_synapse_row_info(
            sublist, row_io, spec, current_write_ptr, fixed_row_length, region,
            weight_scales, n_synapse_type_bits):
        """ Write this synaptic block to the designated synaptic matrix region\
            at its current write pointer.
        """

        # Switch focus to the synaptic matrix memory region:
        spec.switch_write_focus(region)

        # Align the write pointer to the next 1Kbyte boundary using padding:
        write_ptr = current_write_ptr

        # Remember this aligned address, it's where this block will start:
        block_start_addr = write_ptr

        # Write the synaptic block, tracking the word count:
        synaptic_rows = sublist.get_rows()
        data = numpy.zeros(
            (fixed_row_length +
             constants.SYNAPTIC_ROW_HEADER_WORDS) *
            sublist.get_n_rows(), dtype="uint32")
        data.fill(0xBBCCDDEE)

        for row_no, row in enumerate(synaptic_rows):
            data_pos = ((fixed_row_length +
                         constants.SYNAPTIC_ROW_HEADER_WORDS) *
                        row_no)

            plastic_region = row_io.get_packed_plastic_region(
                row, weight_scales, n_synapse_type_bits)

            # Write the size of the plastic region
            data[data_pos] = plastic_region.size
            data_pos += 1

            # Write the plastic region
            data[data_pos:(data_pos + plastic_region.size)] = plastic_region
            data_pos += plastic_region.size

            fixed_fixed_region = row_io.get_packed_fixed_fixed_region(
                row, weight_scales, n_synapse_type_bits)
            fixed_plastic_region = row_io.get_packed_fixed_plastic_region(
                row, weight_scales, n_synapse_type_bits)

            # Write the size of the fixed parts
            data[data_pos] = fixed_fixed_region.size
            data[data_pos + 1] = fixed_plastic_region.size
            data_pos += 2

            # Write the fixed fixed region
            data[data_pos:(data_pos + fixed_fixed_region.size)] = \
                fixed_fixed_region
            data_pos += fixed_fixed_region.size

            # As everything needs to be word aligned, add extra zero to
            # fixed_plastic Region if it has an odd number of entries and build
            # uint32 view of it
            if (fixed_plastic_region.size % 2) != 0:
                fixed_plastic_region = numpy.asarray(numpy.append(
                    fixed_plastic_region, 0), dtype='uint16')
            # does indeed return something (due to c fancy stuff in numpy) ABS

            # noinspection PyNoneFunctionAssignment
            fixed_plastic_region_words = fixed_plastic_region.view(
                dtype="uint32")
            data[data_pos:(data_pos + fixed_plastic_region_words.size)] = \
                fixed_plastic_region_words

        spec.write_array(data)
        write_ptr += data.size * 4

        # The current write pointer is where the next block could start:
        next_block_start_addr = write_ptr
        return block_start_addr, next_block_start_addr

    def _write_synaptic_matrix_and_master_population_table(
            self, spec, subvertex, all_syn_block_sz, weight_scales,
            master_pop_table_region, synaptic_matrix_region, routing_info,
            graph_mapper, partitioned_graph):
        """ Simultaneously generates both the master population table and
            the synaptic matrix.
        """
        spec.comment(
            "\nWriting Synaptic Matrix and Master Population Table:\n")

        # Track writes inside the synaptic matrix region:
        next_block_start_addr = 0
        n_synapse_type_bits = self._synapse_type.get_n_synapse_type_bits()

        # Filtering incoming subedges
        in_subedges = \
            partitioned_graph.incoming_subedges_from_subvertex(subvertex)
        in_proj_subedges = [e for e in in_subedges
                            if isinstance(e, ProjectionPartitionedEdge)]

        # Set up the master population table
        self._population_table_type.initialise_table(
            spec, master_pop_table_region)

        # For each entry in subedge into the subvertex, create a
        # sub-synaptic list
        for subedge in in_proj_subedges:
            partition = partitioned_graph.get_partition_of_subedge(subedge)
            keys_and_masks = routing_info.get_keys_and_masks_from_partition(
                partition)
            spec.comment(
                "\nWriting matrix for subedge:{}\n".format(subedge.label))
            sublist = subedge.get_synapse_sublist(graph_mapper)
            associated_edge = \
                graph_mapper.get_partitionable_edge_from_partitioned_edge(
                    subedge)
            row_io = associated_edge.get_synapse_row_io()

            # Get the maximum row length in words, excluding headers
            max_row_length = max([row_io.get_n_words(row)
                                 for row in sublist.get_rows()])

            # Get an entry in the row length table for this length
            row_length = self._population_table_type.get_allowed_row_length(
                max_row_length)
            block_start_addr = 0
            if max_row_length > 0:

                # Determine where the next block will actually start
                # and generate any required padding
                next_block_allowed_addr = \
                    self._population_table_type.get_next_allowed_address(
                        next_block_start_addr)
                if next_block_allowed_addr != next_block_start_addr:

                    # Pad out data file with the added alignment bytes:
                    spec.switch_write_focus(synaptic_matrix_region)
                    spec.set_register_value(
                        register_id=15,
                        data=next_block_allowed_addr - next_block_start_addr)
                    spec.write_value(data=0xDD, repeats_register=15,
                                     data_type=DataType.UINT8)

                # Write the synaptic block for the sublist
                (block_start_addr, next_block_start_addr) = \
                    self._write_synapse_row_info(
                        sublist, row_io, spec, next_block_allowed_addr,
                        row_length, synaptic_matrix_region, weight_scales,
                        n_synapse_type_bits)

            self._population_table_type.update_master_population_table(
                spec, block_start_addr, row_length, keys_and_masks,
                master_pop_table_region)

        self._population_table_type.finish_master_pop_table(
            spec, master_pop_table_region)

    def write_data_spec(
            self, spec, vertex, vertex_slice, subvertex, placement, subgraph,
            graph, routing_info, hostname, graph_mapper):

        # Reserve the memory
        subvert_in_edges = subgraph.incoming_subedges_from_subvertex(subvertex)
        all_syn_block_sz = self._get_exact_synaptic_blocks_size(
            graph_mapper, subvert_in_edges)
        self._reserve_memory_regions(
            spec, vertex, vertex_slice, graph, all_syn_block_sz)

        weight_scales = self._write_synapse_parameters(
            spec, subvertex, subgraph, graph_mapper, vertex_slice)

        self._write_synaptic_matrix_and_master_population_table(
            spec, subvertex, all_syn_block_sz, weight_scales,
            constants.POPULATION_BASED_REGIONS.POPULATION_TABLE.value,
            constants.POPULATION_BASED_REGIONS.SYNAPTIC_MATRIX.value,
            routing_info, graph_mapper, subgraph)

        if self._stdp_mechanism is not None:
            self._stdp_mechanism.write_plastic_params(
                spec,
                constants.POPULATION_BASED_REGIONS.SYNAPSE_DYNAMICS.value,
                self._machine_time_step, weight_scales)

        # Free any additional memory
        for subedge in subvert_in_edges:
            subedge.free_sublist()

    def get_synaptic_list_from_machine(
            self, placements, transceiver, pre_subvertex, pre_n_atoms,
            post_subvertex, synapse_io, subgraph, routing_infos,
            weight_scales):
        """

        :param placements:
        :param transceiver:
        :param pre_subvertex:
        :param pre_n_atoms:
        :param post_subvertex:
        :param synapse_io:
        :param subgraph:
        :param routing_infos:
        :param weight_scales:
        :return:
        """

        synaptic_block, max_row_length = self._retrieve_synaptic_block(
            placements, transceiver, pre_subvertex, pre_n_atoms,
            post_subvertex, routing_infos, subgraph)

        # translate the synaptic block into a sublist of synapse_row_infos
        synapse_list = None
        if max_row_length > 0:
            synapse_list = self._translate_synaptic_block_from_memory(
                synaptic_block, pre_n_atoms, max_row_length, synapse_io,
                weight_scales)
        else:
            synapse_list = SynapticList([])
        return synapse_list

    def _translate_synaptic_block_from_memory(
            self, synaptic_block, n_atoms, max_row_length, synapse_io,
            weight_scales):
        """ Translates a collection of memory into synaptic rows
        """
        synaptic_list = list()
        numpy_block = numpy.frombuffer(dtype='uint8',
                                       buffer=synaptic_block).view(dtype='<u4')
        position_in_block = 0
        for atom in range(n_atoms):

            # extract the 3 elements of a row (PP, FF, FP)
            p_p_entries, f_f_entries, f_p_entries = \
                self._extract_row_data_from_memory_block(numpy_block,
                                                         position_in_block)

            # new position in synaptic block
            position_in_block = ((atom + 1) *
                                 (max_row_length +
                                  constants.SYNAPTIC_ROW_HEADER_WORDS))

            bits_reserved_for_type = \
                self._synapse_type.get_n_synapse_type_bits()
            synaptic_row = synapse_io.create_row_info_from_elements(
                p_p_entries, f_f_entries, f_p_entries, bits_reserved_for_type,
                weight_scales)

            synaptic_list.append(synaptic_row)
        return SynapticList(synaptic_list)

    @staticmethod
    def _extract_row_data_from_memory_block(synaptic_block, position_in_block):

        """ extracts the 6 elements from a data block which is ordered\
            no PP, PP, No FF, NO FP, FF, FP
        """

        # read in number of plastic plastic entries
        no_plastic_plastic_entries = synaptic_block[position_in_block]
        position_in_block += 1

        # read in all the plastic entries
        end_point = position_in_block + no_plastic_plastic_entries
        plastic_plastic_entries = synaptic_block[position_in_block:end_point]

        # update position in block
        position_in_block = end_point

        # read in number of both fixed fixed and fixed plastic
        no_fixed_fixed = synaptic_block[position_in_block]
        position_in_block += 1
        no_fixed_plastic = synaptic_block[position_in_block]
        position_in_block += 1

        # read in fixed fixed
        end_point = position_in_block + no_fixed_fixed
        fixed_fixed_entries = synaptic_block[position_in_block:end_point]
        position_in_block = end_point

        # read in fixed plastic (fixed plastic are in 16 bits, so each int is
        # 2 entries)
        end_point = position_in_block + math.ceil(no_fixed_plastic / 2.0)
        fixed_plastic_entries = \
            synaptic_block[position_in_block:end_point].view(dtype='<u2')
        if no_fixed_plastic % 2.0 == 1:  # remove last entry if required
            fixed_plastic_entries = \
                fixed_plastic_entries[0:len(fixed_plastic_entries) - 1]

        # return the different entries
        return plastic_plastic_entries, fixed_fixed_entries, \
            fixed_plastic_entries

    def _retrieve_synaptic_block(
            self, placements, transceiver, pre_subvertex, pre_n_atoms,
            post_subvertex, routing_infos, subgraph):
        """
        reads in a synaptic block from a given processor and subvertex on the
        machine.
        """
        post_placement = placements.get_placement_of_subvertex(post_subvertex)
        post_x, post_y, post_p = \
            post_placement.x, post_placement.y, post_placement.p

        # either read in the master pop table or retrieve it from storage
        master_pop_base_mem_address = \
            self._population_table_type.locate_master_pop_table_base_address(
                post_placement, transceiver,
                constants.POPULATION_BASED_REGIONS.POPULATION_TABLE.value)

        incoming_edges = subgraph.incoming_subedges_from_subvertex(
            post_subvertex)
        incoming_key_combo = None
        for subedge in incoming_edges:
            if subedge.pre_subvertex == pre_subvertex:
                partition = subgraph.get_partition_of_subedge(subedge)
                keys_and_masks = \
                    routing_infos.get_keys_and_masks_from_partition(partition)
                incoming_key_combo = keys_and_masks[0].key
                break

        maxed_row_length, synaptic_block_base_address_offset = \
            self._population_table_type.extract_synaptic_matrix_data_location(
                incoming_key_combo, master_pop_base_mem_address,
                transceiver, post_x, post_y)

        block = None
        if maxed_row_length > 0:

            # calculate the synaptic block size in words
            synaptic_block_size = (pre_n_atoms * 4 *
                                   (constants.SYNAPTIC_ROW_HEADER_WORDS +
                                    maxed_row_length))

            # read in the memory address of the synaptic_region base address
            synapse_region_base_address = helpful_functions.\
                locate_memory_region_for_placement(
                    post_placement,
                    constants.POPULATION_BASED_REGIONS.SYNAPTIC_MATRIX.value,
                    transceiver)

            # the base address of the synaptic block in absolute terms is the
            # app base, plus the synaptic matrix base plus the offset
            synaptic_block_base_address = (synapse_region_base_address +
                                           synaptic_block_base_address_offset)

            # read in and return the synaptic block
            block = transceiver.read_memory(
                post_x, post_y, synaptic_block_base_address,
                synaptic_block_size)

            if len(block) != synaptic_block_size:
                raise exceptions.SynapticBlockReadException(
                    "Not enough data has been read")
        return block, maxed_row_length

    # inherited from AbstractProvidesIncomingPartitionConstraints
    def get_incoming_edge_constraints(self):
<<<<<<< HEAD
        """
        :return:
        """
=======
>>>>>>> 53139c1e
        return self._population_table_type.get_edge_constraints()<|MERGE_RESOLUTION|>--- conflicted
+++ resolved
@@ -805,10 +805,4 @@
 
     # inherited from AbstractProvidesIncomingPartitionConstraints
     def get_incoming_edge_constraints(self):
-<<<<<<< HEAD
-        """
-        :return:
-        """
-=======
->>>>>>> 53139c1e
         return self._population_table_type.get_edge_constraints()