--- conflicted
+++ resolved
@@ -3,19 +3,8 @@
     import AbstractStandardNeuronComponent
 
 
-<<<<<<< HEAD
 class AbstractSynapseType(AbstractStandardNeuronComponent):
-    """ Represents the synapse types supported
-=======
-
-@add_metaclass(AbstractBase)
-class AbstractSynapseType(object):
     """ Represents the synapse types supported.
-
-    .. note::
-        Override :py:meth:`set_synapse_type_parameters` if there are changing\
-        variables in the synapse type parameters.
->>>>>>> e0aa35fa
     """
 
     __slots__ = ()
@@ -41,78 +30,5 @@
         """ Get the target names of the synapse type.
 
         :return: an array of strings
-<<<<<<< HEAD
-        :rtype: array of str
-=======
         :rtype: array(str)
-        """
-
-    @abstractmethod
-    def get_n_synapse_type_parameters(self):
-        """ Get the number of synapse type parameters.
-
-        :return: the number of parameters
-        :rtype: int
-        """
-
-    @abstractmethod
-    def get_synapse_type_parameters(self):
-        """ Get the synapse type parameters.
-
-        :return: The parameters
-        :rtype: \
-            list(:py:class:`spynnaker.pyNN.models.neural_properties.NeuronParameter`)
-        """
-
-    @abstractmethod
-    def get_synapse_type_parameter_types(self):
-        """ Get the types of the synapse parameters.
-
-        :return: A list of DataType objects, in the order of the parameters
-        :rtype: list(:py:class:`data_specification.enums.DataType`)
-        """
-
-    @abstractmethod
-    def get_n_cpu_cycles_per_neuron(self):
-        """ Get the total number of CPU cycles executed by\
-            ``synapse_types_shape_input``, ``synapse_types_add_neuron_input``,\
-            ``synapse_types_get_excitatory_input`` and \
-            ``synapse_types_get_inhibitory_input``.
-
-        :return: The number of CPU cycles
-        :rtype: int
-        """
-
-    def get_n_synapse_type_bits(self):
-        """ Get the number of bits required to represent the synapse types.
-
-        :return: the number of bits
-        :rtype: int
-        """
-        return int(math.ceil(math.log(self.get_n_synapse_types(), 2)))
-
-    def get_sdram_usage_per_neuron_in_bytes(self):
-        """ Get the SDRAM usage of the synapse type per neuron.
-
-        :return: the number of bytes
-        :rtype: int
-        """
-        return self.get_n_synapse_type_parameters() * 4
-
-    def get_dtcm_usage_per_neuron_in_bytes(self):
-        """ Get the DTCM usage of the synapse type per neuron.
-
-        :return: the number of bytes
-        :rtype: int
-        """
-        return self.get_n_synapse_type_parameters() * 4
-
-    def set_synapse_type_parameters(self, parameters, vertex_slice):
-        """ Sets any synapse type parameters.
-
-        :param parameters:\
-            the parameter values in a list of numpy arrays, ordered the same\
-            as get_synapse_type_parameters
-        :param vertex_slice: The neurons to which the parameters apply
->>>>>>> e0aa35fa
         """