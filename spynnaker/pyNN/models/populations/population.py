# Copyright (c) 2017-2019 The University of Manchester
#
# This program is free software: you can redistribute it and/or modify
# it under the terms of the GNU General Public License as published by
# the Free Software Foundation, either version 3 of the License, or
# (at your option) any later version.
#
# This program is distributed in the hope that it will be useful,
# but WITHOUT ANY WARRANTY; without even the implied warranty of
# MERCHANTABILITY or FITNESS FOR A PARTICULAR PURPOSE.  See the
# GNU General Public License for more details.
#
# You should have received a copy of the GNU General Public License
# along with this program.  If not, see <http://www.gnu.org/licenses/>.

import logging
import numpy
import neo
import inspect
from pyNN import descriptions
from pyNN.random import NumpyRNG
from spinn_utilities.config_holder import get_config_bool
from spinn_utilities.log import FormatAdapter
from spinn_utilities.logger_utils import warn_once
from spinn_utilities.overrides import overrides
from pacman.model.constraints import AbstractConstraint
from pacman.model.constraints.placer_constraints import ChipAndCoreConstraint
from pacman.model.graphs.application import ApplicationVertex
from spinn_front_end_common.utilities.exceptions import ConfigurationException
from spinn_front_end_common.abstract_models import AbstractChangableAfterRun
<<<<<<< HEAD
from spynnaker.pyNN.data import SpynnakerDataView
from spynnaker.pyNN.exceptions import InvalidParameterType
=======
from spynnaker.pyNN.exceptions import (
    InvalidParameterType, SpynnakerException)
>>>>>>> 61991a30
from spynnaker.pyNN.models.abstract_models import (
    AbstractContainsUnits, AbstractReadParametersBeforeSet,
    AbstractPopulationInitializable, AbstractPopulationSettable)
from spynnaker.pyNN.models.abstract_pynn_model import AbstractPyNNModel
from spynnaker.pyNN.models.recorder import Recorder
from spynnaker.pyNN.utilities.constants import SPIKES
from .idmixin import IDMixin
from .population_base import PopulationBase
from .population_view import PopulationView

logger = FormatAdapter(logging.getLogger(__file__))

REMOVED_V6 = "The method {} is not standard PyNN so has been permanently " \
      "removed. Use {} instead. " \
      "(Even this warning will be removed in version 7)"


# Not in the class so pylint doesn't get confused about abstractness of methods
def _we_dont_do_this_now(*args):  # pylint: disable=unused-argument
    # pragma: no cover
    raise NotImplementedError("sPyNNaker does not currently do this")


class Population(PopulationBase):
    """ PyNN 0.9 population object.
    """

    __slots__ = [
        "_all_ids",
        "_annotations",
        "_celltype",
        "__change_requires_mapping",
        "__delay_vertex",
        "__first_id",
        "__has_read_neuron_parameters_this_run",
        "__last_id",
        "_positions",
        "_recorder",
        "_size",
        "__structure",
        "__vertex",
        "__vertex_changeable_after_run",
        "__vertex_contains_units",
        "__vertex_population_initializable",
        "__vertex_population_settable"]

    def __init__(
            self, size, cellclass, cellparams=None, structure=None,
            initial_values=None, label=None, constraints=None,
            additional_parameters=None):
        """
        :param int size: The number of neurons in the population
        :param cellclass: The implementation of the individual neurons.
        :type cellclass: type or AbstractPyNNModel
        :param cellparams: Parameters to pass to ``cellclass`` if it
            is a class to instantiate. Must be ``None`` if ``cellclass`` is an
            instantiated object.
        :type cellparams: dict(str,object) or None
        :param ~pyNN.space.BaseStructure structure:
        :param dict(str,float) initial_values:
            Initial values of state variables
        :param str label: A label for the population
        :param list(~pacman.model.constraints.AbstractConstraint) constraints:
            Any constraints on how the population is deployed to SpiNNaker.
        :param additional_parameters:
            Additional parameters to pass to the vertex creation function.
        :type additional_parameters: dict(str, ...)
        """
        # pylint: disable=too-many-arguments

        # build our initial objects
        model = self.__create_model(cellclass, cellparams)
        size = self.__roundsize(size, label)
        self.__create_vertex(
            model, size, label, constraints, additional_parameters)
        self._recorder = Recorder(population=self, vertex=self.__vertex)

        self.__delay_vertex = None

        # Internal structure now supported 23 November 2014 ADR
        # structure should be a valid Space.py structure type.
        # generation of positions is deferred until needed.
        self.__structure = structure
        self._positions = None

        # add objects to the SpiNNaker control class
        SpynnakerDataView.add_vertex(self.__vertex)

        # initialise common stuff
        if size is None:
            size = self.__vertex.n_atoms
        self._size = size
        self._annotations = dict()

        # parameter
        self.__change_requires_mapping = True
        self.__has_read_neuron_parameters_this_run = False

        # things for pynn demands
        self.__first_id, self.__last_id = SpynnakerDataView.add_population(
            self)
        self._all_ids = numpy.arange(self.__first_id, self.__last_id)

        # set up initial values if given
        if initial_values:
            for variable, value in initial_values.items():
                self._initialize(variable, value)

    def __iter__(self):
        """ Iterate over local cells
        """
        for _id in range(self._size):
            yield IDMixin(self, _id)

    def __getitem__(self, index_or_slice):
        if isinstance(index_or_slice, int):
            return IDMixin(self, index_or_slice)
        else:
            return PopulationView(
                self, index_or_slice, label="view over {}".format(self.label))

    def all(self):
        """ Iterator over cell IDs on all MPI nodes.

        :rtype: iterable(IDMixin)
        """
        for _id in range(self._size):
            yield IDMixin(self, _id)

    @property
    def annotations(self):
        """ The annotations given by the end user

        :rtype: dict(str, ...)
        """
        return self._annotations

    @property
    def celltype(self):
        """ Implements the PyNN expected celltype property

        :return: The celltype this property has been set to
        :rtype: AbstractPyNNModel
        """
        return self._celltype

    def can_record(self, variable):
        """ Determine whether `variable` can be recorded from this population.

        :param str variable: The variable to answer the question about
        :rtype: bool
        """
        return variable in \
            self._recorder.get_all_possible_recordable_variables()

    @overrides(PopulationBase.record, extend_doc=False)
    def record(self, variables, to_file=None, sampling_interval=None):
        """ Record the specified variable or variables for all cells in the\
            Population or view.

        :param variables: either a single variable name or a list of variable
            names. For a given celltype class, ``celltype.recordable`` contains
            a list of variables that can be recorded for that celltype.
        :type variables: str or list(str)
        :param to_file: a file to automatically record to (optional).
            :py:meth:`write_data` will be automatically called when
            `sim.end()` is called.
        :type to_file: ~neo.io or ~neo.rawio or str
        :param int sampling_interval: a value in milliseconds, and an integer
            multiple of the simulation timestep.
        """
        self._recorder.record(
            variables, to_file, sampling_interval, indexes=None)

    def _record(
            self, variables, to_file, sampling_interval, indexes):
        """ Record the specified variable or variables for all cells in the\
            Population or view.

        :param variables: either a single variable name or a list of variable
            names. For a given celltype class, ``celltype.recordable`` contains
            a list of variables that can be recorded for that celltype.
            Can also be ``None`` to reset the list of variables.
        :type variables: str or list(str) or None
        :param to_file: a file to automatically record to (optional).
            :py:meth:`write_data` will be automatically called when
            `sim.end()` is called.
        :type to_file: ~neo.io or ~neo.rawio or str
        :param int sampling_interval: a value in milliseconds, and an integer
            multiple of the simulation timestep.
        :param indexes: The indexes of neurons to record from.
            This is non-standard PyNN and equivalent to creating a view with
            these indexes and asking the View to record.
        :type indexes: None or list(int)
        """
        self._recorder.record(
            variables, to_file, sampling_interval, indexes=indexes)

    def sample(self, n, rng=None):
        """ Randomly sample `n` cells from the Population, and return a\
            PopulationView object.

        :param int n: The number of cells to put in the view.
        :param rng: The random number generator to use
        :type rng: ~pyNN.random.NumpyRNG
        :rtype: ~spynnaker.pyNN.models.populations.PopulationView
        """
        if not rng:
            rng = NumpyRNG()
        indices = rng.permutation(
            numpy.arange(len(self), dtype=numpy.int))[0:n]
        return PopulationView(
            self, indices,
            label="Random sample size {} from {}".format(n, self.label))

    @overrides(PopulationBase.write_data, extend_doc=False)
    def write_data(self, io, variables='all', gather=True, clear=False,
                   annotations=None):
        """ Write recorded data to file, using one of the file formats\
            supported by Neo.

        :param io:
            a Neo IO instance, or a string for where to put a neo instance
        :type io: neo.io.baseio.BaseIO or str
        :param variables:
            either a single variable name or a list of variable names.
            Variables must have been previously recorded, otherwise an
            Exception will be raised.
        :type variables: str or list(str)
        :param bool gather: Whether to bring all relevant data together.

            .. note::
                SpiNNaker always gathers.

        :param bool clear:
            clears the storage data if set to true after reading it back
        :param annotations: annotations to put on the neo block
        :type annotations: dict(str, ...)
        :raises \
            ~spinn_front_end_common.utilities.exceptions.ConfigurationException:
            If the variable or variables have not been previously set to
            record.
        """
        # pylint: disable=too-many-arguments
        if not gather:
            logger.warning(
                "sPyNNaker only supports gather=True. We will run "
                "as if gather was set to True.")

        if isinstance(io, str):
            io = neo.get_io(io)

        data = self._recorder.extract_neo_block(
            variables, None, clear, annotations)
        # write the neo block to the file
        io.write(data)

    def describe(self, template='population_default.txt', engine='default'):
        """ Returns a human-readable description of the population.

        The output may be customized by specifying a different template
        together with an associated template engine (see
        :mod:`pyNN.descriptions`).

        If ``template`` is ``None``, then a dictionary containing the template
        context will be returned.

        :param str template: Template filename
        :param engine: Template substitution engine
        :type engine: str or ~pyNN.descriptions.TemplateEngine or None
        :rtype: str or dict
        """
        vertex_context = self._vertex.describe()

        context = {
            "label": self.label,
            "celltype": vertex_context,
            "structure": None,
            "size": self.size,
            "size_local": self.size,
            "first_id": self.first_id,
            "last_id": self.last_id,
        }
        context.update(self._annotations)
        if self.size > 0:
            context.update({
                "local_first_id": self.first_id,
                "cell_parameters": {}})
        if self._structure:
            context["structure"] = self._structure.describe(template=None)
        return descriptions.render(engine, template, context)

    def _end(self):
        """ Do final steps at the end of the simulation
        """
        for variable in self._recorder.write_to_files_indicators:
            if self._recorder.write_to_files_indicators[variable]:
                self.write_data(
                    io=self._recorder.write_to_files_indicators[variable],
                    variables=[variable])

    @overrides(PopulationBase.get_data, extend_doc=False)
    def get_data(
            self, variables='all', gather=True, clear=False, annotations=None):
        """ Return a Neo Block containing the data\
            (spikes, state variables) recorded from the Assembly.

        :param variables: either a single variable name or a list of variable
            names. Variables must have been previously recorded, otherwise an
            Exception will be raised.
        :type variables: str or list(str)
        :param bool gather: Whether to collect data from all MPI nodes or
            just the current node.

            .. note::
                This is irrelevant on sPyNNaker, which always behaves as if
                this parameter is True.

        :param bool clear:
            Whether recorded data will be deleted from the ``Assembly``.
        :param annotations: annotations to put on the neo block
        :type annotations: dict(str, ...)
        :rtype: ~neo.core.Block
        :raises \
            ~spinn_front_end_common.utilities.exceptions.ConfigurationException:
            If the variable or variables have not been previously set to
            record.
        """
        if not gather:
            logger.warning(
                "sPyNNaker only supports gather=True. We will run "
                "as if gather was set to True.")
        if annotations is not None:
            warn_once(
                logger, "annotations parameter is not standard PyNN so may "
                        "not be supported by all platforms.")

        return self._recorder.extract_neo_block(
            variables, None, clear, annotations)

    def get_data_by_indexes(
            self, variables, indexes, clear=False, annotations=None):
        """ Return a Neo `Block` containing the data\
            (spikes, state variables) recorded from the Assembly.

        :param variables: either a single variable name or a list of variable
            names. Variables must have been previously recorded, otherwise an
            Exception will be raised.
        :type variables: str or list(str)
        :param list(int) indexes: List of neuron indexes to include in the
            data. Clearly only neurons recording will actually have any data.
            If None will be taken as all recording as in :meth:`get_data`
        :param bool clear: Whether recorded data will be deleted.
        :param annotations: annotations to put on the neo block
        :type annotations: dict(str, ...)
        :rtype: ~neo.core.Block
        :raises \
            ~spinn_front_end_common.utilities.exceptions.ConfigurationException:
            If the variable or variables have not been previously set to
            record.
        """
        return self._recorder.extract_neo_block(
            variables, indexes, clear, annotations)

    def spinnaker_get_data(self, variable, as_matrix=False, view_indexes=None):
        """ Public accessor for getting data as a numpy array, instead of\
            the neo based object

        :param str variable: a single variable name.
        :type variable: str or list(str)
        :param bool as_matrix: If set True the data is returned as a 2d matrix
        :param view_indexes: The indexes for which data should be returned.
            If ``None``, all data (view_index = data_indexes)
        :return: array of the data
        :rtype: ~numpy.ndarray
        """
        warn_once(
            logger, "spinnaker_get_data is non-standard PyNN and therefore "
            "will not be portable to other simulators.")
        if isinstance(variable, list):
            if len(variable) != 1:
                raise ConfigurationException(
                    "Only one type of data at a time is supported")
            variable = variable[0]
        if variable == SPIKES:
            if as_matrix:
                logger.warning(f"Ignoring as matrix for {SPIKES}")
            spikes = self._recorder.get_spikes()
            if view_indexes is None:
                return spikes
            return spikes[numpy.isin(spikes[:, 0], view_indexes)]
        return self._recorder.get_recorded_pynn7(
            variable, as_matrix, view_indexes)

    @overrides(PopulationBase.get_spike_counts, extend_doc=False)
    def get_spike_counts(self, gather=True):
        """ Return the number of spikes for each neuron.

        :rtype: ~numpy.ndarray
        """
        spikes = self._recorder.get_spikes()
        return self._get_spike_counts(spikes, gather)

    def _get_spike_counts(self, spikes, gather=True):
        """ Return the number of spikes for each neuron.

        Defined by
        http://neuralensemble.org/docs/PyNN/reference/populations.html

        :param ~numpy.ndarray spikes:
        :param gather: pointless on sPyNNaker
        :rtype: dict(int,int)
        """
        if not gather:
            warn_once(
                logger, "sPyNNaker only supports gather=True. We will run "
                "as if gather was set to True.")
        n_spikes = {}
        counts = numpy.bincount(spikes[:, 0].astype(dtype=numpy.int32),
                                minlength=self.__vertex.n_atoms)
        for i in range(self.__vertex.n_atoms):
            n_spikes[i] = counts[i]
        return n_spikes

    def find_units(self, variable):
        """ Get the units of a variable

        :param str variable: The name of the variable
        :return: The units of the variable
        :rtype: str
        """
        return self._get_variable_unit(variable)

    def set(self, **parameters):  # pylint: disable=arguments-differ
        """ Set parameters of this population.

        :param parameters: The parameters to set.
        """
        for parameter, value in parameters.items():
            try:
                self._set(parameter, value)
            except InvalidParameterType:
                self._initialize(parameter, value)

    @overrides(PopulationBase.tset)
    def tset(self, **kwargs):
        logger.warning(
            "This function is deprecated; call pop.set(...) instead")
        for parameter, value in kwargs.items():
            try:
                self._set(parameter, value)
            except InvalidParameterType:
                self._initialize(parameter, value)

    def initialize(self, **kwargs):
        """ Set initial values of state variables, e.g. the membrane\
            potential.  Values passed to ``initialize()`` may be:

        * single numeric values (all neurons set to the same value), or
        * :py:class:`~pyNN.random.RandomDistribution` objects, or
        * lists / arrays of numbers of the same size as the population
          mapping functions, where a mapping function accepts a single
          argument (the cell index) and returns a single number.

        Values should be expressed in the standard PyNN units (i.e.
        millivolts, nanoamps, milliseconds, microsiemens, nanofarads,
        event per second).

        Examples::

            p.initialize(v=-70.0)
            p.initialize(v=rand_distr, gsyn_exc=0.0)
            p.initialize(v=lambda i: -65 + i / 10.0)
        """
        for parameter, value in kwargs.items():
            self._initialize(parameter, value)

    @property
    def initial_values(self):
        """
        :rtype: dict
        """
        if not self.__vertex_population_initializable:
            raise KeyError(
                "Population does not support the initialisation")
        return self._vertex.initial_values

    def get_initial_value(self, variable, selector=None):
        """
        .. deprecated:: 6.0
            Use :py:meth:`initial_values` instead.
        """
        raise NotImplementedError(REMOVED_V6.format(
            "get_initial_value", "initial_values"))

    def _get_initial_value(self, variable, selector):
        """ See :py:meth:`~.AbstractPopulationInitializable.get_initial_value`

        :param str variable: variable name with or without ``_init`` suffix
        :param selector: a description of the subrange to accept, or ``None``
            for all. See:
            :py:meth:`~spinn_utilities.ranged.AbstractSized.selector_to_ids`
        :type selector: None or slice or int or list(bool) or list(int)
        :return: A list, or an object which acts like a list
        :rtype: iterable
        """
        if not self.__vertex_population_initializable:
            raise KeyError(
                "Population does not support the initialisation of {}".format(
                    variable))
        return self._vertex.get_initial_value(variable, selector)

    def set_initial_value(self, variable, value, selector=None):
        """
        .. deprecated:: 6.0
            Use :py:meth:`initialize` instead.
        """
        raise NotImplementedError(REMOVED_V6.format(
            "set_initial_value", "initialize"))

    def _get_initial_values(self, selector=None):
        """ See :py:meth:`~.AbstractPopulationInitializable.get_initial_values`

        :param selector: a description of the subrange to accept, or ``None``
            for all. See:
            :py:meth:`~spinn_utilities.ranged.AbstractSized.selector_to_ids`
        :type selector: None or slice or int or list(bool) or list(int)
        :return: dictionary from variable name to initial value(s)
        :rtype: dict(str,int or float or list(int) or list(float))
        """
        if not self.__vertex_population_initializable:
            raise KeyError("Population does not support the initialisation")
        return self._vertex.get_initial_values(selector)

    @property
    def positions(self):
        """ Return the position array for structured populations.

        :return: a 2D array, one row per cell.
            Each row is three long, for X,Y,Z
        :rtype: ~numpy.ndarray
        """
        if self._positions is None:
            if self._structure is None:
                raise ValueError("attempted to retrieve positions "
                                 "for an unstructured population")
            self._positions = self._structure.generate_positions(
                self._vertex.n_atoms)
        return self._positions.T  # change of order in pyNN 0.8

    @positions.setter
    def positions(self, positions):
        """ Sets all the positions in the population.
        """
        self._positions = positions

        # state that something has changed in the population,
        self.__change_requires_mapping = True

    @property
    def all_cells(self):
        """
        :rtype: list(~spynnaker.pyNN.models.populations.IDMixin)
        """
        cells = []
        for _id in range(self._size):
            cells.append(IDMixin(self, _id))
        return cells

    @property
    def position_generator(self):
        """
        :rtype: callable((int), ~numpy.ndarray)
        """
        def gen(i):
            return self.positions[:, i]
        return gen

    @property
    def first_id(self):
        """ The ID of the first member of the population.

        :rtype: int
        """
        return self.__first_id

    @property
    def last_id(self):
        """ The ID of the last member of the population.

        :rtype: int
        """
        return self.__last_id

    @property
    def _structure(self):
        """
        :rtype: ~pyNN.space.BaseStructure or None
        """
        return self.__structure

    @property
    def _vertex(self):
        """
        :rtype: ~pacman.model.graphs.application.ApplicationVertex
        """
        return self.__vertex

    @property
    def requires_mapping(self):
        """ Whether this population requires mapping.

        :rtype: bool
        """
        return self.__change_requires_mapping

    @requires_mapping.setter
    def requires_mapping(self, new_value):
        self.__change_requires_mapping = new_value

    def mark_no_changes(self):
        """ Mark this population as not having changes to be mapped.
        """
        self.__change_requires_mapping = False
        self.__has_read_neuron_parameters_this_run = False

    @property
    def conductance_based(self):
        """ True if the population uses conductance inputs

        :rtype: bool
        """
        if hasattr(self.__vertex, "conductance_based"):
            return self.__vertex.conductance_based
        return False

    def get(self, parameter_names, gather=True, simplify=True):
        """ Get the values of a parameter for every local cell in the\
            population.

        :param parameter_names: Name of parameter. This is either a single
            string or a list of strings
        :type parameter_names: str or iterable(str)
        :param bool gather: pointless on sPyNNaker
        :param bool simplify: ignored
        :return: A single list of values (or possibly a single value) if
            paramter_names is a string, or a dict of these if parameter names
            is a list.
        :rtype: str or list(str) or dict(str,str) or dict(str,list(str))
        """
        if not gather:
            warn_once(
                logger, "sPyNNaker only supports gather=True. We will run "
                "as if gather was set to True.")
        if simplify is not True:
            warn_once(
                logger, "The simplify value is ignored if not set to true")
        if not self.__vertex_population_settable:
            raise KeyError("Population does not support setting")
        if isinstance(parameter_names, str):
            return self.__vertex.get_value(parameter_names)
        results = dict()
        for parameter_name in parameter_names:
            results[parameter_name] = self.__vertex.get_value(parameter_name)
        return results

    # NON-PYNN API CALL
    def _get_by_selector(self, selector, parameter_names):
        """ Get the values of a parameter for the selected cell in the\
            population.

        :param selector: a description of the subrange to accept.
            Or None for all. See:
            :py:meth:`~spinn_utilities.ranged.AbstractSized.selector_to_ids`
        :type selector: slice or int or iterable(bool) or iterable(int)
        :param parameter_names: Name of parameter. This is either a
            single string or a list of strings
        :type parameter_names: str or iterable(str)
        :return: A single list of values (or possibly a single value) if
            paramter_names is a string or a dict of these if parameter names
            is a list.
        :rtype: str or list(str) or dict(str,str) or dict(str,list(str))
        """
        if not self.__vertex_population_settable:
            raise KeyError("Population does not support setting")
        if isinstance(parameter_names, str):
            return self.__vertex.get_value_by_selector(
                selector, parameter_names)
        results = dict()
        for parameter_name in parameter_names:
            results[parameter_name] = self.__vertex.get_value_by_selector(
                selector, parameter_name)
        return results

    def id_to_index(self, id):  # @ReservedAssignment
        """ Given the ID(s) of cell(s) in the Population, return its (their)\
            index (order in the Population).

        Defined by
        http://neuralensemble.org/docs/PyNN/reference/populations.html

        :param id:
        :type id: int or iterable(int)
        :rtype: int or iterable(int)
        """
        # pylint: disable=redefined-builtin
        if not numpy.iterable(id):
            if not self.__first_id <= id <= self.__last_id:
                raise ValueError(
                    "id should be in the range [{},{}], actually {}".format(
                        self.__first_id, self.__last_id, id))
            return int(id - self.__first_id)  # assume IDs are consecutive
        return id - self.__first_id

    def index_to_id(self, index):
        """ Given the index (order in the Population) of cell(s) in the\
            Population, return their ID(s)

        :param index:
        :type index: int or iterable(int)
        :rtype: int or iterable(int)
        """
        if not numpy.iterable(index):
            if index > self.__last_id - self.__first_id:
                raise ValueError(
                    "indexes should be in the range [{},{}], actually {}"
                    "".format(0, self.__last_id - self.__first_id, index))
            return int(index + self.__first_id)
        # this assumes IDs are consecutive
        return index + self.__first_id

    def id_to_local_index(self, cell_id):
        """ Given the ID(s) of cell(s) in the Population, return its (their)\
            index (order in the Population), counting only cells on the local\
            MPI node.

        Defined by
        http://neuralensemble.org/docs/PyNN/reference/populations.html

        :param cell_id:
        :type cell_id: int or iterable(int)
        :rtype: int or iterable(int)
        """
        # TODO: Need __getitem__
        _we_dont_do_this_now(cell_id)

    def _initialize(self, variable, value, selector=None):
        """ Set the initial value of one of the state variables of the neurons\
            in this population.

        :param str variable:
        :param value:
        :type value: float or int or list(float) or list(int)
        :param selector: a description of the subrange to accept.
            Or None for all. See:
            :py:meth:`~spinn_utilities.ranged.AbstractSized.selector_to_ids`
        :type selector: slice or int or iterable(bool) or iterable(int)
        """
        if not self.__vertex_population_initializable:
            raise KeyError(
                "Population does not support the initialisation of {}".format(
                    variable))
        if SpynnakerDataView.is_ran_last():
            if not self.__vertex_changeable_after_run:
                raise Exception(
                    "Population does not support changes after run")
            self._read_parameters_before_set()
        self.__vertex.initialize(variable, value, selector)

    def inject(self, current_source):
        """ Connect a current source to all cells in the Population.

        Defined by
        http://neuralensemble.org/docs/PyNN/reference/populations.html
        """
        # Pass this into the vertex
        self.__vertex.inject(current_source, [n for n in range(self._size)])
        current_source.set_population(self)
        # Must remap if called between runs (with reset)
        self.__change_requires_mapping = True

    def __len__(self):
        """ Get the total number of cells in the population.
        """
        return self._size

    @property
    def label(self):
        """ The label of the population

        :rtype: str
        """
        return self._vertex.label

    @label.setter
    def label(self, label):
        raise NotImplementedError(
            "As label is used as an ID it can not be changed")

    @property
    def local_size(self):
        """ The number of local cells

        Defined by
        http://neuralensemble.org/docs/PyNN/reference/populations.html
        """
        # Doesn't make much sense on SpiNNaker
        return self._size

    def _set_check(self, parameter, value):
        """ Checks for various set methods.
        :raises SimulatorRunningException: If sim.run is currently running
        :raises SimulatorNotSetupException: If called before sim.setup
        :raises SimulatorShutdownException: If called after sim.end
        """
        if not self.__vertex_population_settable:
            raise KeyError("Population does not have property {}".format(
                parameter))

        SpynnakerDataView.check_user_can_act()
        if (SpynnakerDataView.is_ran_ever()
                and not self.__vertex_changeable_after_run):
            raise Exception(
                "Run has been called but vertex is not changable.")

        if isinstance(parameter, str):
            if value is None:
                raise Exception("A value (not None) must be specified")
        elif type(parameter) is not dict:
            raise Exception(
                "Parameter must either be the name of a single parameter to"
                " set, or a dict of parameter: value items to set")

        if SpynnakerDataView.is_ran_last():
            self._read_parameters_before_set()

    def _set(self, parameter, value=None):
        """ Set one or more parameters for every cell in the population.

        ``parameter`` can be a dict, in which case ``value`` should not be
        supplied, or a string giving the parameter name, in which case
        ``value`` is the parameter value. ``value`` can be a numeric value, or
        list of such (e.g. for setting spike times)::

            p._set("tau_m", 20.0).
            p._set({'tau_m':20, 'v_rest':-65})

        :param parameter:
            the parameter to set or dictionary of parameters to set
        :type parameter:
            str or dict(str, int or float or list(int) or list(float))
        :param value: the value of the parameter to set.
        :type value: int or float or list(int) or list(float)
        :raises SimulatorRunningException: If sim.run is currently running
        :raises SimulatorNotSetupException: If called before sim.setup
        :raises SimulatorShutdownException: If called after sim.end
        """
        self._set_check(parameter, value)

        # set new parameters
        if isinstance(parameter, str):
            if value is None:
                raise Exception("A value (not None) must be specified")
            self.__vertex.set_value(parameter, value)
            return
        for (key, value) in parameter.iteritems():
            self.__vertex.set_value(key, value)

    # NON-PYNN API CALL
    def set_by_selector(self, selector, parameter, value=None):
        """ Set one or more parameters for selected cell in the population.

        param can be a dict, in which case value should not be supplied, or a
        string giving the parameter name, in which case value is the parameter
        value. value can be a numeric value, or list of such
        (e.g. for setting spike times)::

            p.set_by_selector(1, "tau_m", 20.0).
            p.set_by_selector(1, {'tau_m':20, 'v_rest':-65})

        :param selector:
            See :py:meth:`RangedList.set_value_by_selector` as this is just a
            pass through method
        :param parameter:
            the parameter to set or dictionary of parameters to set
        :type parameter:
            str or dict(str, int or float or list(int) or list(float))
        :param value: the value of the parameter to set.
        :type value: int or float or list(int) or list(float)
        :raises SimulatorRunningException: If sim.run is currently running
        :raises SimulatorNotSetupException: If called before sim.setup
        :raises SimulatorShutdownException: If called after sim.end
        """
        self._set_check(parameter, value)

        # set new parameters
        if type(parameter) is str:
            self.__vertex.set_value_by_selector(selector, parameter, value)
        else:
            for (key, value) in parameter.iteritems():
                self.__vertex.set_value_by_selector(selector, key, value)

    def _read_parameters_before_set(self):
        """ Reads parameters from the machine before :py:meth:`set` completes
        """

        # If the tools have run before, and not reset, and the read
        # hasn't already been done, read back the data
        if (SpynnakerDataView.is_ran_last()
                and not self.__has_read_neuron_parameters_this_run
                and not get_config_bool("Machine", "virtual_board")):
            # go through each machine vertex and read the neuron parameters
            # it contains
            for vertex in self.__vertex.machine_vertices:
                if isinstance(vertex, AbstractReadParametersBeforeSet):
                    # tell the core to rewrite neuron params back to the
                    # SDRAM space.
                    placement = SpynnakerDataView.get_placement_of_vertex(
                        vertex)
                    vertex.read_parameters_from_machine(
                        placement, vertex.vertex_slice)
            self.__has_read_neuron_parameters_this_run = True

    @property
    def structure(self):
        """ Return the structure for the population.

        :rtype: ~pyNN.space.BaseStructure or None
        """
        return self.__structure

    # NON-PYNN API CALL
    def set_constraint(self, constraint):
        """ Apply a constraint to a population that restricts the processor\
            onto which its atoms will be placed.

        :param ~pacman.model.constraints.AbstractConstraint constraint:
        :raises SimulatorRunningException: If sim.run is currently running
        :raises SimulatorNotSetupException: If called before sim.setup
        :raises SimulatorShutdownException: If called after sim.end
        """
        SpynnakerDataView.check_user_can_act()
        if not isinstance(constraint, AbstractConstraint):
            raise ConfigurationException(
                "the constraint entered is not a recognised constraint")

        self.__vertex.add_constraint(constraint)
        # state that something has changed in the population,
        self.__change_requires_mapping = True

    # NON-PYNN API CALL
    def add_placement_constraint(self, x, y, p=None):
        """ Add a placement constraint

        :param int x: The x-coordinate of the placement constraint
        :param int y: The y-coordinate of the placement constraint
        :param int p: The processor ID of the placement constraint (optional)
        :raises SimulatorRunningException: If sim.run is currently running
        :raises SimulatorNotSetupException: If called before sim.setup
        :raises SimulatorShutdownException: If called after sim.end
        """
        SpynnakerDataView.check_user_can_act()
        self.__vertex.add_constraint(ChipAndCoreConstraint(x, y, p))

        # state that something has changed in the population,
        self.__change_requires_mapping = True

    # NON-PYNN API CALL
    def set_mapping_constraint(self, constraint_dict):
        """ Add a placement constraint - for backwards compatibility

        :param dict(str,int) constraint_dict:
            A dictionary containing "x", "y" and optionally "p" as keys, and
            ints as values
        :raises SimulatorRunningException: If sim.run is currently running
        :raises SimulatorNotSetupException: If called before sim.setup
        :raises SimulatorShutdownException: If called after sim.end
        """
        SpynnakerDataView.check_user_can_act()
        self.add_placement_constraint(**constraint_dict)

        # state that something has changed in the population,
        self.__change_requires_mapping = True

    # NON-PYNN API CALL
    def set_max_atoms_per_core(self, max_atoms_per_core):
        """ Supports the setting of this population's max atoms per core

        :param int max_atoms_per_core:
            the new value for the max atoms per core.
        :raises SimulatorRunningException: If sim.run is currently running
        :raises SimulatorNotSetupException: If called before sim.setup
        :raises SimulatorShutdownException: If called after sim.end
        """
<<<<<<< HEAD
        SpynnakerDataView.check_user_can_act()
        self.__vertex.add_constraint(
            MaxVertexAtomsConstraint(max_atoms_per_core))
=======
        get_simulator().verify_not_running()
        cap = self.celltype.get_max_atoms_per_core()
        if max_atoms_per_core > cap:
            raise SpynnakerException(
                f"Set the max_atoms_per_core to {max_atoms_per_core} blocked "
                f"as the current limit for the model is {cap}")
        self.__vertex.set_max_atoms_per_core(max_atoms_per_core)
>>>>>>> 61991a30
        # state that something has changed in the population
        self.__change_requires_mapping = True

    @property
    def size(self):
        """ The number of neurons in the population

        :rtype: int
        """
        return self.__vertex.n_atoms

    @property
    def _internal_delay_vertex(self):
        """
        :rtype: DelayExtensionVertex
        """
        return self.__delay_vertex

    @_internal_delay_vertex.setter
    def _internal_delay_vertex(self, delay_vertex):
        self.__delay_vertex = delay_vertex
        self.__change_requires_mapping = True

    def _get_variable_unit(self, parameter_name):
        """ Helper method for getting units from a parameter used by the vertex

        :param str parameter_name: the parameter name to find the units for
        :return: the units in string form
        :rtype: str
        """
        if self.__vertex_contains_units:
            return self.__vertex.get_units(parameter_name)
        raise ConfigurationException(
            "This population does not support describing its units")

    def _cache_data(self):
        """ Store data for later extraction
        """
        self._recorder.cache_data()

    @staticmethod
    def __create_model(cellclass, cellparams):
        """
        :param cellclass: The implementation of the individual neurons.
        :type cellclass: type or AbstractPyNNModel or ApplicationVertex
        :param cellparams: Parameters to pass to ``cellclass`` if it
            is a class to instantiate. Must be ``None`` if ``cellclass`` is an
            instantiated object.
        :type cellparams: dict(str,object) or None
        :rtype: ApplicationVertex or AbstractPyNNModel
        """
        model = cellclass
        if inspect.isclass(cellclass):
            if cellparams is None:
                model = cellclass()
            else:
                model = cellclass(**cellparams)
        elif cellparams:
            raise ConfigurationException(
                "cellclass is an instance which includes params so "
                "cellparams must be None")
        return model

    def __create_vertex(
            self, model, size, label, constraints, additional_parameters):
        """
        :param model: The implementation of the individual neurons.
        :type model: ApplicationVertex or AbstractPyNNModel
        :param int size:
        :param label:
        :type label: str or None
        :param list(~pacman.model.constraints.AbstractConstraint) constraints:
            Any constraints on how the population is deployed to SpiNNaker.
        :param additional_parameters:
            Additional parameters to pass to the vertex creation function.
        :type additional_parameters: dict(str, ...)
        """
        # pylint: disable=too-many-arguments
        self._celltype = model
        # Use a provided model to create a vertex
        if isinstance(model, AbstractPyNNModel):
            if size is not None and size <= 0:
                raise ConfigurationException(
                    "A population cannot have a negative or zero size.")
            population_parameters = dict(model.default_population_parameters)
            if additional_parameters is not None:
                # check that the additions are suitable. report wrong ones
                # and ignore
                population_parameters = self.__process_additional_params(
                    additional_parameters, population_parameters)
            self.__vertex = model.create_vertex(
                size, label, constraints, **population_parameters)

        # Use a provided application vertex directly
        elif isinstance(model, ApplicationVertex):
            if additional_parameters is not None:
                raise ConfigurationException(
                    "Cannot accept additional parameters {} when the cell is"
                    " a vertex".format(additional_parameters))
            self.__vertex = model
            if size is None:
                size = self.__vertex.n_atoms
            elif size != self.__vertex.n_atoms:
                raise ConfigurationException(
                    "Vertex size does not match Population size")
            if label is not None:
                self.__vertex.set_label(label)
            if constraints is not None:
                self.__vertex.add_constraints(constraints)

        # Fail on anything else
        else:
            raise ConfigurationException(
                "Model must be either an AbstractPyNNModel or an"
                " ApplicationVertex")

        # Introspect properties of the vertex
        self.__vertex_population_settable = \
            isinstance(self.__vertex, AbstractPopulationSettable)
        self.__vertex_population_initializable = \
            isinstance(self.__vertex, AbstractPopulationInitializable)
        self.__vertex_changeable_after_run = \
            isinstance(self.__vertex, AbstractChangableAfterRun)
        self.__vertex_contains_units = \
            isinstance(self.__vertex, AbstractContainsUnits)

    @staticmethod
    def create(cellclass, cellparams=None, n=1):
        """ Pass through method to the constructor defined by PyNN.\
        Create ``n`` cells all of the same type.

        :param cellclass: see :py:meth:`~.Population.__init__`
        :type cellclass: type or AbstractPyNNModel
        :param cellparams: see :py:meth:`~.Population.__init__`
        :type cellparams: dict(str, object) or None
        :param int n: see :py:meth:`~.Population.__init__` (``size`` parameter)
        :return: A New Population
        :rtype: ~spynnaker.pyNN.models.populations.Population
        """
        return Population(size=n, cellclass=cellclass, cellparams=cellparams)

    @staticmethod
    def __process_additional_params(
            additional_parameters, population_parameters):
        """ essential method for allowing things like splitter objects at\
            pop level

        :param additional_parameters: the additional params handed down from
            user
        :param population_parameters: the additional params the vertex can
            support.
        :return: the list of params that are accepted.
        """
        for key in additional_parameters.keys():
            if key in population_parameters:
                population_parameters[key] = additional_parameters[key]
            else:
                logger.warning(
                    "additional_parameter {} will be ignored".format(key))
        return population_parameters

    @staticmethod
    def __roundsize(size, label):
        # External device population can have a size of None so accept for now
        if size is None or isinstance(size, int):
            return size
        # Allow a float which has a near int value
        temp = int(round(size))
        if abs(temp - size) < 0.001:
            logger.warning("Size of the population {} rounded "
                           "from {} to {}. Please use int values for size",
                           label, size, temp)
            return temp
        raise ConfigurationException(
            "Size of a population with label {} must be an int,"
            " received {}".format(label, size))<|MERGE_RESOLUTION|>--- conflicted
+++ resolved
@@ -28,13 +28,9 @@
 from pacman.model.graphs.application import ApplicationVertex
 from spinn_front_end_common.utilities.exceptions import ConfigurationException
 from spinn_front_end_common.abstract_models import AbstractChangableAfterRun
-<<<<<<< HEAD
 from spynnaker.pyNN.data import SpynnakerDataView
-from spynnaker.pyNN.exceptions import InvalidParameterType
-=======
 from spynnaker.pyNN.exceptions import (
     InvalidParameterType, SpynnakerException)
->>>>>>> 61991a30
 from spynnaker.pyNN.models.abstract_models import (
     AbstractContainsUnits, AbstractReadParametersBeforeSet,
     AbstractPopulationInitializable, AbstractPopulationSettable)
@@ -1029,19 +1025,13 @@
         :raises SimulatorNotSetupException: If called before sim.setup
         :raises SimulatorShutdownException: If called after sim.end
         """
-<<<<<<< HEAD
         SpynnakerDataView.check_user_can_act()
-        self.__vertex.add_constraint(
-            MaxVertexAtomsConstraint(max_atoms_per_core))
-=======
-        get_simulator().verify_not_running()
         cap = self.celltype.get_max_atoms_per_core()
         if max_atoms_per_core > cap:
             raise SpynnakerException(
                 f"Set the max_atoms_per_core to {max_atoms_per_core} blocked "
                 f"as the current limit for the model is {cap}")
         self.__vertex.set_max_atoms_per_core(max_atoms_per_core)
->>>>>>> 61991a30
         # state that something has changed in the population
         self.__change_requires_mapping = True
 
