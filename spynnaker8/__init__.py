--- conflicted
+++ resolved
@@ -21,27 +21,14 @@
 This package contains the profile of that code for PyNN 0.9
 """
 # common imports
+import traceback
 import logging
 from pyNN import common as pynn_common
 from pyNN.common import control as _pynn_control
 from pyNN.random import NumpyRNG
 from pyNN.space import (
     Space, Line, Grid2D, Grid3D, Cuboid, Sphere, RandomStructure)
-<<<<<<< HEAD
-from pyNN.space import distance as _pynn_distance
-from spinn_utilities.exceptions import (
-    SimulatorNotSetupException, SimulatorShutdownException)
 from spinn_utilities.log import FormatAdapter
-from spinn_front_end_common.utilities.exceptions import (
-    ConfigurationException)
-from spinn_front_end_common.utilities import globals_variables
-from spynnaker.pyNN.data import SpynnakerDataView
-from spynnaker.pyNN.models.abstract_pynn_model import AbstractPyNNModel
-=======
-
-import traceback
-from spinn_utilities.log import FormatAdapter
->>>>>>> 75c7a6b8
 
 # connections
 # noinspection PyUnresolvedReferences
@@ -219,60 +206,11 @@
         Use
         :py:class:`spynnaker.pyNN` instead.
     """
-<<<<<<< HEAD
-    # Check for "auto" values
-    if timestep == "auto":
-        timestep = SPYNNAKER_AUTO_TIMESTEP
-    if min_delay == "auto":
-        min_delay = timestep
-    if max_delay:
-        logger.warning(
-            "max_delay is not supported by sPyNNaker so will be ignored")
-
-    # pylint: disable=too-many-arguments, too-many-function-args
-    # setup PyNN common stuff
-    pynn_common.setup(timestep, min_delay, **extra_params)
-
-    # create stuff simulator
-    if SpynnakerDataView.is_setup():
-        logger.warning("Calling setup a second time causes the previous "
-                       "simulator to be stopped and cleared.")
-        # if already exists, kill and rebuild
-        try:
-            globals_variables.get_simulator().clear()
-        except Exception:  # pylint: disable=broad-except
-            logger.exception("Error forcing previous simulation to clear")
-
-    # add default label if needed
-    if graph_label is None:
-        graph_label = "PyNN0.8_graph"
-
-    # create the main object for all stuff related software
-    SpiNNaker(
-        time_scale_factor=time_scale_factor, timestep=timestep,
-        min_delay=min_delay, graph_label=graph_label,
-        n_chips_required=n_chips_required,
-        n_boards_required=n_boards_required)
-
-    SpynnakerDataView.add_database_socket_addresses(
-        database_socket_addresses)
-
-    # warn about kwargs arguments
-    if extra_params:
-        logger.warning("Extra params {} have been applied to the setup "
-                       "command which we do not consider", extra_params)
-
-    # get overloaded functions from PyNN in relation of our simulator object
-    _create_overloaded_functions(globals_variables.get_simulator())
-
-    return rank()
-=======
     use_spynnaker_pynn()
     return sim.setup(
         timestep, min_delay, max_delay, graph_label,
         database_socket_addresses, time_scale_factor, n_chips_required,
         n_boards_required, **extra_params)
->>>>>>> 75c7a6b8
 
 
 def name():
@@ -363,17 +301,8 @@
         Use
         :py:class:`spynnaker.pyNN` instead.
     """
-<<<<<<< HEAD
-    if isinstance(neuron_type, str):
-        msg = "set_number_of_neurons_per_core call now expects " \
-              "neuron_type as a class instead of as a str"
-        raise ConfigurationException(msg)
-    SpynnakerDataView.add_number_of_neurons_per_core(
-        neuron_type, max_permitted)
-=======
     use_spynnaker_pynn()
     sim.set_number_of_neurons_per_core(neuron_type, max_permitted)
->>>>>>> 75c7a6b8
 
 
 # These methods will defer to PyNN methods if a simulator exists
@@ -383,54 +312,23 @@
             rng=None):
     """ Builds a projection
 
-<<<<<<< HEAD
-    :param ~spynnaker.pyNN.models.populations.Population pre: source pop
-    :param ~spynnaker.pyNN.models.populations.Population post: destination pop
-    :param float weight: weight of the connections
-    :param float delay: the delay of the connections
-    :param str receptor_type: excitatory / inhibitory
-    :param float p: probability
-    :param ~pyNN.random.NumpyRNG rng: random number generator
-    :raises SimulatorRunningException: If sim.run is currently running
-    :raises SimulatorNotSetupException: If called before sim.setup
-    :raises SimulatorShutdownException: If called after sim.end
-    """
-    # pylint: disable=too-many-arguments
-    SpynnakerDataView.check_user_can_act()
-    __pynn["connect"](pre, post, weight, delay, receptor_type, p, rng)
-=======
     .. deprecated:: 7.0
         Use
         :py:class:`spynnaker.pyNN` instead.
     """
     use_spynnaker_pynn()
     sim.connect(pre, post, weight, delay, receptor_type, p, rng)
->>>>>>> 75c7a6b8
 
 
 def create(cellclass, cellparams=None, n=1):
     """ Builds a population with certain params
 
-<<<<<<< HEAD
-    :param cellclass: population class
-    :type cellclass: type or AbstractPyNNModel
-    :param cellparams: population params.
-    :param int n: n neurons
-    :rtype: ~spynnaker.pyNN.models.populations.Population
-    :raises SimulatorRunningException: If sim.run is currently running
-    :raises SimulatorNotSetupException: If called before sim.setup
-    :raises SimulatorShutdownException: If called after sim.end
-    """
-    SpynnakerDataView.check_user_can_act()
-    return __pynn["create"](cellclass, cellparams, n)
-=======
     .. deprecated:: 7.0
         Use
         :py:class:`spynnaker.pyNN` instead.
     """
     use_spynnaker_pynn()
     return sim.create(cellclass, cellparams, n)
->>>>>>> 75c7a6b8
 
 
 def NativeRNG(seed_value):
@@ -447,240 +345,103 @@
 def get_current_time():
     """ Gets the time within the simulation
 
-<<<<<<< HEAD
-    :return: returns the current time
-    :raises SimulatorRunningException: If sim.run is currently running
-    :raises SimulatorNotSetupException: If called before sim.setup
-    :raises SimulatorShutdownException: If called after sim.end
-    """
-    SpynnakerDataView.check_user_can_act()
-    return __pynn["get_current_time"]()
-=======
     .. deprecated:: 7.0
         Use
         :py:class:`spynnaker.pyNN` instead.
     """
     use_spynnaker_pynn()
     return sim.get_current_time()
->>>>>>> 75c7a6b8
 
 
 def get_min_delay():
     """ The minimum allowed synaptic delay; delays will be clamped to be at\
         least this.
 
-<<<<<<< HEAD
-    :return: returns the min delay of the simulation
-    :rtype: int
-    :raises SimulatorRunningException: If sim.run is currently running
-    :raises SimulatorNotSetupException: If called before sim.setup
-    :raises SimulatorShutdownException: If called after sim.end
-    """
-    SpynnakerDataView.check_user_can_act()
-    return __pynn["get_min_delay"]()
-
-
-def get_max_delay():
-    """ Part of the PyNN api but does not make sense for sPyNNaker as
-     different Projection, Vertex splitter combination could have different
-     delays they can support
-
-     Most likely value is timestep * 144
-
-    :raises NotImplementedError: As there is no system wide max_delay
-    """
-    raise NotImplementedError(
-        "sPyNNaker does not have a system wide max_delay")
-=======
     .. deprecated:: 7.0
         Use
         :py:class:`spynnaker.pyNN` instead.
     """
     use_spynnaker_pynn()
     return sim.get_min_delay()
->>>>>>> 75c7a6b8
 
 
 def get_time_step():
     """ The integration time step
 
-<<<<<<< HEAD
-    :return: get the time step of the simulation (in ms)
-    :rtype: float
-    :raises SimulatorRunningException: If sim.run is currently running
-    :raises SimulatorNotSetupException: If called before sim.setup
-    :raises SimulatorShutdownException: If called after sim.end
-    """
-    SpynnakerDataView.check_user_can_act()
-    return float(__pynn["get_time_step"]())
-=======
     .. deprecated:: 7.0
         Use
         :py:class:`spynnaker.pyNN` instead.
     """
     use_spynnaker_pynn()
     return sim.get_time_step()
->>>>>>> 75c7a6b8
 
 
 def initialize(cells, **initial_values):
     """ Sets cells to be initialised to the given values
 
-<<<<<<< HEAD
-    :param cells: the cells to change params on
-    :type cells: ~spynnaker.pyNN.models.populations.Population or
-        ~spynnaker.pyNN.models.populations.PopulationView
-    :param initial_values: the params and their values to change
-    :raises SimulatorRunningException: If sim.run is currently running
-    :raises SimulatorNotSetupException: If called before sim.setup
-    :raises SimulatorShutdownException: If called after sim.end
-    """
-    SpynnakerDataView.check_user_can_act()
-    pynn_common.initialize(cells, **initial_values)
-=======
     .. deprecated:: 7.0
         Use
         :py:class:`spynnaker.pyNN` instead.
     """
     use_spynnaker_pynn()
     sim.initialize(cells, **initial_values)
->>>>>>> 75c7a6b8
 
 
 def num_processes():
     """ The number of MPI processes.
 
-<<<<<<< HEAD
-    .. note::
-        Always 1 on SpiNNaker, which doesn't use MPI.
-
-    :return: the number of MPI processes
-    :rtype: int
-    :raises SimulatorRunningException: If sim.run is currently running
-    :raises SimulatorNotSetupException: If called before sim.setup
-    :raises SimulatorShutdownException: If called after sim.end
-    """
-    SpynnakerDataView.check_user_can_act()
-    return __pynn["num_processes"]()
-=======
     .. deprecated:: 7.0
         Use
         :py:class:`spynnaker.pyNN` instead.
     """
     use_spynnaker_pynn()
     return sim.num_processes()
->>>>>>> 75c7a6b8
 
 
 def rank():
     """ The MPI rank of the current node.
 
-<<<<<<< HEAD
-    .. note::
-        Always 0 on SpiNNaker, which doesn't use MPI.
-
-    :return: MPI rank
-    :rtype: int
-    :raises SimulatorRunningException: If sim.run is currently running
-    :raises SimulatorNotSetupException: If called before sim.setup
-    :raises SimulatorShutdownException: If called after sim.end
-    """
-    SpynnakerDataView.check_user_can_act()
-    return __pynn["rank"]()
-=======
     .. deprecated:: 7.0
         Use
         :py:class:`spynnaker.pyNN` instead.
     """
     use_spynnaker_pynn()
     return sim.rank()
->>>>>>> 75c7a6b8
 
 
 def record(variables, source, filename, sampling_interval=None,
            annotations=None):
     """ Sets variables to be recorded.
 
-<<<<<<< HEAD
-    :param variables: may be either a single variable name or a list of
-        variable names. For a given celltype class, celltype.recordable
-        contains a list of variables that can be recorded for that celltype.
-    :type variables: str or list(str)
-    :param source: where to record from
-    :type source: ~spynnaker.pyNN.models.populations.Population or
-        ~spynnaker.pyNN.models.populations.PopulationView
-    :param str filename: file name to write data to
-    :param sampling_interval:
-        how often to sample the recording, not ignored so far
-    :param annotations: the annotations to data writers
-    :type annotations: dict(str, ...)
-    :return: neo object
-    :rtype: ~neo.core.Block
-    :raises SimulatorRunningException: If sim.run is currently running
-    :raises SimulatorNotSetupException: If called before sim.setup
-    :raises SimulatorShutdownException: If called after sim.end
-    """
-    SpynnakerDataView.check_user_can_act()
-    return __pynn["record"](variables, source, filename, sampling_interval,
-                            annotations)
-=======
     .. deprecated:: 7.0
         Use
         :py:class:`spynnaker.pyNN` instead.
     """
     use_spynnaker_pynn()
     sim.record(variables, source, filename, sampling_interval, annotations)
->>>>>>> 75c7a6b8
 
 
 def reset(annotations=None):
     """ Resets the simulation to t = 0
 
-<<<<<<< HEAD
-    :param annotations: the annotations to the data objects
-    :type annotations: dict(str, ...)
-    :rtype: None
-    :raises SimulatorRunningException: If sim.run is currently running
-    :raises SimulatorNotSetupException: If called before sim.setup
-    :raises SimulatorShutdownException: If called after sim.end
-    """
-    if annotations is None:
-        annotations = {}
-    SpynnakerDataView.check_user_can_act()
-    __pynn["reset"](annotations)
-=======
     .. deprecated:: 7.0
         Use
         :py:class:`spynnaker.pyNN` instead.
     """
     use_spynnaker_pynn()
     sim.reset(annotations)
->>>>>>> 75c7a6b8
 
 
 def run(simtime, callbacks=None):
     """ The run() function advances the simulation for a given number of \
         milliseconds, e.g.:
 
-<<<<<<< HEAD
-    :param float simtime: time to run for (in milliseconds)
-    :param callbacks: callbacks to run
-    :return: the actual simulation time that the simulation stopped at
-    :rtype: float
-    :raises SimulatorRunningException: If sim.run is currently running
-    :raises SimulatorNotSetupException: If called before sim.setup
-    :raises SimulatorShutdownException: If called after sim.end
-    """
-    SpynnakerDataView.check_user_can_act()
-    return __pynn["run"](simtime, callbacks=callbacks)
-=======
     .. deprecated:: 7.0
         Use
         :py:class:`spynnaker.pyNN` instead.
     """
     use_spynnaker_pynn()
     return sim.run(simtime, callbacks)
->>>>>>> 75c7a6b8
 
 
 # left here because needs to be done, and no better place to put it
@@ -691,33 +452,17 @@
 def run_until(tstop):
     """ Run until a (simulation) time period has completed.
 
-<<<<<<< HEAD
-    :param float tstop: the time to stop at (in milliseconds)
-    :return: the actual simulation time that the simulation stopped at
-    :rtype: float
-    :raises SimulatorRunningException: If sim.run is currently running
-    :raises SimulatorNotSetupException: If called before sim.setup
-    :raises SimulatorShutdownException: If called after sim.end
-    """
-    SpynnakerDataView.check_user_can_act()
-    return __pynn["run_until"](tstop)
-=======
     .. deprecated:: 7.0
         Use
         :py:class:`spynnaker.pyNN` instead.
     """
     use_spynnaker_pynn()
     return sim.run_until(tstop)
->>>>>>> 75c7a6b8
 
 
 def get_machine():
     """ Get the SpiNNaker machine in use.
 
     """
-<<<<<<< HEAD
-    return SpynnakerDataView.get_machine()
-=======
-    use_spynnaker_pynn()
-    return sim.get_machine()
->>>>>>> 75c7a6b8
+    use_spynnaker_pynn()
+    return sim.get_machine()