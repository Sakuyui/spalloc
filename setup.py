from setuptools import setup

setup(
    name="sPyNNaker",
    version="0.1-SNAPSHOT",
    description="Spinnaker implementation of PyNN",
    url="https://github.com/SpiNNakerManchester/SpyNNaker",
    packages=['spynnaker',
              'spynnaker.pyNN',
              'spynnaker.pyNN.data_storage',
              'spynnaker.pyNN.models',
              'spynnaker.pyNN.models.abstract_models',
              'spynnaker.pyNN.models.neural_models',
              'spynnaker.pyNN.models.neural_projections',
              'spynnaker.pyNN.models.neural_projections.connectors',
              'spynnaker.pyNN.models.neural_properties',
              'spynnaker.pyNN.models.neural_properties.synapse_dynamics',
              'spynnaker.pyNN.models.spike_source',
              'spynnaker.pyNN.models.utility_models',
              'spynnaker.pyNN.overridden_pacman_functions',
              'spynnaker.pyNN.utilities',
              'spynnaker.pyNN.utilities.conf',
              'spynnaker.pyNN.visualiser_package',
              'spynnaker.pyNN.visualiser_package.visualiser_pages'],
    package_data={'spynnaker.pyNN': ['model_binaries/*.aplx'],
<<<<<<< HEAD
                  'spynnaker': ['pacman.cfg'],
                  'spynnaker.pyNN.utilities.conf': ['pacman.cfg.template']},
    install_requires=['SpiNNMachine', 'SpiNNMan', 'PACMAN',
            'DataSpecification', 'pyNN', 'numpy']
=======
                  'spynnaker': ['spynnaker.cfg'],
                  'spynnaker.pyNN.utilities.conf': ['spynnaker.cfg.template']},
    install_requires=['SpiNNMachine', 'SpiNNMan', 'SpiNNaker_PACMAN',
            'SpiNNaker_DataSpecification', 'pyNN', 'numpy']
>>>>>>> 80eb33a3
)<|MERGE_RESOLUTION|>--- conflicted
+++ resolved
@@ -23,15 +23,8 @@
               'spynnaker.pyNN.visualiser_package',
               'spynnaker.pyNN.visualiser_package.visualiser_pages'],
     package_data={'spynnaker.pyNN': ['model_binaries/*.aplx'],
-<<<<<<< HEAD
-                  'spynnaker': ['pacman.cfg'],
-                  'spynnaker.pyNN.utilities.conf': ['pacman.cfg.template']},
-    install_requires=['SpiNNMachine', 'SpiNNMan', 'PACMAN',
-            'DataSpecification', 'pyNN', 'numpy']
-=======
                   'spynnaker': ['spynnaker.cfg'],
                   'spynnaker.pyNN.utilities.conf': ['spynnaker.cfg.template']},
     install_requires=['SpiNNMachine', 'SpiNNMan', 'SpiNNaker_PACMAN',
             'SpiNNaker_DataSpecification', 'pyNN', 'numpy']
->>>>>>> 80eb33a3
 )