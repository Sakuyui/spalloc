from spinn_utilities.overrides import overrides
from spynnaker.pyNN.utilities import utility_calls
from .abstract_connector import AbstractConnector
from spynnaker.pyNN.exceptions import SpynnakerException

import numpy.random


class MultapseConnector(AbstractConnector):
    """
    Create a multapse connector. The size of the source and destination\
    populations are obtained when the projection is connected. The number of\
    synapses is specified. when instantiated, the required number of synapses\
    is created by selecting at random from the source and target populations\
    with replacement. Uniform selection probability is assumed.
<<<<<<< HEAD

    :param num_synapses:
        Integer. This is the total number of synapses in the connection.
    :param allow_self_connections:
        Bool. Allow a neuron to connect to itself or not.
    :param with_replacement:
        Bool. When selecting, allow a neuron to be re-selected or not.

    """
    def __init__(
            self, num_synapses, allow_self_connections=True,
            with_replacement=True, safe=True, verbose=False):
=======
    """
    def __init__(self, num_synapses, safe=True, verbose=False):
>>>>>>> a3f92edf
        """
        Creates a new connector.

        :param num_synapses:
            This is the total number of synapses in the connection.
        :type num_synapses: int
        """
        super(MultapseConnector, self).__init__(safe, verbose)
        self._num_synapses = num_synapses
        self._allow_self_connections = allow_self_connections
        self._with_replacement = with_replacement
        self._pre_slices = None
        self._post_slices = None
        self._synapses_per_edge = None

    @overrides(AbstractConnector.set_weights_and_delays)
    def set_weights_and_delays(self, weights, delays):
        """ sets the weights and delays as needed

        :param `float` weights:
            may either be a float, a !RandomDistribution object, a list \
            1D array with at least as many items as connections to be \
            created, or a distance dependence as per a d_expression. Units nA.
        :param `float` delays:  -- as `weights`. If `None`, all synaptic \
            delays will be set to the global minimum delay.
        :raises Exception: when not a standard interface of list, scaler, \
            or random number generator
        :raises NotImplementedError: when lists are not supported and entered
        """
        self._weights = weights
        self._delays = delays
        self._check_parameters(weights, delays, allow_lists=True)

    @overrides(AbstractConnector.get_delay_maximum)
    def get_delay_maximum(self):
        return self._get_delay_maximum(self._delays, self._num_synapses)

    @overrides(AbstractConnector.get_delay_variance)
    def get_delay_variance(
            self, pre_slices, pre_slice_index, post_slices,
            post_slice_index, pre_vertex_slice, post_vertex_slice):
        # pylint: disable=too-many-arguments
        self._update_synapses_per_post_vertex(pre_slices, post_slices)
        connection_slice = self._get_connection_slice(
            pre_slice_index, post_slice_index)
        return self._get_delay_variance(self._delays, [connection_slice])

    def _update_synapses_per_post_vertex(self, pre_slices, post_slices):
        if (self._synapses_per_edge is None or
                len(self._pre_slices) != len(pre_slices) or
                len(self._post_slices) != len(post_slices)):
            n_pre_atoms = sum([pre.n_atoms for pre in pre_slices])
            n_post_atoms = sum([post.n_atoms for post in post_slices])
            n_connections = n_pre_atoms * n_post_atoms
            prob_connect = [
                float(pre.n_atoms * post.n_atoms) / float(n_connections)
                for pre in pre_slices for post in post_slices]
            self._synapses_per_edge = self.get_rng_next(
                self._num_synapses, prob_connect)
            self._pre_slices = pre_slices
            self._post_slices = post_slices

    def _get_n_connections(self, pre_slice_index, post_slice_index):
        index = (len(self._post_slices) * pre_slice_index) + post_slice_index
        return self._synapses_per_edge[index]

    def _get_connection_slice(self, pre_slice_index, post_slice_index):
        index = (len(self._post_slices) * pre_slice_index) + post_slice_index
        n_connections = self._synapses_per_edge[index]
        start_connection = 0
        if index > 0:
            start_connection = numpy.sum(self._synapses_per_edge[:index])
        return slice(start_connection, start_connection + n_connections, 1)

    @overrides(AbstractConnector.get_n_connections_from_pre_vertex_maximum)
    def get_n_connections_from_pre_vertex_maximum(
            self, pre_slices, pre_slice_index, post_slices,
            post_slice_index, pre_vertex_slice, post_vertex_slice,
            min_delay=None, max_delay=None):
        # pylint: disable=too-many-arguments
        self._update_synapses_per_post_vertex(pre_slices, post_slices)

        n_total_connections = self._get_n_connections(
            pre_slice_index, post_slice_index)
        if n_total_connections == 0:
            return 0
        prob_per_atom = (
            float(n_total_connections) /
            float(pre_vertex_slice.n_atoms * post_vertex_slice.n_atoms))
        full_connections = 0
        while prob_per_atom > 1.0:
            full_connections += 1
            prob_per_atom -= 1.0
        n_connections_per_pre_atom = \
            utility_calls.get_probable_maximum_selected(
                self._n_pre_neurons * self._n_post_neurons,
                post_vertex_slice.n_atoms, prob_per_atom)
        n_connections_per_pre_atom += (
            full_connections * post_vertex_slice.n_atoms)

        if min_delay is None or max_delay is None:
            return n_connections_per_pre_atom

        return self._get_n_connections_from_pre_vertex_with_delay_maximum(
            self._delays, self._n_pre_neurons * self._n_post_neurons,
            n_connections_per_pre_atom,
            [self._get_connection_slice(pre_slice_index, post_slice_index)],
            min_delay, max_delay)

    @overrides(AbstractConnector.get_n_connections_to_post_vertex_maximum)
    def get_n_connections_to_post_vertex_maximum(
            self, pre_slices, pre_slice_index, post_slices,
            post_slice_index, pre_vertex_slice, post_vertex_slice):
        # pylint: disable=too-many-arguments
        self._update_synapses_per_post_vertex(pre_slices, post_slices)
        n_total_connections = self._get_n_connections(
            pre_slice_index, post_slice_index)
        if n_total_connections == 0:
            return 0
        prob_per_atom = (
            float(n_total_connections) /
            float(pre_vertex_slice.n_atoms * post_vertex_slice.n_atoms))
        full_connections = 0
        while prob_per_atom > 1.0:
            full_connections += 1
            prob_per_atom -= 1.0
        return (utility_calls.get_probable_maximum_selected(
            self._n_pre_neurons * self._n_post_neurons,
            pre_vertex_slice.n_atoms, prob_per_atom) +
            (full_connections * pre_vertex_slice.n_atoms))

    @overrides(AbstractConnector.get_weight_mean)
    def get_weight_mean(
            self, pre_slices, pre_slice_index, post_slices,
            post_slice_index, pre_vertex_slice, post_vertex_slice):
        # pylint: disable=too-many-arguments
        self._update_synapses_per_post_vertex(pre_slices, post_slices)
        n_connections = self._get_n_connections(
            pre_slice_index, post_slice_index)
        if n_connections == 0:
            return 0
        connection_slice = self._get_connection_slice(
            pre_slice_index, post_slice_index)
        return self._get_weight_mean(self._weights, [connection_slice])

    @overrides(AbstractConnector.get_weight_maximum)
    def get_weight_maximum(
            self, pre_slices, pre_slice_index, post_slices,
            post_slice_index, pre_vertex_slice, post_vertex_slice):
        # pylint: disable=too-many-arguments
        self._update_synapses_per_post_vertex(pre_slices, post_slices)
        n_connections = self._get_n_connections(
            pre_slice_index, post_slice_index)
        if n_connections == 0:
            return 0
        connection_slice = self._get_connection_slice(
            pre_slice_index, post_slice_index)
        return self._get_weight_maximum(
            self._weights, n_connections, [connection_slice])

    @overrides(AbstractConnector.get_weight_variance)
    def get_weight_variance(
            self, pre_slices, pre_slice_index, post_slices,
            post_slice_index, pre_vertex_slice, post_vertex_slice):
        # pylint: disable=too-many-arguments
        self._update_synapses_per_post_vertex(pre_slices, post_slices)
        connection_slice = self._get_connection_slice(
            pre_slice_index, post_slice_index)
        return self._get_weight_variance(self._weights, [connection_slice])

    @overrides(AbstractConnector.generate_on_machine)
    def generate_on_machine(self):
        return (
            not self._generate_lists_on_host(self._weights) and
            not self._generate_lists_on_host(self._delays))

    @overrides(AbstractConnector.create_synaptic_block)
    def create_synaptic_block(
            self, pre_slices, pre_slice_index, post_slices,
            post_slice_index, pre_vertex_slice, post_vertex_slice,
            synapse_type):
        # pylint: disable=too-many-arguments
        self._update_synapses_per_post_vertex(pre_slices, post_slices)
        n_connections = self._get_n_connections(
            pre_slice_index, post_slice_index)
        if n_connections == 0:
            return numpy.zeros(0, dtype=self.NUMPY_SYNAPSES_DTYPE)
        connection_slice = self._get_connection_slice(
            pre_slice_index, post_slice_index)
<<<<<<< HEAD
        block = numpy.zeros(
            n_connections, dtype=AbstractConnector.NUMPY_SYNAPSES_DTYPE)

        source_neuron_ids = []
        target_neuron_ids = []

        try:
            source_neuron_ids = numpy.random.choice(
                numpy.arange(
                    pre_vertex_slice.lo_atom, pre_vertex_slice.hi_atom + 1),
                size=n_connections, replace=self._with_replacement)
        except Exception:
            raise SpynnakerException(
                "MultapseConnector: The number of connections is too large "
                "for sampling without replacement in the pre-population: "
                "reduce the value specified in the connector")

        # Sort the source neuron ids
        source_neuron_ids.sort()

        if self._allow_self_connections:
            try:
                target_neuron_ids = numpy.random.choice(
                    numpy.arange(post_vertex_slice.lo_atom,
                                 post_vertex_slice.hi_atom + 1),
                    size=n_connections, replace=self._with_replacement)
            except Exception:
                raise SpynnakerException(
                    "MultapseConnector: The number of connections is too "
                    "large for sampling without replacement in the post- ",
                    "population: reduce the value specified in the connector")
        else:
            for source in source_neuron_ids:
                target_neuron_ids.append(numpy.random.choice(numpy.concatenate(
                    [numpy.arange(0, source),
                     numpy.arange(source + 1, post_vertex_slice.hi_atom + 1)]),
                    size=1, replace=self._with_replacement))

        block["source"] = source_neuron_ids
        block["target"] = target_neuron_ids
=======
        block = numpy.zeros(n_connections, dtype=self.NUMPY_SYNAPSES_DTYPE)
        block["source"] = numpy.random.choice(
            numpy.arange(
                pre_vertex_slice.lo_atom, pre_vertex_slice.hi_atom + 1),
            size=n_connections, replace=True)
        block["source"].sort()
        block["target"] = numpy.random.choice(
            numpy.arange(
                post_vertex_slice.lo_atom, post_vertex_slice.hi_atom + 1),
            size=n_connections, replace=True)
>>>>>>> a3f92edf
        block["weight"] = self._generate_weights(
            self._weights, n_connections, [connection_slice])
        block["delay"] = self._generate_delays(
            self._delays, n_connections, [connection_slice])
        block["synapse_type"] = synapse_type
        return block

    def __repr__(self):
        return "MultapseConnector({})".format(self._num_synapses)<|MERGE_RESOLUTION|>--- conflicted
+++ resolved
@@ -13,29 +13,21 @@
     synapses is specified. when instantiated, the required number of synapses\
     is created by selecting at random from the source and target populations\
     with replacement. Uniform selection probability is assumed.
-<<<<<<< HEAD
-
-    :param num_synapses:
-        Integer. This is the total number of synapses in the connection.
-    :param allow_self_connections:
-        Bool. Allow a neuron to connect to itself or not.
-    :param with_replacement:
-        Bool. When selecting, allow a neuron to be re-selected or not.
-
     """
-    def __init__(
-            self, num_synapses, allow_self_connections=True,
-            with_replacement=True, safe=True, verbose=False):
-=======
-    """
-    def __init__(self, num_synapses, safe=True, verbose=False):
->>>>>>> a3f92edf
+    def __init__(self, num_synapses, allow_self_connections=True,
+                 with_replacement=True, safe=True, verbose=False):
         """
         Creates a new connector.
 
         :param num_synapses:
             This is the total number of synapses in the connection.
         :type num_synapses: int
+        :param allow_self_connections:
+            Allow a neuron to connect to itself or not.
+        :type allow_self_connections: bool
+        :param with_replacement:
+            When selecting, allow a neuron to be re-selected or not.
+        :type with_replacement: bool
         """
         super(MultapseConnector, self).__init__(safe, verbose)
         self._num_synapses = num_synapses
@@ -219,7 +211,6 @@
             return numpy.zeros(0, dtype=self.NUMPY_SYNAPSES_DTYPE)
         connection_slice = self._get_connection_slice(
             pre_slice_index, post_slice_index)
-<<<<<<< HEAD
         block = numpy.zeros(
             n_connections, dtype=AbstractConnector.NUMPY_SYNAPSES_DTYPE)
 
@@ -260,18 +251,6 @@
 
         block["source"] = source_neuron_ids
         block["target"] = target_neuron_ids
-=======
-        block = numpy.zeros(n_connections, dtype=self.NUMPY_SYNAPSES_DTYPE)
-        block["source"] = numpy.random.choice(
-            numpy.arange(
-                pre_vertex_slice.lo_atom, pre_vertex_slice.hi_atom + 1),
-            size=n_connections, replace=True)
-        block["source"].sort()
-        block["target"] = numpy.random.choice(
-            numpy.arange(
-                post_vertex_slice.lo_atom, post_vertex_slice.hi_atom + 1),
-            size=n_connections, replace=True)
->>>>>>> a3f92edf
         block["weight"] = self._generate_weights(
             self._weights, n_connections, [connection_slice])
         block["delay"] = self._generate_delays(
