--- conflicted
+++ resolved
@@ -17,12 +17,7 @@
 Synfirechain-like example
 """
 import os
-<<<<<<< HEAD
-import spynnaker8 as sim
-=======
-from spinn_front_end_common.utilities import globals_variables
 import pyNN.spiNNaker as sim
->>>>>>> 75c7a6b8
 from spinnaker_testbase import BaseTestCase
 from spynnaker.pyNN.data import SpynnakerDataView
 
