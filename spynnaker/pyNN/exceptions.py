--- conflicted
+++ resolved
@@ -1,4 +1,5 @@
 from spinn_front_end_common.utilities import exceptions
+
 
 class SpynnakerException(Exception):
     """Superclass of all exceptions from the pynn module.
@@ -39,12 +40,8 @@
     """
     pass
 
-<<<<<<< HEAD
+
 class SynapticConfigurationException(exceptions.ConfigurationException):
-=======
-
-class SynapticConfigurationException(ConfigurationException):
->>>>>>> 1c2ef1c3
     """raised when the synaptic manager fails to handle a synaptic dynamic
 
     :raise None: does not raise any known exceptions
@@ -69,7 +66,8 @@
     pass
 
 
-class SynapticMaxIncomingAtomsSupportException(exceptions.ConfigurationException):
+class SynapticMaxIncomingAtomsSupportException(
+        exceptions.ConfigurationException):
     """raised when a synatpic sublist exceeds the max atoms possible to be
     supported
 
