/*
 * Copyright (c) 2017-2019 The University of Manchester
 *
 * This program is free software: you can redistribute it and/or modify
 * it under the terms of the GNU General Public License as published by
 * the Free Software Foundation, either version 3 of the License, or
 * (at your option) any later version.
 *
 * This program is distributed in the hope that it will be useful,
 * but WITHOUT ANY WARRANTY; without even the implied warranty of
 * MERCHANTABILITY or FITNESS FOR A PARTICULAR PURPOSE.  See the
 * GNU General Public License for more details.
 *
 * You should have received a copy of the GNU General Public License
 * along with this program.  If not, see <http://www.gnu.org/licenses/>.
 */

// Spinn_common includes
#include "static-assert.h"

// sPyNNaker neural modelling includes
#include <neuron/synapses.h>

// Plasticity includes
#include "maths.h"
#include "post_events.h"

#include "weight_dependence/weight.h"
#include "timing_dependence/timing.h"
#include <debug.h>
#include <utils.h>
#include <neuron/plasticity/synapse_dynamics.h>

static uint32_t synapse_type_index_bits;
static uint32_t synapse_index_bits;
static uint32_t synapse_index_mask;
static uint32_t synapse_type_index_mask;
static uint32_t synapse_delay_index_type_bits;
static uint32_t synapse_type_mask;

typedef struct stdp_params {
    uint32_t backprop_delay;
} stdp_params;

static stdp_params params;

uint32_t num_plastic_pre_synaptic_events = 0;
uint32_t plastic_saturation_count = 0;

//---------------------------------------
// Macros
//---------------------------------------
// The plastic control words used by Morrison synapses store an axonal delay
// in the upper 3 bits.
// Assuming a maximum of 16 delay slots, this is all that is required as:
//
// 1) Dendritic + Axonal <= 15
// 2) Dendritic >= Axonal
//
// Therefore:
//
// * Maximum value of dendritic delay is 15 (with axonal delay of 0)
//    - It requires 4 bits
// * Maximum value of axonal delay is 7 (with dendritic delay of 8)
//    - It requires 3 bits
//
// |        Axonal delay       |  Dendritic delay   |       Type        |      Index         |
// |---------------------------|--------------------|-------------------|--------------------|
// | SYNAPSE_AXONAL_DELAY_BITS | SYNAPSE_DELAY_BITS | SYNAPSE_TYPE_BITS | SYNAPSE_INDEX_BITS |
// |                           |                    |        SYNAPSE_TYPE_INDEX_BITS         |
// |---------------------------|--------------------|----------------------------------------|
#ifndef SYNAPSE_AXONAL_DELAY_BITS
#define SYNAPSE_AXONAL_DELAY_BITS 3
#endif

#define SYNAPSE_AXONAL_DELAY_MASK \
    ((1 << SYNAPSE_AXONAL_DELAY_BITS) - 1)

//---------------------------------------
// Structures
//---------------------------------------
typedef struct {
    uint32_t prev_time;
    pre_trace_t prev_trace;
} pre_event_history_t;

post_event_history_t *post_event_history;

/* PRIVATE FUNCTIONS */

//---------------------------------------
// Synapse update loop
//---------------------------------------
static inline final_state_t plasticity_update_synapse(
        const uint32_t time,
        const uint32_t last_pre_time, const pre_trace_t last_pre_trace,
        const pre_trace_t new_pre_trace, const uint32_t delay_dendritic,
        const uint32_t delay_axonal, update_state_t current_state,
        const post_event_history_t *post_event_history) {

    // Apply axonal delay to time of last presynaptic spike
    const uint32_t delayed_last_pre_time = last_pre_time + delay_axonal;

    // Get the post-synaptic window of events to be processed
    const uint32_t window_begin_time =
            (delayed_last_pre_time >= delay_dendritic)
            ? (delayed_last_pre_time - delay_dendritic) : 0;
    const uint32_t delayed_pre_time = time + delay_axonal;
    const uint32_t window_end_time =
            (delayed_pre_time >= delay_dendritic)
            ? (delayed_pre_time - delay_dendritic) : 0;
    post_event_window_t post_window = post_events_get_window_delayed(
            post_event_history, window_begin_time, window_end_time);

    log_debug("\tPerforming deferred synapse update at time:%u", time);
    log_debug("\t\tbegin_time:%u, end_time:%u - prev_time:%u (valid %u), num_events:%u",
            window_begin_time, window_end_time, post_window.prev_time,
            post_window.prev_time_valid, post_window.num_events);

#if LOG_LEVEL >= LOG_DEBUG
    print_event_history(post_event_history);
    print_delayed_window_events(post_event_history, window_begin_time,
            window_end_time, delay_dendritic);
#endif

    // Process events in post-synaptic window
    while (post_window.num_events > 0) {
        const uint32_t delayed_post_time = *post_window.next_time + delay_dendritic;

        log_debug("\t\tApplying post-synaptic event at delayed time:%u, pre:%u\n",
                delayed_post_time, delayed_last_pre_time);

        // Apply spike to state
        current_state = timing_apply_post_spike(
                delayed_post_time, *post_window.next_trace, delayed_last_pre_time,
                last_pre_trace, post_window.prev_time, post_window.prev_trace,
                current_state);

        // Go onto next event
        post_window = post_events_next(post_window);
    }

    // Apply spike to state only if there has been a post spike ever
    if (post_window.prev_time_valid) {
        const uint32_t delayed_last_post = post_window.prev_time + delay_dendritic;
        log_debug("\t\tApplying pre-synaptic event at time:%u last post time:%u\n",
                delayed_pre_time, delayed_last_post);
        current_state = timing_apply_pre_spike(
                delayed_pre_time, new_pre_trace, delayed_last_pre_time, last_pre_trace,
                delayed_last_post, post_window.prev_trace, current_state);
    }

    // Return final synaptic word and weight
    return synapse_structure_get_final_state(current_state);
}

//---------------------------------------
// Synaptic row plastic-region implementation
//---------------------------------------
static inline plastic_synapse_t* plastic_synapses(
        address_t plastic_region_address) {
    const uint32_t pre_event_history_size_words =
            sizeof(pre_event_history_t) / sizeof(uint32_t);
    static_assert(
            pre_event_history_size_words * sizeof(uint32_t) == sizeof(pre_event_history_t),
            "Size of pre_event_history_t structure should be a multiple"
            " of 32-bit words");

    return (plastic_synapse_t *)
            &plastic_region_address[pre_event_history_size_words];
}

//---------------------------------------
static inline pre_event_history_t *plastic_event_history(
        address_t plastic_region_address) {
    return (pre_event_history_t *) &plastic_region_address[0];
}

void synapse_dynamics_print_plastic_synapses(
        address_t plastic_region_address, address_t fixed_region_address,
        uint32_t *ring_buffer_to_input_buffer_left_shifts) {
    use(plastic_region_address);
    use(fixed_region_address);
    use(ring_buffer_to_input_buffer_left_shifts);


    // Extract separate arrays of weights (from plastic region),
    // Control words (from fixed region) and number of plastic synapses
    plastic_synapse_t *plastic_words = plastic_synapses(plastic_region_address);
    const control_t *control_words =
            synapse_row_plastic_controls(fixed_region_address);
    size_t plastic_synapse =
            synapse_row_num_plastic_controls(fixed_region_address);

    log_debug("Plastic region %u synapses\n", plastic_synapse);

    // Loop through plastic synapses
    for (uint32_t i = 0; i < plastic_synapse; i++) {
        // Get next control word (auto incrementing control word)
        uint32_t control_word = *control_words++;
        uint32_t synapse_type = synapse_row_sparse_type(
                control_word, synapse_index_bits, synapse_type_mask);

        // Get weight
        update_state_t update_state = synapse_structure_get_update_state(
                *plastic_words++, synapse_type);
        final_state_t final_state = synapse_structure_get_final_state(
                update_state);
        weight_t weight = synapse_structure_get_final_weight(final_state);

        log_info("%08x [%3d: (w: %5u (=", control_word, i, weight);
        synapses_print_weight(
                weight, ring_buffer_to_input_buffer_left_shifts[synapse_type]);
        log_debug("nA) d: %2u, %s, n = %3u)] - {%08x %08x}\n",
            synapse_row_sparse_delay(control_word, synapse_type_index_bits),
            synapse_types_get_type_char(synapse_type),
            synapse_row_sparse_index(control_word, synapse_index_mask),
            SYNAPSE_DELAY_MASK, synapse_type_index_bits);
    }

}

//---------------------------------------
static inline index_t sparse_axonal_delay(uint32_t x) {
#if 1
    use(x);
    return 0;
#else
    return (x >> synapse_delay_index_type_bits) & SYNAPSE_AXONAL_DELAY_MASK;
#endif
}

bool synapse_dynamics_initialise(
        address_t address, uint32_t n_neurons, uint32_t n_synapse_types,
        uint32_t *ring_buffer_to_input_buffer_left_shifts) {

    stdp_params *sdram_params = (stdp_params *) address;
    spin1_memcpy(&params, sdram_params, sizeof(stdp_params));

    log_info("synapse dynamics stdp mad impl initialise");
    log_info("backprop_delay = %d", sdram_params->backprop_delay);

    address = (address_t) &sdram_params[1];

    // Load timing dependence data
    address_t weight_region_address = timing_initialise(address);
    if (address == NULL) {
        return false;
    }

    // Load weight dependence data
    address_t weight_result = weight_initialise(
            weight_region_address, n_synapse_types,
            ring_buffer_to_input_buffer_left_shifts);
    if (weight_result == NULL) {
        return false;
    }

    post_event_history = post_events_init_buffers(n_neurons);
    if (post_event_history == NULL) {
        return false;
    }

    uint32_t n_neurons_power_2 = n_neurons;
    uint32_t log_n_neurons = 1;
    if (n_neurons != 1) {
        if (!is_power_of_2(n_neurons)) {
            n_neurons_power_2 = next_power_of_2(n_neurons);
        }
        log_n_neurons = ilog_2(n_neurons_power_2);
    }

    uint32_t n_synapse_types_power_2 = n_synapse_types;
    uint32_t log_n_synapse_types = 1;
    if (n_synapse_types != 1) {
        if (!is_power_of_2(n_synapse_types)) {
            n_synapse_types_power_2 = next_power_of_2(n_synapse_types);
        }
        log_n_synapse_types = ilog_2(n_synapse_types_power_2);
    }

    synapse_type_index_bits = log_n_neurons + log_n_synapse_types;
    synapse_type_index_mask = (1 << synapse_type_index_bits) - 1;
    synapse_index_bits = log_n_neurons;
    synapse_index_mask = (1 << synapse_index_bits) - 1;
    synapse_delay_index_type_bits =
            SYNAPSE_DELAY_BITS + synapse_type_index_bits;
    synapse_type_mask = (1 << log_n_synapse_types) - 1;
<<<<<<< HEAD

    log_info("n_synapse_types_power_2 = %d", n_synapse_types_power_2);
    log_info("log_n_synapse_types = %d", log_n_synapse_types);
    log_info("synapse_type_index_bits = %d", synapse_type_index_bits);
    log_info("synapse_type_index_mask = %d", synapse_type_index_mask);
    log_info("synapse_index_bits = %d", synapse_index_bits);
    log_info("synapse_index_mask = %d", synapse_index_mask);
    log_info(
        "synapse_delay_index_type_bits = %d", synapse_delay_index_type_bits);
    log_info("synapse_type_mask = %d", synapse_type_mask);

    return weight_result;
=======
    return true;
>>>>>>> 8700f62d
}

bool synapse_dynamics_process_plastic_synapses(
        address_t plastic_region_address, address_t fixed_region_address,
        weight_t *ring_buffers, uint32_t time) {
    // Extract separate arrays of plastic synapses (from plastic region),
    // Control words (from fixed region) and number of plastic synapses
    plastic_synapse_t *plastic_words =
            plastic_synapses(plastic_region_address);
    const control_t *control_words =
            synapse_row_plastic_controls(fixed_region_address);
    size_t plastic_synapse =
            synapse_row_num_plastic_controls(fixed_region_address);

    num_plastic_pre_synaptic_events += plastic_synapse;

    // Get event history from synaptic row
    pre_event_history_t *event_history =
            plastic_event_history(plastic_region_address);

    // Get last pre-synaptic event from event history
    const uint32_t last_pre_time = event_history->prev_time;
    const pre_trace_t last_pre_trace = event_history->prev_trace;

    // Update pre-synaptic trace
    log_debug("Adding pre-synaptic event to trace at time:%u", time);
    event_history->prev_time = time;
    event_history->prev_trace =
            timing_add_pre_spike(time, last_pre_time, last_pre_trace);

    // Loop through plastic synapses
    for (; plastic_synapse > 0; plastic_synapse--) {
        // Get next control word (auto incrementing)
        uint32_t control_word = *control_words++;

        // Extract control-word components
        // **NOTE** cunningly, control word is just the same as lower
        // 16-bits of 32-bit fixed synapse so same functions can be used
        uint32_t delay_axonal = sparse_axonal_delay(control_word);
        uint32_t delay_dendritic = synapse_row_sparse_delay(
                control_word, synapse_type_index_bits);
        uint32_t type = synapse_row_sparse_type(
                control_word, synapse_index_bits, synapse_type_mask);
        uint32_t index =
                synapse_row_sparse_index(control_word, synapse_index_mask);
        uint32_t type_index = synapse_row_sparse_type_index(
                control_word, synapse_type_index_mask);

        // Create update state from the plastic synaptic word
        update_state_t current_state =
                synapse_structure_get_update_state(*plastic_words, type);

        // Convert into ring buffer offset
        uint32_t ring_buffer_index = synapses_get_ring_buffer_index_combined(
                delay_axonal + delay_dendritic + time, type_index,
                synapse_type_index_bits);

        // Update the synapse state
        uint32_t post_delay = delay_dendritic;
        if (!params.backprop_delay) {
            post_delay = 0;
        }
        final_state_t final_state = plasticity_update_synapse(
                time, last_pre_time, last_pre_trace, event_history->prev_trace,
                post_delay, delay_axonal, current_state,
                &post_event_history[index]);

        // Add weight to ring-buffer entry
        // **NOTE** Dave suspects that this could be a
        // potential location for overflow

        uint32_t accumulation = ring_buffers[ring_buffer_index] +
                synapse_structure_get_final_weight(final_state);

        log_info(
            "final weight = %d",
            synapse_structure_get_final_weight(final_state));

        uint32_t sat_test = accumulation & 0x10000;
        if (sat_test) {
            accumulation = sat_test - 1;
            plastic_saturation_count++;
        }

        ring_buffers[ring_buffer_index] = accumulation;

        // Write back updated synaptic word to plastic region
        *plastic_words++ =
                synapse_structure_get_final_synaptic_word(final_state);
    }
    return true;
}

void synapse_dynamics_process_post_synaptic_event(
        uint32_t time, index_t neuron_index) {
    log_debug("Adding post-synaptic event to trace at time:%u", time);

    // Add post-event
    post_event_history_t *history = &post_event_history[neuron_index];
    const uint32_t last_post_time = history->times[history->count_minus_one];
    const post_trace_t last_post_trace =
            history->traces[history->count_minus_one];
    post_events_add(time, history,
            timing_add_post_spike(time, last_post_time, last_post_trace));
}

input_t synapse_dynamics_get_intrinsic_bias(
        uint32_t time, index_t neuron_index) {
    use(time);
    use(neuron_index);
    return 0.0k;
}

uint32_t synapse_dynamics_get_plastic_pre_synaptic_events(void) {
    return num_plastic_pre_synaptic_events;
}

uint32_t synapse_dynamics_get_plastic_saturation_count(void) {
    return plastic_saturation_count;
}

bool synapse_dynamics_find_neuron(
        uint32_t id, address_t row, weight_t *weight, uint16_t *delay,
        uint32_t *offset, uint32_t *synapse_type) {
    address_t fixed_region = synapse_row_fixed_region(row);
    address_t plastic_region_address = synapse_row_plastic_region(row);
    plastic_synapse_t *plastic_words = plastic_synapses(plastic_region_address);
    control_t *control_words = synapse_row_plastic_controls(fixed_region);
    int32_t plastic_synapse = synapse_row_num_plastic_controls(fixed_region);

    // Loop through plastic synapses
    for (; plastic_synapse > 0; plastic_synapse--) {
        // Take the weight anyway as this updates the plastic words
        *weight = synapse_structure_get_weight(*plastic_words++);

        // Check if index is the one I'm looking for
        uint32_t control_word = *control_words++;
        if (synapse_row_sparse_index(control_word, synapse_index_mask) == id) {
            *offset = synapse_row_num_plastic_controls(fixed_region) - plastic_synapse;
            *delay = synapse_row_sparse_delay(control_word, synapse_type_index_bits);
            *synapse_type = synapse_row_sparse_type(
                    control_word, synapse_index_bits, synapse_type_mask);
            return true;
        }
    }

    return false;
}

bool synapse_dynamics_remove_neuron(uint32_t offset, address_t row){
    address_t fixed_region = synapse_row_fixed_region(row);
    plastic_synapse_t *plastic_words =
            plastic_synapses(synapse_row_plastic_region(row));
    control_t *control_words = synapse_row_plastic_controls(fixed_region);
    int32_t plastic_synapse = synapse_row_num_plastic_controls(fixed_region);

    // Delete weight at offset
    plastic_words[offset] =  plastic_words[plastic_synapse - 1];

    // Delete control word at offset
    control_words[offset] = control_words[plastic_synapse - 1];
    control_words[plastic_synapse - 1] = 0;

    // Decrement FP
    fixed_region[1]--;

    return true;
}

//! packing all of the information into the required plastic control word
static inline control_t control_conversion(
        uint32_t id, uint32_t delay, uint32_t type) {
    control_t new_control =
            (delay & ((1 << SYNAPSE_DELAY_BITS) - 1)) << synapse_type_index_bits;
    new_control |= (type & ((1 << synapse_type_index_bits) - 1)) << synapse_index_bits;
    new_control |= id & ((1 << synapse_index_bits) - 1);
    return new_control;
}

bool synapse_dynamics_add_neuron(uint32_t id, address_t row,
        weight_t weight, uint32_t delay, uint32_t type) {
    plastic_synapse_t new_weight = synapse_structure_create_synapse(weight);
    control_t new_control = control_conversion(id, delay, type);

    address_t fixed_region = synapse_row_fixed_region(row);
    plastic_synapse_t *plastic_words =
            plastic_synapses(synapse_row_plastic_region(row));
    control_t *control_words = synapse_row_plastic_controls(fixed_region);
    int32_t plastic_synapse = synapse_row_num_plastic_controls(fixed_region);

    // Add weight at offset
    plastic_words[plastic_synapse] = new_weight;

    // Add control word at offset
    control_words[plastic_synapse] = new_control;

    // Increment FP
    fixed_region[1]++;
    return true;
}

uint32_t synapse_dynamics_n_connections_in_row(address_t fixed) {
    return synapse_row_num_plastic_controls(fixed);
}<|MERGE_RESOLUTION|>--- conflicted
+++ resolved
@@ -286,7 +286,6 @@
     synapse_delay_index_type_bits =
             SYNAPSE_DELAY_BITS + synapse_type_index_bits;
     synapse_type_mask = (1 << log_n_synapse_types) - 1;
-<<<<<<< HEAD
 
     log_info("n_synapse_types_power_2 = %d", n_synapse_types_power_2);
     log_info("log_n_synapse_types = %d", log_n_synapse_types);
@@ -298,10 +297,7 @@
         "synapse_delay_index_type_bits = %d", synapse_delay_index_type_bits);
     log_info("synapse_type_mask = %d", synapse_type_mask);
 
-    return weight_result;
-=======
     return true;
->>>>>>> 8700f62d
 }
 
 bool synapse_dynamics_process_plastic_synapses(
