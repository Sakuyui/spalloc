--- conflicted
+++ resolved
@@ -65,10 +65,6 @@
     @overrides(AbstractReceiveBuffersToHost.get_recording_region_base_address)
     def get_recording_region_base_address(self, txrx, placement):
         return helpful_functions.locate_memory_region_for_placement(
-<<<<<<< HEAD
             placement,
-            self.POISSON_SPIKE_SOURCE_REGIONS.SPIKE_HISTORY_REGION.value,
-=======
-            placement, self._POISSON_SPIKE_SOURCE_REGIONS.SPIKE_HISTORY_REGION.value,
->>>>>>> c649a46a
+            self._POISSON_SPIKE_SOURCE_REGIONS.SPIKE_HISTORY_REGION.value,
             txrx)