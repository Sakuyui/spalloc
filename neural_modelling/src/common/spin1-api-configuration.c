/*
 * spin1-api-configuration.c
 *
 *
 *  SUMMARY
 *    Spin1-API dependent configuration routines
 *
 *  AUTHOR
 *    James Knight (knightk@man.ac.uk)
 *
 *  COPYRIGHT
 *    Copyright (c) James Knight and The University of Manchester, 2014.
 *    All rights reserved.
 *    SpiNNaker Project
 *    Advanced Processor Technologies Group
 *    School of Computer Science
 *    The University of Manchester
 *    Manchester M13 9PL, UK
 *
 *  DESCRIPTION
 *
 *
 *  CREATION DATE
 *    17 January, 2014
 *
 *  HISTORY
 * *  DETAILS
 *    Created on       : 17 January 2014
 *    Version          : $Revision$
 *    Last modified on : $Date$
 *    Last modified by : $Author$
 *    $Id$
 *
 *    $Log$
 *
 */

#include "common-impl.h"

// Globals
uint simulation_rtr_entry = 0;

address_t system_load_sram()
{
  // Get pointer to 1st virtual processor info struct in SRAM
  vcpu_t *sark_virtual_processor_info = (vcpu_t*)SV_VCPU;

  log_info("%08x", &sark_virtual_processor_info[spin1_get_core_id()].user0);

  // Get the address this core's DTCM data starts at from the user data member of the structure associated with this virtual processor
  address_t address = (address_t)sark_virtual_processor_info[spin1_get_core_id()].user0;

  log_info("SDRAM data begins at address:%08x", address);

  return address;
}

<<<<<<< HEAD
/*
bool system_lead_app_configured ()
{
  log_info("system_lead_app_configured: started");

  // Get pointer to router table data in SDRAM
  rtr_entry_t *router_table_data = (rtr_entry_t*)0x77780000;

  // Allocate specified number of entries
  log_info("Allocating %u router entries", router_table_data->free);
  simulation_rtr_entry = rtr_alloc_id(router_table_data->free, 0);
  if(simulation_rtr_entry == 0)
  {
    log_info("rtr_alloc failed");
    return (false);
  }

  // Load router table from SDRAM
  if(rtr_mc_load(router_table_data, 0, simulation_rtr_entry, 0) == 0)
  {
    log_info("rtr_mc_load failed");
    return (false);
  }

  log_info("system_lead_app_configured: completed successfully");

  return (true);
}
*/

=======
>>>>>>> 57e4a586
bool system_runs_to_completion()
{
  spin1_start(SYNC_WAIT);
  if (leadAp) {
//#ifndef DEBUG
      rtr_free_id(sark_app_id(), 1);
//#endif // n DEBUG
  }
  return (true);
}

bool system_data_extracted    () {                return (true); }<|MERGE_RESOLUTION|>--- conflicted
+++ resolved
@@ -55,39 +55,6 @@
   return address;
 }
 
-<<<<<<< HEAD
-/*
-bool system_lead_app_configured ()
-{
-  log_info("system_lead_app_configured: started");
-
-  // Get pointer to router table data in SDRAM
-  rtr_entry_t *router_table_data = (rtr_entry_t*)0x77780000;
-
-  // Allocate specified number of entries
-  log_info("Allocating %u router entries", router_table_data->free);
-  simulation_rtr_entry = rtr_alloc_id(router_table_data->free, 0);
-  if(simulation_rtr_entry == 0)
-  {
-    log_info("rtr_alloc failed");
-    return (false);
-  }
-
-  // Load router table from SDRAM
-  if(rtr_mc_load(router_table_data, 0, simulation_rtr_entry, 0) == 0)
-  {
-    log_info("rtr_mc_load failed");
-    return (false);
-  }
-
-  log_info("system_lead_app_configured: completed successfully");
-
-  return (true);
-}
-*/
-
-=======
->>>>>>> 57e4a586
 bool system_runs_to_completion()
 {
   spin1_start(SYNC_WAIT);
