--- conflicted
+++ resolved
@@ -2,7 +2,7 @@
 from pacman.model.constraints.vertex_requires_virtual_chip_in_machine_constraint import \
     VertexRequiresVirtualChipInMachineConstraint
 from pacman.model.partitionable_graph.partitionable_graph import PartitionableGraph
-from pacman.model.partitionable_graph.partitionable_edge import PartitionableEdge
+from pacman.model.partitionable_graph.edge import Edge
 from pacman.operations import partition_algorithms
 from pacman.operations import placer_algorithms
 from pacman.operations import router_algorithms
@@ -466,18 +466,6 @@
         else:
             timer = None
 
-<<<<<<< HEAD
-=======
-        #update models with new no_machine_time_step
-        for vertex in self._partitionable_graph.vertices:
-            if isinstance(vertex, AbstractDataSpecableVertex):
-                vertex.set_application_runtime(self._runtime)
-                vertex.set_no_machine_time_steps(self._no_machine_time_steps)
-            if isinstance(vertex, AbstractRecordableVertex) and not \
-                    isinstance(vertex, AbstractDataSpecableVertex):
-                vertex.set_no_machine_time_step(self._no_machine_time_steps)
-
->>>>>>> 2a2786c1
         self.set_runtime(run_time)
         logger.info("*** Running Mapper *** ")
         if do_timing:
