/*
 * Copyright (c) 2021 The University of Manchester
 * based on work Copyright (c) The University of Sussex,
 * Garibaldi Pineda Garcia, James Turner, James Knight and Thomas Nowotny
 *
 * Licensed under the Apache License, Version 2.0 (the "License");
 * you may not use this file except in compliance with the License.
 * You may obtain a copy of the License at
 *
 *     http://www.apache.org/licenses/LICENSE-2.0
 *
 * Unless required by applicable law or agreed to in writing, software
 * distributed under the License is distributed on an "AS IS" BASIS,
 * WITHOUT WARRANTIES OR CONDITIONS OF ANY KIND, either express or implied.
 * See the License for the specific language governing permissions and
 * limitations under the License.
 */
//! \file DTCM-only convolutional processing implementation

#include "local_only_impl.h"
#include <stdlib.h>
#include <debug.h>
#include "../population_table/population_table.h"
#include "../neuron.h"

typedef int16_t lc_weight_t;

// Dimensions are needed to be signed due to mapping from pre- to post-synaptic.
typedef int16_t lc_dim_t;

// Reduce the number of parameters with the following structs
typedef struct {
    lc_dim_t row;
    lc_dim_t col;
} lc_coord_t;

typedef struct {
    lc_dim_t height;
    lc_dim_t width;
} lc_shape_t;

typedef struct {
    uint32_t key;
    uint32_t mask;
    uint32_t n_colour_bits;
    uint32_t col_mask;
    uint32_t col_shift;
    uint32_t row_mask;
    uint32_t row_shift;
} source_key_info;

// A reciprocal of a 16-bit signed integer will have 1 sign bit, 1 integer bit
// and 14 fractional bits to allow 1 to be properly represented
#define RECIP_FRACT_BITS 14

// One per connector
typedef struct {
    source_key_info key_info;
    lc_coord_t pre_start;
    lc_shape_t kernel;
    lc_shape_t padding;
    lc_coord_t recip_strides;
    lc_coord_t recip_pool_strides;
    uint16_t positive_synapse_type;
    uint16_t negative_synapse_type;
<<<<<<< HEAD
    uint32_t delay;
    lc_weight_t weights[]; // n_weights = next_even(kernel.width * kernel.height)
=======
    uint32_t kernel_index;
>>>>>>> 4d87061b
} connector;

typedef struct {
    lc_coord_t post_start;
    lc_coord_t post_end;
    lc_shape_t post_shape;
    uint32_t n_weights_total;
    uint32_t n_connectors;
    connector connectors[];
    // In SDRAM, below here is the following:
    // lc_weight_t[] weights;
} conv_config;

// The main configuration data
static conv_config *config;

static lc_weight_t *weights;

//! \brief Load the required data into DTCM.
bool local_only_impl_initialise(void *address){
    log_info("+++++++++++++++++ CONV init ++++++++++++++++++++");
    conv_config* sdram_config = address;
    uint32_t n_bytes = sizeof(conv_config) +
    		(sizeof(connector) * sdram_config->n_connectors);
    config = spin1_malloc(n_bytes);
    if (config == NULL) {
    	log_error("Can't allocate memory for config!");
    	return false;
    }
    spin1_memcpy(config, sdram_config, n_bytes);

    log_info("post_start = %u, %u, post_end = %u, %u, post_shape = %u, %u",
            config->post_start.col, config->post_start.row,
            config->post_end.col, config->post_end.row,
            config->post_shape.width, config->post_shape.height);
    log_info("num connectors = %u", config->n_connectors);

    if (config->n_connectors == 0) {
    	log_error("No connectors!");
    	return false;
    }

    // The weights come after the config in SDRAM
    lc_weight_t *kernel_weights =
    		(lc_weight_t *) &(sdram_config->connectors[config->n_connectors]);
    uint32_t n_weight_bytes = sizeof(lc_weight_t) * config->n_weights_total;
    weights = spin1_malloc(n_weight_bytes);
    if (weights == NULL) {
    	log_error("Can't allocate memory for weights!");
    	return false;
    }
    spin1_memcpy(weights, kernel_weights, n_weight_bytes);

    // Print what we have
    for (uint32_t i = 0; i < config->n_connectors; i++) {
        log_info("Connector %u: key=0x%08x, mask=0x%08x,"
                "col_mask=0x%08x, col_shift=%u, row_mask=0x%08x, row_shift=%u",
                i, config->connectors[i].key_info.key,
				config->connectors[i].key_info.mask,
				config->connectors[i].key_info.col_mask,
				config->connectors[i].key_info.col_shift,
				config->connectors[i].key_info.row_mask,
				config->connectors[i].key_info.row_shift);
        log_info("              pre_start=%u, %u, kernel_shape=%u %u",
        		config->connectors[i].pre_start.col,
				config->connectors[i].pre_start.row,
				config->connectors[i].kernel.width,
				config->connectors[i].kernel.height);
    }

    return true;
}

//! \brief Multiply an integer by a 16-bit reciprocal and return the floored
//!        integer result
static inline int16_t recip_multiply(int16_t integer, int16_t recip) {
    int32_t i = integer;
    int32_t r = recip;
    return (int16_t) ((i * r) >> RECIP_FRACT_BITS);
}

//! \brief Do a mapping from pre to post 2D spaces, we use the standard
//! padding, kernel, strides from Convolutional Neural Networks
//! because of the way we're looping through the kernel, we divide the kernel
//! shape by 2.
static inline lc_coord_t map_pre_to_post(connector *connector, lc_coord_t pre,
        int16_t half_kh, int16_t half_kw) {
    lc_coord_t post = pre;
    post.col = recip_multiply(post.col, connector->recip_pool_strides.col);
    post.row = recip_multiply(post.row, connector->recip_pool_strides.row);
    post.col = post.col - half_kw + connector->padding.width;
    post.row = post.row - half_kh + connector->padding.height;
    post.col = recip_multiply(post.col, connector->recip_strides.col);
    post.row = recip_multiply(post.row, connector->recip_strides.row);
    return post;
}


//! \brief Given a pre-synaptic coordinate we obtain which post-synaptic
//!        coordinates will be affected (i.e. which of them are 'reached' by
//!        the kernel).
static inline void do_convolution_operation(
        uint32_t time, lc_coord_t pre_coord, connector *connector,
        uint16_t *ring_buffers) {
    int32_t half_kh = connector->kernel.height / 2;
    int32_t half_kw = connector->kernel.width / 2;
    lc_coord_t post_coord = map_pre_to_post(connector, pre_coord, half_kh, half_kw);
    log_debug("pre row %d, col %d AS post row %d, col %d",
            pre_coord.row, pre_coord.col, post_coord.row, post_coord.col);
    lc_weight_t *connector_weights = &weights[connector->kernel_index];

    int32_t kw = connector->kernel.width;
    for (int32_t r = -half_kh, kr = 0; r <= half_kh; r++, kr++) {
        int32_t tmp_row = post_coord.row + r;
        if ((tmp_row < config->post_start.row) || (tmp_row > config->post_end.row)) {
            continue;
        }
        for (int32_t c = -half_kw, kc = 0; c <= half_kw; c++, kc++) {
            int32_t tmp_col = post_coord.col + c;
            if ((tmp_col < config->post_start.col) || (tmp_col > config->post_end.col)) {
                continue;
            }

            // This the neuron id relative to the neurons on this core
            uint32_t post_index =
                ((tmp_row - config->post_start.row) * config->post_shape.width)
                    + (tmp_col - config->post_start.col);
            uint32_t k = (kr * kw) + kc;
            lc_weight_t weight = connector_weights[k];
            if (weight == 0) {
                continue;
            }
            uint32_t rb_index = 0;
            if (weight > 0) {
                rb_index = synapse_row_get_ring_buffer_index(time + connector->delay,
                    connector->positive_synapse_type, post_index,
                    synapse_type_index_bits, synapse_index_bits,
                    synapse_delay_mask);
            } else {
                rb_index = synapse_row_get_ring_buffer_index(time + connector->delay,
                    connector->negative_synapse_type, post_index,
                    synapse_type_index_bits, synapse_index_bits,
                    synapse_delay_mask);
                weight = -weight;
            }
            log_debug("Updating ring_buffers[%u] for post neuron %u = %u, %u, with weight %u",
                    rb_index, post_index, tmp_col, tmp_row, weight);

            // Add weight to current ring buffer value, avoiding saturation
            uint32_t accumulation = ring_buffers[rb_index] + weight;
            uint32_t sat_test = accumulation & 0x10000;
            if (sat_test) {
                accumulation = sat_test - 1;
            }
            ring_buffers[rb_index] = accumulation;
        }
    }
}

<<<<<<< HEAD
static inline bool key_to_index_lookup(uint32_t spike, uint32_t *start_index,
		uint32_t *end_index) {
    for (uint32_t i = 0; i < config.n_connectors; i++) {
        connector *c = connectors[i];
        if ((spike & c->key_info.mask) == c->key_info.key) {
        	*start_index = i;
            uint32_t e = i + 1;
        	while (e < config.n_connectors) {
        		connector *c_e = connectors[e];
        		if ((spike & c_e->key_info.mask) != c_e->key_info.mask) {
        			break;
        		}
        		e = e + 1;
        	}
        	*end_index = e;
        	return true;
=======
static inline bool key_to_index_lookup(uint32_t spike, connector **conn,
        uint32_t *core_local_col, uint32_t *core_local_row) {
    for (uint32_t i = 0; i < config->n_connectors; i++) {
        connector *c = &(config->connectors[i]);
        if ((spike & c->key_info.mask) == c->key_info.key) {
        	uint32_t local_spike = spike >> c->key_info.n_colour_bits;
            *conn = c;
            *core_local_col = (local_spike & c->key_info.col_mask) >> c->key_info.col_shift;
            *core_local_row = (local_spike & c->key_info.row_mask) >> c->key_info.row_shift;
            return true;
>>>>>>> 4d87061b
        }
    }
    return false;
}

static inline void get_row_col(uint32_t spike, uint32_t index,
		uint32_t *core_local_col, uint32_t *core_local_row) {
	connector *c = connectors[index];
	uint32_t local_spike = (spike & ~c->key_info.mask) >> c->key_info.n_colour_bits;
	*core_local_col = (local_spike & c->key_info.col_mask) >> c->key_info.col_shift;
	*core_local_row = (local_spike & c->key_info.row_mask) >> c->key_info.row_shift;
}

//! \brief Process incoming spikes. In this implementation we need to:
//! 1. Check if it's in the population table
//! 2. Convert the relative (per core) Id to a global (per population) one
//! 3. Obtain the post-ids and weights which will be reached by the spike/kernel
//!    combination.
//! 4. Add the weights to the appropriate current buffers
void local_only_impl_process_spike(
        uint32_t time, uint32_t spike, uint16_t* ring_buffers) {

    // Lookup the spike, and if found, get the appropriate parts
    uint32_t start;
    uint32_t end;
    if (!key_to_index_lookup(spike, &start, &end)) {
    	log_warning("Spike %u didn't match any connectors!", spike);
        return;
    }
    log_debug("Received spike %u, using connectors between %u and %u", spike, start, end);

    // compute the population-based coordinates
    for (uint32_t i = start; i < end; i++) {
		uint32_t core_local_col;
		uint32_t core_local_row;
		connector *connector = connectors[i];
		get_row_col(spike, i, &core_local_col, &core_local_row);
		lc_coord_t pre_coord = {
				core_local_row + connector->pre_start.row,
				core_local_col + connector->pre_start.col
		};
		log_debug("Spike %u = %u, %u (Global: %u, %u)", spike, core_local_col, core_local_row,
				pre_coord.col, pre_coord.row);

		// Compute the convolution
		do_convolution_operation(time, pre_coord, connector, ring_buffers);
    }
}<|MERGE_RESOLUTION|>--- conflicted
+++ resolved
@@ -63,12 +63,8 @@
     lc_coord_t recip_pool_strides;
     uint16_t positive_synapse_type;
     uint16_t negative_synapse_type;
-<<<<<<< HEAD
     uint32_t delay;
-    lc_weight_t weights[]; // n_weights = next_even(kernel.width * kernel.height)
-=======
     uint32_t kernel_index;
->>>>>>> 4d87061b
 } connector;
 
 typedef struct {
@@ -228,16 +224,15 @@
     }
 }
 
-<<<<<<< HEAD
 static inline bool key_to_index_lookup(uint32_t spike, uint32_t *start_index,
 		uint32_t *end_index) {
-    for (uint32_t i = 0; i < config.n_connectors; i++) {
-        connector *c = connectors[i];
+    for (uint32_t i = 0; i < config->n_connectors; i++) {
+        connector *c = &(config->connectors[i]);
         if ((spike & c->key_info.mask) == c->key_info.key) {
         	*start_index = i;
             uint32_t e = i + 1;
-        	while (e < config.n_connectors) {
-        		connector *c_e = connectors[e];
+        	while (e < config->n_connectors) {
+        		connector *c_e = &(config->connectors[e]);
         		if ((spike & c_e->key_info.mask) != c_e->key_info.mask) {
         			break;
         		}
@@ -245,18 +240,6 @@
         	}
         	*end_index = e;
         	return true;
-=======
-static inline bool key_to_index_lookup(uint32_t spike, connector **conn,
-        uint32_t *core_local_col, uint32_t *core_local_row) {
-    for (uint32_t i = 0; i < config->n_connectors; i++) {
-        connector *c = &(config->connectors[i]);
-        if ((spike & c->key_info.mask) == c->key_info.key) {
-        	uint32_t local_spike = spike >> c->key_info.n_colour_bits;
-            *conn = c;
-            *core_local_col = (local_spike & c->key_info.col_mask) >> c->key_info.col_shift;
-            *core_local_row = (local_spike & c->key_info.row_mask) >> c->key_info.row_shift;
-            return true;
->>>>>>> 4d87061b
         }
     }
     return false;
@@ -264,7 +247,7 @@
 
 static inline void get_row_col(uint32_t spike, uint32_t index,
 		uint32_t *core_local_col, uint32_t *core_local_row) {
-	connector *c = connectors[index];
+	connector *c = &(config->connectors[index]);
 	uint32_t local_spike = (spike & ~c->key_info.mask) >> c->key_info.n_colour_bits;
 	*core_local_col = (local_spike & c->key_info.col_mask) >> c->key_info.col_shift;
 	*core_local_row = (local_spike & c->key_info.row_mask) >> c->key_info.row_shift;
@@ -292,7 +275,7 @@
     for (uint32_t i = start; i < end; i++) {
 		uint32_t core_local_col;
 		uint32_t core_local_row;
-		connector *connector = connectors[i];
+		connector *connector = &(config->connectors[i]);
 		get_row_col(spike, i, &core_local_col, &core_local_row);
 		lc_coord_t pre_coord = {
 				core_local_row + connector->pre_start.row,
