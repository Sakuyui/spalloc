# Copyright (c) 2014 The University of Manchester
#
# Licensed under the Apache License, Version 2.0 (the "License");
# you may not use this file except in compliance with the License.
# You may obtain a copy of the License at
#
#     https://www.apache.org/licenses/LICENSE-2.0
#
# Unless required by applicable law or agreed to in writing, software
# distributed under the License is distributed on an "AS IS" BASIS,
# WITHOUT WARRANTIES OR CONDITIONS OF ANY KIND, either express or implied.
# See the License for the specific language governing permissions and
# limitations under the License.

import math
import numpy
import logging
from pyNN.random import NumpyRNG
from spinn_utilities.overrides import overrides
from spinn_utilities.log import FormatAdapter
from spinn_front_end_common.interface.ds import DataType
from spinn_front_end_common.utilities.exceptions import ConfigurationException
from spynnaker.pyNN.utilities.utility_calls import (
    get_probable_maximum_selected, get_probable_minimum_selected, check_rng)
from .abstract_connector import AbstractConnector
from .abstract_generate_connector_on_machine import (
    AbstractGenerateConnectorOnMachine, ConnectorIDs)
from spinn_front_end_common.utilities.constants import BYTES_PER_WORD
from .abstract_generate_connector_on_host import (
    AbstractGenerateConnectorOnHost)

logger = FormatAdapter(logging.getLogger(__name__))

N_GEN_PARAMS = 6


class FixedProbabilityConnector(AbstractGenerateConnectorOnMachine,
                                AbstractGenerateConnectorOnHost):
    """
    For each pair of pre-post cells, the connection probability is constant.
    """

    __slots__ = (
        "__allow_self_connections",
<<<<<<< HEAD
        "_p_connect")
=======
        "_p_connect",
        "__rng"]
>>>>>>> 2132577a

    def __init__(
            self, p_connect, allow_self_connections=True, safe=True,
            verbose=False, rng=None, callback=None):
        """
        :param float p_connect:
            a value between zero and one. Each potential connection is created
            with this probability.
        :param bool allow_self_connections:
            if the connector is used to connect a Population to itself, this
            flag determines whether a neuron is allowed to connect to itself,
            or only to other neurons in the Population.
        :param bool safe:
            If ``True``, check that weights and delays have valid values.
            If ``False``, this check is skipped.
        :param bool verbose:
            Whether to output extra information about the connectivity to a
            CSV file
        :param rng:
            Seeded random number generator, or `None` to make one when needed
        :type rng: ~pyNN.random.NumpyRNG or None
        :param callable callback:
            if given, a callable that display a progress bar on the terminal.

            .. note::
                Not supported by sPyNNaker.
        """
        # Support 1.0 by using maximum U032.  Warn the user because this isn't
        # *quite* the same
        if p_connect == 1.0:
            p_connect = float(DataType.U032.max)
            logger.warning(
                "Probability of 1.0 in the FixedProbabilityConnector will use "
                "{} instead.  If this is a problem, use the AllToAllConnector "
                "instead.", p_connect)
        if not 0.0 <= p_connect < 1.0:
            raise ConfigurationException(
                "The probability must be >= 0 and < 1")
        super().__init__(safe, callback, verbose)
        self._p_connect = p_connect
        self.__allow_self_connections = allow_self_connections
        self.__rng = rng

    @overrides(AbstractConnector.get_delay_maximum)
    def get_delay_maximum(self, synapse_info):
        n_connections = get_probable_maximum_selected(
            synapse_info.n_pre_neurons * synapse_info.n_post_neurons,
            synapse_info.n_pre_neurons * synapse_info.n_post_neurons,
            self._p_connect)
        return self._get_delay_maximum(
            synapse_info.delays, n_connections, synapse_info)

    @overrides(AbstractConnector.get_delay_minimum)
    def get_delay_minimum(self, synapse_info):
        n_connections = get_probable_minimum_selected(
            synapse_info.n_pre_neurons * synapse_info.n_post_neurons,
            synapse_info.n_pre_neurons * synapse_info.n_post_neurons,
            self._p_connect)
        return self._get_delay_minimum(
            synapse_info.delays, n_connections, synapse_info)

    @overrides(AbstractConnector.get_n_connections_from_pre_vertex_maximum)
    def get_n_connections_from_pre_vertex_maximum(
            self, n_post_atoms, synapse_info, min_delay=None,
            max_delay=None):
        n_connections = get_probable_maximum_selected(
            synapse_info.n_pre_neurons * synapse_info.n_post_neurons,
            n_post_atoms, self._p_connect, chance=1.0/10000.0)

        if min_delay is None or max_delay is None:
            return int(math.ceil(n_connections))

        return self._get_n_connections_from_pre_vertex_with_delay_maximum(
            synapse_info.delays,
            synapse_info.n_pre_neurons * synapse_info.n_post_neurons,
            n_connections, min_delay, max_delay, synapse_info)

    @overrides(AbstractConnector.get_n_connections_to_post_vertex_maximum)
    def get_n_connections_to_post_vertex_maximum(self, synapse_info):
        n_connections = get_probable_maximum_selected(
            synapse_info.n_pre_neurons * synapse_info.n_post_neurons,
            synapse_info.n_pre_neurons, self._p_connect,
            chance=1.0/10000.0)
        return n_connections

    @overrides(AbstractConnector.get_weight_maximum)
    def get_weight_maximum(self, synapse_info):
        n_connections = get_probable_maximum_selected(
            synapse_info.n_pre_neurons * synapse_info.n_post_neurons,
            synapse_info.n_pre_neurons * synapse_info.n_post_neurons,
            self._p_connect)
        return self._get_weight_maximum(
            synapse_info.weights, n_connections, synapse_info)

    @overrides(AbstractGenerateConnectorOnHost.create_synaptic_block)
    def create_synaptic_block(
            self, post_slices, post_vertex_slice, synapse_type, synapse_info):
<<<<<<< HEAD
=======
        rng = self.__rng or NumpyRNG()
        # pylint: disable=too-many-arguments
>>>>>>> 2132577a
        n_items = synapse_info.n_pre_neurons * post_vertex_slice.n_atoms
        items = rng.next(n_items)

        # If self connections are not allowed, remove possibility the self
        # connections by setting them to a value of infinity
        if not self.__allow_self_connections:
            items[0:n_items:post_vertex_slice.n_atoms + 1] = numpy.inf

        present = items < self._p_connect
        ids = numpy.where(present)[0]
        n_connections = numpy.sum(present)

        block = numpy.zeros(n_connections, dtype=self.NUMPY_SYNAPSES_DTYPE)
        block["source"] = ids // post_vertex_slice.n_atoms
        block["target"] = (
            (ids % post_vertex_slice.n_atoms) + post_vertex_slice.lo_atom)
        block["weight"] = self._generate_weights(
            block["source"], block["target"], n_connections, post_vertex_slice,
            synapse_info)
        block["delay"] = self._generate_delays(
            block["source"], block["target"], n_connections, post_vertex_slice,
            synapse_info)
        block["synapse_type"] = synapse_type
        return block

    def __repr__(self):
        return f"FixedProbabilityConnector({self._p_connect})"

    @property
    @overrides(AbstractGenerateConnectorOnMachine.gen_connector_id)
    def gen_connector_id(self):
        return ConnectorIDs.FIXED_PROBABILITY_CONNECTOR.value

    @overrides(AbstractGenerateConnectorOnMachine.gen_connector_params)
    def gen_connector_params(self):
        return numpy.array([
            int(self.__allow_self_connections),
            DataType.U032.encode_as_int(self._p_connect)], dtype="uint32")

    @property
    @overrides(
        AbstractGenerateConnectorOnMachine.gen_connector_params_size_in_bytes)
    def gen_connector_params_size_in_bytes(self):
        return 2 * BYTES_PER_WORD

    @property
    def p_connect(self):
        return self._p_connect

    @p_connect.setter
    def p_connect(self, new_value):
        if not 0.0 <= new_value <= 1.0:
            raise ConfigurationException(
                "The probability must be between 0 and 1 (inclusive)")
        self._p_connect = new_value

    @overrides(AbstractConnector.validate_connection)
    def validate_connection(self, application_edge, synapse_info):
        if self.generate_on_machine(synapse_info.weights, synapse_info.delays):
            check_rng(self.__rng, "FixedProbabilityConnector")<|MERGE_RESOLUTION|>--- conflicted
+++ resolved
@@ -42,12 +42,8 @@
 
     __slots__ = (
         "__allow_self_connections",
-<<<<<<< HEAD
-        "_p_connect")
-=======
         "_p_connect",
-        "__rng"]
->>>>>>> 2132577a
+        "__rng")
 
     def __init__(
             self, p_connect, allow_self_connections=True, safe=True,
@@ -145,11 +141,7 @@
     @overrides(AbstractGenerateConnectorOnHost.create_synaptic_block)
     def create_synaptic_block(
             self, post_slices, post_vertex_slice, synapse_type, synapse_info):
-<<<<<<< HEAD
-=======
         rng = self.__rng or NumpyRNG()
-        # pylint: disable=too-many-arguments
->>>>>>> 2132577a
         n_items = synapse_info.n_pre_neurons * post_vertex_slice.n_atoms
         items = rng.next(n_items)
 
