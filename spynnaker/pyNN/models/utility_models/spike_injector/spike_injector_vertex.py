# Copyright (c) 2017-2019 The University of Manchester
#
# This program is free software: you can redistribute it and/or modify
# it under the terms of the GNU General Public License as published by
# the Free Software Foundation, either version 3 of the License, or
# (at your option) any later version.
#
# This program is distributed in the hope that it will be useful,
# but WITHOUT ANY WARRANTY; without even the implied warranty of
# MERCHANTABILITY or FITNESS FOR A PARTICULAR PURPOSE.  See the
# GNU General Public License for more details.
#
# You should have received a copy of the GNU General Public License
# along with this program.  If not, see <http://www.gnu.org/licenses/>.

import logging
from spinn_utilities.overrides import overrides
from pacman.model.constraints.key_allocator_constraints import (
    ContiguousKeyRangeContraint)
from spinn_front_end_common.abstract_models import (
    AbstractProvidesOutgoingPartitionConstraints)
from spinn_front_end_common.utility_models import ReverseIpTagMultiCastSource
from spinn_front_end_common.utilities.globals_variables import get_simulator
from spynnaker.pyNN.models.common import (
    AbstractSpikeRecordable, EIEIOSpikeRecorder, SimplePopulationSettable)

logger = logging.getLogger(__name__)


class SpikeInjectorVertex(
        ReverseIpTagMultiCastSource, SimplePopulationSettable,
        AbstractProvidesOutgoingPartitionConstraints, AbstractSpikeRecordable):
    """ An Injector of Spikes for PyNN populations.  This only allows the user\
        to specify the virtual_key of the population to identify the population
    """
    __slots__ = [
        "__receive_port",
        "__spike_recorder",
        "__virtual_key"]

    default_parameters = {
        'label': "spikeInjector", 'port': None, 'virtual_key': None}

    SPIKE_RECORDING_REGION_ID = 0

    def __init__(
            self, n_neurons, label, constraints, port, virtual_key,
<<<<<<< HEAD
            reserve_reverse_ip_tag, splitter_object):
=======
            reserve_reverse_ip_tag, splitter):
>>>>>>> d3649b1c
        # pylint: disable=too-many-arguments
        self.__receive_port = None
        self.__virtual_key = None

        super(SpikeInjectorVertex, self).__init__(
            n_keys=n_neurons, label=label, receive_port=port,
            virtual_key=virtual_key,
            reserve_reverse_ip_tag=reserve_reverse_ip_tag,
            constraints=constraints,
            enable_injection=True,
            splitter=splitter)

        # update splitter object
        self.splitter_object = splitter_object

        # Set up for recording
        self.__spike_recorder = EIEIOSpikeRecorder()

    @property
    def port(self):
        return self.__receive_port

    @port.setter
    def port(self, port):
        self.__receive_port = port

    @property
    def virtual_key(self):
        return self.__virtual_key

    @virtual_key.setter
    def virtual_key(self, virtual_key):
        self.__virtual_key = virtual_key

    @overrides(AbstractSpikeRecordable.is_recording_spikes)
    def is_recording_spikes(self):
        return self.__spike_recorder.record

    @overrides(AbstractSpikeRecordable.set_recording_spikes)
    def set_recording_spikes(
            self, new_state=True, sampling_interval=None, indexes=None):
        if sampling_interval is not None:
            logger.warning("Sampling interval currently not supported "
                           "so being ignored")
        if indexes is not None:
            logger.warning("Indexes currently not supported "
                           "so being ignored")
        self.enable_recording(new_state)
        self.__spike_recorder.record = new_state

    @overrides(AbstractSpikeRecordable.get_spikes_sampling_interval)
    def get_spikes_sampling_interval(self):
        return get_simulator().machine_time_step

    @overrides(AbstractSpikeRecordable.get_spikes)
    def get_spikes(self, placements, buffer_manager, machine_time_step):
        return self.__spike_recorder.get_spikes(
            self.label, buffer_manager,
            SpikeInjectorVertex.SPIKE_RECORDING_REGION_ID, placements, self,
            lambda vertex:
                vertex.virtual_key
                if vertex.virtual_key is not None
                else 0,
            machine_time_step)

    @overrides(AbstractSpikeRecordable.clear_spike_recording)
    def clear_spike_recording(self, buffer_manager, placements):
        for machine_vertex in self.machine_vertices:
            placement = placements.get_placement_of_vertex(machine_vertex)
            buffer_manager.clear_recorded_data(
                placement.x, placement.y, placement.p,
                SpikeInjectorVertex.SPIKE_RECORDING_REGION_ID)

    @overrides(AbstractProvidesOutgoingPartitionConstraints.
               get_outgoing_partition_constraints)
    def get_outgoing_partition_constraints(self, partition):
        constraints = ReverseIpTagMultiCastSource\
            .get_outgoing_partition_constraints(self, partition)
        constraints.append(ContiguousKeyRangeContraint())
        return constraints

    def describe(self):
        """
        Returns a human-readable description of the cell or synapse type.

        The output may be customised by specifying a different template
        together with an associated template engine
        (see :py:mod:`pyNN.descriptions`).

        If template is None, then a dictionary containing the template context
        will be returned.
        """

        parameters = dict()
        for parameter_name in self.default_parameters:
            parameters[parameter_name] = self.get_value(parameter_name)

        context = {
            "name": "SpikeInjector",
            "default_parameters": self.default_parameters,
            "default_initial_values": self.default_parameters,
            "parameters": parameters,
        }
        return context<|MERGE_RESOLUTION|>--- conflicted
+++ resolved
@@ -45,11 +45,7 @@
 
     def __init__(
             self, n_neurons, label, constraints, port, virtual_key,
-<<<<<<< HEAD
-            reserve_reverse_ip_tag, splitter_object):
-=======
             reserve_reverse_ip_tag, splitter):
->>>>>>> d3649b1c
         # pylint: disable=too-many-arguments
         self.__receive_port = None
         self.__virtual_key = None
@@ -61,9 +57,6 @@
             constraints=constraints,
             enable_injection=True,
             splitter=splitter)
-
-        # update splitter object
-        self.splitter_object = splitter_object
 
         # Set up for recording
         self.__spike_recorder = EIEIOSpikeRecorder()
