from six import add_metaclass
from spinn_utilities.abstract_base import AbstractBase, abstractproperty
from enum import Enum


class SendType(Enum):
    """ The data type to be sent in the payload of the multicast packet
    """
    SEND_TYPE_INT = 0
    SEND_TYPE_UINT = 1
    SEND_TYPE_ACCUM = 2
    SEND_TYPE_UACCUM = 3
    SEND_TYPE_FRACT = 4
    SEND_TYPE_UFRACT = 5


@add_metaclass(AbstractBase)
class AbstractMulticastControllableDevice(object):
    """ A device that can be controlled by sending multicast packets to it,\
        either directly, or via Ethernet using an AbstractEthernetTranslator
    """
    __slots__ = []

    @abstractproperty
    def device_control_partition_id(self):
        """ A partition ID to give to an outgoing edge partition that will\
            control this device

        :rtype: str
        """

    @abstractproperty
    def device_control_key(self):
        """ The key that must be sent to the device to control it

        :rtype: int
        """

    @abstractproperty
    def device_control_uses_payload(self):
        """ True if the control of the device accepts an arbitrary valued\
            payload, the value of which will change the devices behaviour

        :rtype: bool
        """

    @abstractproperty
    def device_control_min_value(self):
        """ The minimum value to send to the device

        :rtype: float
        """

    @abstractproperty
    def device_control_max_value(self):
        """ The maximum value to send to the device

        :rtype: float
        """

    @abstractproperty
    def device_control_timesteps_between_sending(self):
        """ The number of timesteps between sending commands to the device.\
            This defines the "sampling interval" for the device.

        :rtype: int
        """

<<<<<<< HEAD
    @abstractproperty
    def device_control_send_type(self):
        """ The type of data to be sent

        :rtype: :py:class:`.SendType`
        """
=======
    @property
    def device_control_scaling_factor(self):  # pragma: no cover
        """The scaling factor used to send the payload to this device

        :rtype: int"""
        return 1
>>>>>>> 63da2e39
<|MERGE_RESOLUTION|>--- conflicted
+++ resolved
@@ -66,18 +66,16 @@
         :rtype: int
         """
 
-<<<<<<< HEAD
     @abstractproperty
     def device_control_send_type(self):
-        """ The type of data to be sent
+        """ The type of data to be sent.
 
         :rtype: :py:class:`.SendType`
         """
-=======
+
     @property
     def device_control_scaling_factor(self):  # pragma: no cover
-        """The scaling factor used to send the payload to this device
+        """The scaling factor used to send the payload to this device.
 
         :rtype: int"""
-        return 1
->>>>>>> 63da2e39
+        return 1