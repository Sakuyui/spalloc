# Copyright (c) 2017-2019 The University of Manchester
#
# This program is free software: you can redistribute it and/or modify
# it under the terms of the GNU General Public License as published by
# the Free Software Foundation, either version 3 of the License, or
# (at your option) any later version.
#
# This program is distributed in the hope that it will be useful,
# but WITHOUT ANY WARRANTY; without even the implied warranty of
# MERCHANTABILITY or FITNESS FOR A PARTICULAR PURPOSE.  See the
# GNU General Public License for more details.
#
# You should have received a copy of the GNU General Public License
# along with this program.  If not, see <http://www.gnu.org/licenses/>.

from enum import Enum
from spinn_utilities.overrides import overrides
from pacman.model.graphs.machine import MachineVertex
from spinn_front_end_common.utilities.utility_objs import ProvenanceDataItem
from spinn_front_end_common.interface.provenance import (
    ProvidesProvenanceDataFromMachineImpl)
from spinn_front_end_common.interface.buffer_management.buffer_models import (
    AbstractReceiveBuffersToHost)
from spinn_front_end_common.utilities.helpful_functions import (
    locate_memory_region_for_placement)
from spinn_front_end_common.abstract_models import (
    AbstractRecordable, AbstractSupportsBitFieldGeneration,
    AbstractSupportsBitFieldRoutingCompression)
from spinn_front_end_common.interface.profiling import AbstractHasProfileData
from spinn_front_end_common.interface.profiling.profile_utils import (
    get_profiling_data)
from spynnaker.pyNN.utilities.constants import POPULATION_BASED_REGIONS


class PopulationMachineVertex(
        MachineVertex, AbstractReceiveBuffersToHost,
        ProvidesProvenanceDataFromMachineImpl, AbstractRecordable,
        AbstractHasProfileData, AbstractSupportsBitFieldGeneration,
        AbstractSupportsBitFieldRoutingCompression):

    __slots__ = [
        "__recorded_region_ids",
        "__resources",
        "__on_chip_generatable_area",
        "__on_chip_generatable_size",
        "__drop_late_spikes"]

    class EXTRA_PROVENANCE_DATA_ENTRIES(Enum):
        """ Entries for the provenance data generated by standard neuron \
            models.
        """
        #: The number of pre-synaptic events
        PRE_SYNAPTIC_EVENT_COUNT = 0
        #: The number of times the synapse arithmetic saturated
        SATURATION_COUNT = 1
        #: The number of times there was a buffer overflow
        BUFFER_OVERFLOW_COUNT = 2
        #: The current timer tick
        CURRENT_TIMER_TIC = 3
        #: The number of times the plastic synapses saturated during weight
        #: calculation
        PLASTIC_SYNAPTIC_WEIGHT_SATURATION_COUNT = 4
        GHOST_POP_TABLE_SEARCHES = 5
        FAILED_TO_READ_BIT_FIELDS = 6
        DMA_COMPLETES = 7
        SPIKE_PROGRESSING_COUNT = 8
        INVALID_MASTER_POP_HITS = 9
        BIT_FIELD_FILTERED_COUNT = 10
        N_REWIRES = 11
        # the number of packets that were dropped as they arrived too late
        # to be processed
        N_LATE_SPIKES = 12
        # the max filled size of the input buffer
        INPUT_BUFFER_FILLED_SIZE = 13

    SATURATION_COUNT_NAME = "Times_synaptic_weights_have_saturated"
    SATURATION_COUNT_MESSAGE = (
        "The weights from the synapses for {} on {}, {}, {} saturated "
        "{} times. If this causes issues you can increase the "
        "spikes_per_second and / or ring_buffer_sigma "
        "values located within the .spynnaker.cfg file.")

    INPUT_BUFFER_FULL_NAME = "Times_the_input_buffer_lost_packets"
    INPUT_BUFFER_FULL_MESSAGE = (
        "The input buffer for {} on {}, {}, {} lost packets on {} "
        "occasions. This is often a sign that the system is running "
        "too quickly for the number of neurons per core.  Please "
        "increase the timer_tic or time_scale_factor or decrease the "
        "number of neurons per core.")

    TOTAL_PRE_SYNAPTIC_EVENT_NAME = "Total_pre_synaptic_events"
    LAST_TIMER_TICK_NAME = "Last_timer_tic_the_core_ran_to"
    N_RE_WIRES_NAME = "Number_of_rewires"

    SATURATED_PLASTIC_WEIGHTS_NAME = (
        "Times_plastic_synaptic_weights_have_saturated")
    SATURATED_PLASTIC_WEIGHTS_MESSAGE = (
        "The weights from the plastic synapses for {} on {}, {}, {} "
        "saturated {} times. If this causes issue increase the "
        "spikes_per_second and / or ring_buffer_sigma values located "
        "within the .spynnaker.cfg file.")

    _N_LATE_SPIKES_NAME = "Number_of_late_spikes"
    _N_LATE_SPIKES_MESSAGE_DROP = (
        "{} packets from {} on {}, {}, {} were dropped from the input buffer, "
        "because they arrived too late to be processed in a given time step. "
        "Try increasing the time_scale_factor located within the "
        ".spynnaker.cfg file or in the pynn.setup() method.")
    _N_LATE_SPIKES_MESSAGE_NO_DROP = (
        "{} packets from {} on {}, {}, {} arrived too late to be processed in"
        " a given time step. "
        "Try increasing the time_scale_factor located within the "
        ".spynnaker.cfg file or in the pynn.setup() method.")

    _MAX_FILLED_SIZE_OF_INPUT_BUFFER_NAME = "Max_filled_size_input_buffer"

    _PROFILE_TAG_LABELS = {
        0: "TIMER",
        1: "DMA_READ",
        2: "INCOMING_SPIKE",
        3: "PROCESS_FIXED_SYNAPSES",
        4: "PROCESS_PLASTIC_SYNAPSES"}

    # x words needed for a bitfield covering 256 atoms
    WORDS_TO_COVER_256_ATOMS = 8

    # provenance data items
    BIT_FIELD_FILTERED_PACKETS = \
        "How many packets were filtered by the bitfield filterer."
    INVALID_MASTER_POP_HITS = "Invalid Master Pop hits"
    SPIKES_PROCESSED = "how many spikes were processed"
    DMA_COMPLETE = "DMA's that were completed"
    BIT_FIELDS_NOT_READ = "N bit fields not able to be read into DTCM"
    GHOST_SEARCHES = "Number of failed pop table searches"
    PLASTIC_WEIGHT_SATURATION = "Times_plastic_synaptic_weights_have_saturated"
    LAST_TIMER_TICK = "Last_timer_tic_the_core_ran_to"
    TOTAL_PRE_SYNAPTIC_EVENTS = "Total_pre_synaptic_events"
    LOST_INPUT_BUFFER_PACKETS = "Times_the_input_buffer_lost_packets"

    N_ADDITIONAL_PROVENANCE_DATA_ITEMS = len(EXTRA_PROVENANCE_DATA_ENTRIES)

    def __init__(
            self, resources_required, recorded_region_ids, label, constraints,
<<<<<<< HEAD
            drop_late_spikes):
        """
        :param resources_required:
        :param recorded_region_ids:
        :param label:
        :param constraints:
        :param drop_late_spikes:
=======
            app_vertex, vertex_slice):
        """
        :param ~pacman.model.resources.ResourceContainer resources_required:
        :param iterable(int) recorded_region_ids:
        :param str label:
        :param list(~pacman.model.constraints.AbstractConstraint) constraints:
        :param AbstractPopulationVertex app_vertex:
            The associated application vertex
        :param ~pacman.model.graphs.common.Slice vertex_slice:
            The slice of the population that this implements
>>>>>>> 6cd54837
        """
        MachineVertex.__init__(
            self, label, constraints, app_vertex, vertex_slice)
        AbstractRecordable.__init__(self)
        self.__recorded_region_ids = recorded_region_ids
        self.__resources = resources_required
        self.__drop_late_spikes = drop_late_spikes
        self.__on_chip_generatable_offset = None
        self.__on_chip_generatable_size = None

    @property
    @overrides(MachineVertex.resources_required)
    def resources_required(self):
        return self.__resources

    def set_on_chip_generatable_area(self, offset, size):
        self.__on_chip_generatable_offset = offset
        self.__on_chip_generatable_size = size

    @overrides(AbstractSupportsBitFieldGeneration.bit_field_base_address)
    def bit_field_base_address(self, transceiver, placement):
        return locate_memory_region_for_placement(
            placement=placement, transceiver=transceiver,
            region=POPULATION_BASED_REGIONS.BIT_FIELD_FILTER.value)

    @overrides(AbstractSupportsBitFieldRoutingCompression.
               key_to_atom_map_region_base_address)
    def key_to_atom_map_region_base_address(self, transceiver, placement):
        return locate_memory_region_for_placement(
            placement=placement, transceiver=transceiver,
            region=POPULATION_BASED_REGIONS.BIT_FIELD_KEY_MAP.value)

    @overrides(AbstractSupportsBitFieldGeneration.bit_field_builder_region)
    def bit_field_builder_region(self, transceiver, placement):
        return locate_memory_region_for_placement(
            placement=placement, transceiver=transceiver,
            region=POPULATION_BASED_REGIONS.BIT_FIELD_BUILDER.value)

    @overrides(AbstractSupportsBitFieldRoutingCompression.
               regeneratable_sdram_blocks_and_sizes)
    def regeneratable_sdram_blocks_and_sizes(self, transceiver, placement):
        synaptic_matrix_base_address = locate_memory_region_for_placement(
            placement=placement, transceiver=transceiver,
            region=POPULATION_BASED_REGIONS.SYNAPTIC_MATRIX.value)
        return [(
            self.__on_chip_generatable_offset + synaptic_matrix_base_address,
            self.__on_chip_generatable_size)]

    @property
    @overrides(ProvidesProvenanceDataFromMachineImpl._provenance_region_id)
    def _provenance_region_id(self):
        return POPULATION_BASED_REGIONS.PROVENANCE_DATA.value

    @property
    @overrides(ProvidesProvenanceDataFromMachineImpl._n_additional_data_items)
    def _n_additional_data_items(self):
        return len(PopulationMachineVertex.EXTRA_PROVENANCE_DATA_ENTRIES)

    @overrides(AbstractRecordable.is_recording)
    def is_recording(self):
        return len(self.__recorded_region_ids) > 0

    @overrides(ProvidesProvenanceDataFromMachineImpl.
               get_provenance_data_from_machine)
    def get_provenance_data_from_machine(self, transceiver, placement):
        provenance_data = self._read_provenance_data(transceiver, placement)
        provenance_items = self._read_basic_provenance_items(
            provenance_data, placement)
        provenance_data = self._get_remaining_provenance_data_items(
            provenance_data)

        times_timer_tic_overran = 0
        for item in provenance_items:
            if item.names[-1] == self._TIMER_TICK_OVERRUN:
                times_timer_tic_overran = item.value

        n_saturations = provenance_data[
            self.EXTRA_PROVENANCE_DATA_ENTRIES.SATURATION_COUNT.value]
        n_buffer_overflows = provenance_data[
            self.EXTRA_PROVENANCE_DATA_ENTRIES.BUFFER_OVERFLOW_COUNT.value]
        n_pre_synaptic_events = provenance_data[
            self.EXTRA_PROVENANCE_DATA_ENTRIES.PRE_SYNAPTIC_EVENT_COUNT.value]
        last_timer_tick = provenance_data[
            self.EXTRA_PROVENANCE_DATA_ENTRIES.CURRENT_TIMER_TIC.value]
        n_plastic_saturations = provenance_data[
            self.EXTRA_PROVENANCE_DATA_ENTRIES.
            PLASTIC_SYNAPTIC_WEIGHT_SATURATION_COUNT.value]
        n_ghost_searches = provenance_data[
            self.EXTRA_PROVENANCE_DATA_ENTRIES.GHOST_POP_TABLE_SEARCHES.value]
        failed_to_read_bit_fields = provenance_data[
            self.EXTRA_PROVENANCE_DATA_ENTRIES.FAILED_TO_READ_BIT_FIELDS.value]
        dma_completes = provenance_data[
            self.EXTRA_PROVENANCE_DATA_ENTRIES.DMA_COMPLETES.value]
        spike_processing_count = provenance_data[
            self.EXTRA_PROVENANCE_DATA_ENTRIES.SPIKE_PROGRESSING_COUNT.value]
        invalid_master_pop_hits = provenance_data[
            self.EXTRA_PROVENANCE_DATA_ENTRIES.INVALID_MASTER_POP_HITS.value]
        n_packets_filtered_by_bit_field_filter = provenance_data[
            self.EXTRA_PROVENANCE_DATA_ENTRIES.BIT_FIELD_FILTERED_COUNT.value]
        n_rewires = provenance_data[
            self.EXTRA_PROVENANCE_DATA_ENTRIES.N_REWIRES.value]
        n_late_packets = provenance_data[
            self.EXTRA_PROVENANCE_DATA_ENTRIES.N_LATE_SPIKES.value]
        input_buffer_max_filled_size = provenance_data[
            self.EXTRA_PROVENANCE_DATA_ENTRIES.INPUT_BUFFER_FILLED_SIZE.value]

        label, x, y, p, names = self._get_placement_details(placement)

        # translate into provenance data items
        provenance_items.append(ProvenanceDataItem(
            self._add_name(names, self.SATURATION_COUNT_NAME),
            n_saturations, report=n_saturations > 0,
            message=self.SATURATION_COUNT_MESSAGE.format(
                label, x, y, p, n_saturations)))
        provenance_items.append(ProvenanceDataItem(
            self._add_name(names, self.INPUT_BUFFER_FULL_NAME),
            n_buffer_overflows, report=n_buffer_overflows > 0,
            message=self.INPUT_BUFFER_FULL_MESSAGE.format(
                label, x, y, p, n_buffer_overflows)))
        provenance_items.append(ProvenanceDataItem(
            self._add_name(names, self.TOTAL_PRE_SYNAPTIC_EVENT_NAME),
            n_pre_synaptic_events))
        provenance_items.append(ProvenanceDataItem(
            self._add_name(names, self.LAST_TIMER_TICK_NAME),
            last_timer_tick))
        provenance_items.append(ProvenanceDataItem(
            self._add_name(names, self.SATURATED_PLASTIC_WEIGHTS_NAME),
            n_plastic_saturations, report=n_plastic_saturations > 0,
            message=self.SATURATED_PLASTIC_WEIGHTS_MESSAGE.format(
                label, x, y, p, n_plastic_saturations)))
        provenance_items.append(ProvenanceDataItem(
            self._add_name(names, self.N_RE_WIRES_NAME), n_rewires))
        provenance_items.append(ProvenanceDataItem(
            self._add_name(names, self.GHOST_SEARCHES), n_ghost_searches,
            report=n_ghost_searches > 0,
            message=(
                "The number of failed population table searches for {} on {},"
                " {}, {} was {}. If this number is large relative to the "
                "predicted incoming spike rate, try increasing source and "
                "target neurons per core".format(
                    label, x, y, p, n_ghost_searches))))
        provenance_items.append(ProvenanceDataItem(
            self._add_name(names, self.BIT_FIELDS_NOT_READ),
            failed_to_read_bit_fields, report=failed_to_read_bit_fields > 0,
            message=(
                "The filter for stopping redundant DMA's couldn't be fully "
                "filled in, it failed to read {} entries, which means it "
                "required a max of {} extra bytes of DTCM (assuming cores "
                "have at max 255 neurons. Try reducing neurons per core, or "
                "size of buffers, or neuron params per neuron etc.".format(
                    failed_to_read_bit_fields,
                    failed_to_read_bit_fields *
                    self.WORDS_TO_COVER_256_ATOMS))))
        provenance_items.append(ProvenanceDataItem(
            self._add_name(names, self.DMA_COMPLETE), dma_completes))
        provenance_items.append(ProvenanceDataItem(
            self._add_name(names, self.SPIKES_PROCESSED),
            spike_processing_count))
        provenance_items.append(ProvenanceDataItem(
            self._add_name(names, self.INVALID_MASTER_POP_HITS),
            invalid_master_pop_hits, report=invalid_master_pop_hits > 0,
            message=(
                "There were {} keys which were received by core {}:{}:{} which"
                " had no master pop entry for it. This is a error, which most "
                "likely strives from bad routing.".format(
                    invalid_master_pop_hits, x, y, p))))
        provenance_items.append((ProvenanceDataItem(
            self._add_name(names, self.BIT_FIELD_FILTERED_PACKETS),
            n_packets_filtered_by_bit_field_filter,
            report=(
                    n_packets_filtered_by_bit_field_filter > 0 and (
                    n_buffer_overflows > 0 or times_timer_tic_overran > 0)),
            message=(
                "There were {} packets received by {}:{}:{} that were "
                "filtered by the Bitfield filterer on the core. These packets "
                "were having to be stored and processed on core, which means "
                "the core may not be running as efficiently as it could. "
                "Please adjust the network or the mapping so that these "
                "packets are filtered in the router to improve "
                "performance.".format(
                    n_packets_filtered_by_bit_field_filter, x, y, p)))))
        late_message = (
            self._N_LATE_SPIKES_MESSAGE_DROP if self.__drop_late_spikes
            else self._N_LATE_SPIKES_MESSAGE_NO_DROP)
        provenance_items.append(ProvenanceDataItem(
            self._add_name(names, self._N_LATE_SPIKES_NAME),
            n_late_packets, report=n_late_packets > 0,
            message=late_message.format(n_late_packets, label, x, y, p)))

        provenance_items.append(ProvenanceDataItem(
            self._add_name(names, self._MAX_FILLED_SIZE_OF_INPUT_BUFFER_NAME),
            input_buffer_max_filled_size, report=False))
        return provenance_items

    @overrides(AbstractReceiveBuffersToHost.get_recorded_region_ids)
    def get_recorded_region_ids(self):
        return self.__recorded_region_ids

    @overrides(AbstractReceiveBuffersToHost.get_recording_region_base_address)
    def get_recording_region_base_address(self, txrx, placement):
        return locate_memory_region_for_placement(
            placement, POPULATION_BASED_REGIONS.NEURON_RECORDING.value, txrx)

    @overrides(AbstractHasProfileData.get_profile_data)
    def get_profile_data(self, transceiver, placement):
        return get_profiling_data(
            POPULATION_BASED_REGIONS.PROFILING.value,
            self._PROFILE_TAG_LABELS, transceiver, placement)<|MERGE_RESOLUTION|>--- conflicted
+++ resolved
@@ -141,26 +141,17 @@
 
     def __init__(
             self, resources_required, recorded_region_ids, label, constraints,
-<<<<<<< HEAD
-            drop_late_spikes):
-        """
-        :param resources_required:
-        :param recorded_region_ids:
-        :param label:
-        :param constraints:
-        :param drop_late_spikes:
-=======
-            app_vertex, vertex_slice):
+            app_vertex, vertex_slice, drop_late_spikes):
         """
         :param ~pacman.model.resources.ResourceContainer resources_required:
         :param iterable(int) recorded_region_ids:
         :param str label:
+        :param bool drop_late_spikes: control flag for dropping packets.
         :param list(~pacman.model.constraints.AbstractConstraint) constraints:
         :param AbstractPopulationVertex app_vertex:
             The associated application vertex
         :param ~pacman.model.graphs.common.Slice vertex_slice:
             The slice of the population that this implements
->>>>>>> 6cd54837
         """
         MachineVertex.__init__(
             self, label, constraints, app_vertex, vertex_slice)
@@ -171,11 +162,6 @@
         self.__on_chip_generatable_offset = None
         self.__on_chip_generatable_size = None
 
-    @property
-    @overrides(MachineVertex.resources_required)
-    def resources_required(self):
-        return self.__resources
-
     def set_on_chip_generatable_area(self, offset, size):
         self.__on_chip_generatable_offset = offset
         self.__on_chip_generatable_size = size
@@ -208,6 +194,11 @@
         return [(
             self.__on_chip_generatable_offset + synaptic_matrix_base_address,
             self.__on_chip_generatable_size)]
+
+    @property
+    @overrides(MachineVertex.resources_required)
+    def resources_required(self):
+        return self.__resources
 
     @property
     @overrides(ProvidesProvenanceDataFromMachineImpl._provenance_region_id)
