--- conflicted
+++ resolved
@@ -344,7 +344,7 @@
 
         rate = self._compute_rate(sampling_interval)
         if self._sampling_rates[variable] == 0:
-            # Previously not recording so ok
+            # Previously not recording so OK
             self._sampling_rates[variable] = rate
         elif rate != self._sampling_rates[variable]:
             self._check_complete_overwrite(variable, indexes)
@@ -465,23 +465,10 @@
             records = records + 1
         return data_size * records
 
-<<<<<<< HEAD
     def get_sdram_usage_in_bytes(self, vertex_slice):
         n_words_for_n_neurons = (vertex_slice.n_atoms + 3) // 4
         n_bytes_for_n_neurons = n_words_for_n_neurons * 4
         return (8 + n_bytes_for_n_neurons) * len(self._sampling_rates)
-=======
-    def get_sdram_usage_for_global_parameters_in_bytes(self):
-        return len(self._sampling_rates) * \
-               (self.N_BYTES_PER_RATE + self.N_BYTES_PER_INDEX)
-
-    def get_sdram_usage_per_neuron_in_bytes(self):
-        """ Get the SDRAM usage for indexing and other controls
-
-        :return:
-        """
-        return len(self._sampling_rates) * self.N_BYTES_PER_INDEX
->>>>>>> e0aa35fa
 
     def get_dtcm_usage_in_bytes(self, vertex_slice):
         # *_rate + n_neurons_recording_* + *_indexes
