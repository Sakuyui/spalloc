# Copyright (c) 2017 The University of Manchester
#
# Licensed under the Apache License, Version 2.0 (the "License");
# you may not use this file except in compliance with the License.
# You may obtain a copy of the License at
#
#     https://www.apache.org/licenses/LICENSE-2.0
#
# Unless required by applicable law or agreed to in writing, software
# distributed under the License is distributed on an "AS IS" BASIS,
# WITHOUT WARRANTIES OR CONDITIONS OF ANY KIND, either express or implied.
# See the License for the specific language governing permissions and
# limitations under the License.

import logging
from lazyarray import __version__ as lazyarray_version
from quantities import __version__ as quantities_version
import math
from neo import __version__ as neo_version
import os
from pyNN.common import control as pynn_control
from pyNN import __version__ as pynn_version
from typing import Collection, Optional, Union, cast
from typing_extensions import Literal

from spinn_utilities.log import FormatAdapter
from spinn_utilities.config_holder import (
    get_config_bool, get_config_str_or_none)
from spinn_utilities.overrides import overrides
from pacman.model.routing_tables import MulticastRoutingTables
from spinn_front_end_common.interface.abstract_spinnaker_base import (
    AbstractSpinnakerBase)
from spinn_front_end_common.interface.provenance import (
    FecTimer, GlobalProvenance, TimerCategory, TimerWork)
from spinn_front_end_common.utilities.constants import (
    MICRO_TO_MILLISECOND_CONVERSION)
from spinn_front_end_common.utilities.exceptions import ConfigurationException

from spynnaker import _version
from spynnaker.pyNN import model_binaries
from spynnaker.pyNN.config_setup import CONFIG_FILE_NAME, setup_configs
from spynnaker.pyNN.models.recorder import Recorder
from spynnaker.pyNN.data import SpynnakerDataView
from spynnaker.pyNN.data.spynnaker_data_writer import SpynnakerDataWriter
from spynnaker.pyNN.extra_algorithms import (
    delay_support_adder, neuron_expander, synapse_expander,
    redundant_packet_count_report,
    spynnaker_neuron_graph_network_specification_report)
from spynnaker.pyNN.extra_algorithms.connection_holder_finisher import (
    finish_connection_holders)
from spynnaker.pyNN.extra_algorithms.splitter_components import (
    spynnaker_splitter_selector)
from spynnaker.pyNN.utilities import constants
from spynnaker.pyNN.utilities.neo_buffer_database import NeoBufferDatabase


logger = FormatAdapter(logging.getLogger(__name__))


class SpiNNaker(AbstractSpinnakerBase, pynn_control.BaseState):
    """
    Main interface for the sPyNNaker implementation of PyNN 0.8/0.9.
    """

    __slots__ = ("__recorders", )

    def __init__(
            self, time_scale_factor: Optional[int],
            min_delay: Union[float, None, Literal["auto"]],
            n_chips_required: Optional[int] = None,
            n_boards_required: Optional[int] = None,
            timestep: Optional[float] = 0.1):
        """
        :param time_scale_factor:
            multiplicative factor to the machine time step
            (does not affect the neuron models accuracy)
        :type time_scale_factor: int or None
        :param min_delay:
        :param n_chips_required:
            Deprecated! Use n_boards_required instead.
            Must be `None` if n_boards_required specified.
        :type n_chips_required: int or None
        :param n_boards_required:
            if you need to be allocated a machine (for spalloc) before
            building your graph, then fill this in with a general idea of
            the number of boards you need so that the spalloc system can
            allocate you a machine big enough for your needs.
        :type n_boards_required: int or None
        :param timestep:
            the time step of the simulations in microseconds;
            if `None` the cfg value is used
        :type timestep: float or None
        """
        # pylint: disable=too-many-arguments, too-many-locals

        # change min delay auto to be the min delay supported by simulator
        if min_delay == "auto":
            min_delay = timestep

        # pynn demanded objects
        self.__recorders: Collection[Recorder] = set()

        # main pynn interface inheritance
        pynn_control.BaseState.__init__(self)

        # SpiNNaker setup
        setup_configs()

        # add model binaries
        # called before super.init as that logs the paths
        SpynnakerDataView.register_binary_search_path(
            os.path.dirname(model_binaries.__file__))

        super().__init__(SpynnakerDataWriter)

        self.__writer.set_n_required(n_boards_required, n_chips_required)
        # set up machine targeted data
        self._set_up_timings(timestep, min_delay, time_scale_factor)

        with GlobalProvenance() as db:
            db.insert_version("sPyNNaker_version", _version.__version__)
            db.insert_version("pyNN_version", pynn_version)
            db.insert_version("quantities_version", quantities_version)
            db.insert_version("neo_version", neo_version)
            db.insert_version("lazyarray_version", lazyarray_version)

    @property
    def __writer(self) -> SpynnakerDataWriter:
        return cast(SpynnakerDataWriter, self._data_writer)

    def _clear_and_run(self, run_time: Optional[float],
                       sync_time: float = 0.0):
        """
        Clears the projections and Run the model created.

        :param run_time: the time (in milliseconds) to run the simulation for
        :type run_time: float or int or None
        :param float sync_time:
            If not 0, this specifies that the simulation should pause after
            this duration.  The continue_simulation() method must then be
            called for the simulation to continue.
        """
        # extra post prerun algorithms
        self.__flush_post_vertex_caches()

        super(SpiNNaker, self).run(run_time, sync_time)
        # extra post run algorithms
        self.__flush_post_vertex_caches()

    def __flush_post_vertex_caches(self) -> None:
        # pylint: disable=protected-access
        for projection in self.__writer.iterate_projections():
            projection._clear_cache()

    def run(self, run_time: Optional[float], sync_time: float = 0.0):
        """
        Run the simulation for a span of simulation time.

        :param run_time: the time to run for, in milliseconds
        """
        self._clear_and_run(run_time, sync_time)

    def run_until(self, tstop: float):
        """
        Run the simulation until the given simulation time.

        :param tstop: when to run until in milliseconds
        """
        # Build data
        self._clear_and_run(tstop - self.t)

    def clear(self) -> None:
        """
        Clear the current recordings and reset the simulation.
        """
        self.recorders = set()
        self.reset()

        # Stop any currently running SpiNNaker application
        self.stop()

    def reset(self) -> None:
        """
        Reset the state of the current network to time t = 0.
        """
        if not self.__writer.is_ran_last():
            if not self.__writer.is_ran_ever():
                logger.error("Ignoring the reset before the run")
            else:
                logger.error("Ignoring the repeated reset call")
            return
        for population in self.__writer.iterate_populations():
            population._cache_data()  # pylint: disable=protected-access

        # Call superclass implementation
        AbstractSpinnakerBase.reset(self)

    @property
    def state(self) -> 'SpiNNaker':
        """
        Used to bypass the dual level object.

        :return: the SpiNNaker object
        :rtype: ~spynnaker.pyNN.SpiNNaker
        """
        return self

    @property
    def mpi_rank(self) -> int:
        """
        The MPI rank of the simulator.

        .. note::
            Meaningless on SpiNNaker, so we pretend we're the head node.

        :return: Constant: 0
        :rtype: int
        """
        return 0

    @mpi_rank.setter
    def mpi_rank(self, new_value):
        """
         sPyNNaker does not use this value meaningfully.

        :param new_value: Ignored
        """

    @property
    def num_processes(self) -> int:
        """
        The number of MPI worker processes.

        .. note::
            Meaningless on SpiNNaker, so we pretend there's one MPI process

        :return: Constant: 1
        :rtype: int
        """
        return 1

    @num_processes.setter
    def num_processes(self, new_value):
        """
        sPyNNaker does not use this value meaningfully.

        :param new_value: Ignored
        """

    @property
    def dt(self) -> float:
        """
        The simulation time step in milliseconds.

        :return: the machine time step
        :rtype: float
        """
        return self.__writer.get_simulation_time_step_ms()

    @dt.setter
    def dt(self, _):
        """
        We do not support setting the time step except during setup.

        :raises NotImplementedError
        """
        raise NotImplementedError(
            "We do not support setting dt/ time step except during setup")

    @property
    def t(self) -> float:
        """
        The current simulation time in milliseconds.

        :return: the current runtime already executed
        :rtype: float
        """
        return self.__writer.get_current_run_time_ms()

    @property
    def segment_counter(self) -> int:
        """
        The number of the current recording segment being generated.

        :return: the segment counter
        :rtype: int
        """
        return self.__writer.get_segment_counter()

    @segment_counter.setter
    def segment_counter(self, _):
        """
        We do not support externally altering the segment counter

        raises: NotImplementedError
        """
        raise NotImplementedError(
            "We do not support externally altering the segment counter")

    @property
    def name(self) -> str:
        """
        The name of the simulator. Used to ensure PyNN recording neo
        blocks are correctly labelled.

        :return: the name of the simulator.
        :rtype: str
        """
        return _version._NAME  # pylint: disable=protected-access

    @property
    def recorders(self) -> Collection[Recorder]:
        """
        The recorders, used by the PyNN state object.

        :return: the internal recorders object
        :rtype: list(~spynnaker.pyNN.models.recorder.Recorder)
        """
        return self.__recorders

    @recorders.setter
    def recorders(self, new_value: Collection[Recorder]):
        """
        Setter for the internal recorders object

        :param new_value: the new value for the recorder
        """
        self.__recorders = set(new_value)

    def _set_up_timings(
            self, timestep: Optional[float], min_delay: Union[
                int, float, None],
            time_scale_factor: Optional[int]):
        """
        :param timestep: machine_time_Step in milliseconds
        :type timestep: float or None
        :param min_delay:
        :type min_delay: int or float or None
        :param time_scale_factor:
        :type time_scale_factor: int or None
        """
        # Get the standard values
        if timestep is None:
            self.__writer.set_up_timings_and_delay(
                timestep, time_scale_factor, min_delay)
        else:
            self.__writer.set_up_timings_and_delay(
                math.ceil(timestep * MICRO_TO_MILLISECOND_CONVERSION),
                time_scale_factor, min_delay)

        # Check the combination of machine time step and time scale factor
        if (self.__writer.get_simulation_time_step_ms() *
                self.__writer.get_time_scale_factor() < 1):
            if not get_config_bool(
                    "Mode", "violate_1ms_wall_clock_restriction"):
                raise ConfigurationException(
                    "The combination of simulation time step and the machine "
                    "time scale factor results in a wall clock timer tick "
                    "that is currently not reliably supported by the"
                    "SpiNNaker machine.  If you would like to override this"
                    "behaviour (at your own risk), please add "
                    "violate_1ms_wall_clock_restriction = True to the [Mode] "
                    f"section of your .{CONFIG_FILE_NAME} file")
            logger.warning(
                "****************************************************")
            logger.warning(
                "*** The combination of simulation time step and  ***")
            logger.warning(
                "*** the machine time scale factor results in a   ***")
            logger.warning(
                "*** wall clock timer tick that is currently not  ***")
            logger.warning(
                "*** reliably supported by the SpiNNaker machine. ***")
            logger.warning(
                "****************************************************")

    def stop(self) -> None:
        # pylint: disable=protected-access
        FecTimer.start_category(TimerCategory.SHUTTING_DOWN)
        for population in self.__writer.iterate_populations():
            population._end()

        super().stop()

    @staticmethod
    def register_binary_search_path(search_path: str):
        """
        Register an additional binary search path for executables.

        .. deprecated:: 7.0
            Use :py:meth:`SpynnakerDataView.register_binary_search_path`.

        :param str search_path: absolute search path for binaries
        """
        # pylint: disable=protected-access
        SpynnakerDataView.register_binary_search_path(search_path)

<<<<<<< HEAD
    def _execute_write_neo_metadata(self):
=======
    def _execute_spynnaker_ordered_covering_compressor(self) -> None:
        with FecTimer("Spynnaker machine bitfield ordered covering compressor",
                      TimerWork.COMPRESSING) as timer:
            if timer.skip_if_virtual_board():
                return
            spynnaker_machine_bitfield_ordered_covering_compressor()
            # pylint: disable=attribute-defined-outside-init
            self._multicast_routes_loaded = True
            return

    def _execute_spynnaker_pair_compressor(self) -> None:
        with FecTimer("Spynnaker machine bitfield pair router compressor",
                      TimerWork.COMPRESSING) as timer:
            if timer.skip_if_virtual_board():
                return
            spynnaker_machine_bitField_pair_router_compressor()
            # pylint: disable=attribute-defined-outside-init
            self._multicast_routes_loaded = True
            return

    @overrides(AbstractSpinnakerBase._do_delayed_compression)
    def _do_delayed_compression(
            self, name: str, compressed: Optional[MulticastRoutingTables]
            ) -> Optional[MulticastRoutingTables]:
        if name == "SpynnakerMachineBitFieldOrderedCoveringCompressor":
            self._execute_spynnaker_ordered_covering_compressor()
            return None
        elif name == "SpynnakerMachineBitFieldPairRouterCompressor":
            self._execute_spynnaker_pair_compressor()
            return None

        return AbstractSpinnakerBase._do_delayed_compression(
            self, name, compressed)

    def _execute_write_neo_metadata(self) -> None:
>>>>>>> 8c7b0d6b
        with FecTimer("Write Neo Metadata", TimerWork.OTHER):
            with NeoBufferDatabase() as db:
                db.write_segment_metadata()
                db.write_metadata()

    @overrides(AbstractSpinnakerBase._do_write_metadata)
    def _do_write_metadata(self) -> None:
        self._execute_write_neo_metadata()
        super()._do_write_metadata()

    def _execute_synapse_expander(self) -> None:
        with FecTimer("Synapse expander", TimerWork.SYNAPSE) as timer:
            if timer.skip_if_virtual_board():
                return
            synapse_expander()

    def _execute_neuron_expander(self) -> None:
        with FecTimer("Neuron expander", TimerWork.SYNAPSE) as timer:
            if timer.skip_if_virtual_board():
                return
            neuron_expander()

    def _execute_finish_connection_holders(self) -> None:
        with FecTimer("Finish connection holders", TimerWork.OTHER):
            finish_connection_holders()

    @overrides(AbstractSpinnakerBase._do_extra_load_algorithms)
    def _do_extra_load_algorithms(self) -> None:
        self._execute_neuron_expander()
        self._execute_synapse_expander()
        self._execute_finish_connection_holders()

    def _report_write_network_graph(self) -> None:
        with FecTimer("SpYNNakerNeuronGraphNetworkSpecificationReport",
                      TimerWork.REPORT) as timer:
            if timer.skip_if_cfg_false("Reports", "write_network_graph"):
                return
            spynnaker_neuron_graph_network_specification_report()

    @overrides(AbstractSpinnakerBase._do_extra_mapping_algorithms,
               extend_doc=False)
    def _do_extra_mapping_algorithms(self) -> None:
        self._report_write_network_graph()

    @overrides(AbstractSpinnakerBase._do_provenance_reports)
    def _do_provenance_reports(self) -> None:
        AbstractSpinnakerBase._do_provenance_reports(self)
        self._report_redundant_packet_count()

    def _report_redundant_packet_count(self) -> None:
        with FecTimer("Redundant packet count report",
                      TimerWork.REPORT) as timer:
            if timer.skip_if_cfg_false(
                    "Reports", "write_redundant_packet_count_report"):
                return
            redundant_packet_count_report()

    @overrides(AbstractSpinnakerBase._execute_splitter_selector)
    def _execute_splitter_selector(self) -> None:
        with FecTimer("Spynnaker splitter selector", TimerWork.OTHER):
            spynnaker_splitter_selector()

    @overrides(AbstractSpinnakerBase._execute_delay_support_adder,
               extend_doc=False)
    def _execute_delay_support_adder(self) -> None:
        """
        Runs, times and logs the DelaySupportAdder if required.
        """
        name = get_config_str_or_none("Mapping", "delay_support_adder")
        if name is None:
            return
        with FecTimer("DelaySupportAdder", TimerWork.OTHER):
            if name == "DelaySupportAdder":
                d_vertices, d_edges = delay_support_adder()
                for vertex in d_vertices:
                    self.__writer.add_vertex(vertex)
                for edge in d_edges:
                    self.__writer.add_edge(edge, constants.SPIKE_PARTITION_ID)
                return
            raise ConfigurationException(
                f"Unexpected cfg setting delay_support_adder: {name}")

    @overrides(AbstractSpinnakerBase._execute_buffer_extractor)
    def _execute_buffer_extractor(self) -> None:
        super()._execute_buffer_extractor()
        if not get_config_bool("Machine", "virtual_board"):
            with NeoBufferDatabase() as db:
                db.write_t_stop()<|MERGE_RESOLUTION|>--- conflicted
+++ resolved
@@ -395,45 +395,7 @@
         # pylint: disable=protected-access
         SpynnakerDataView.register_binary_search_path(search_path)
 
-<<<<<<< HEAD
-    def _execute_write_neo_metadata(self):
-=======
-    def _execute_spynnaker_ordered_covering_compressor(self) -> None:
-        with FecTimer("Spynnaker machine bitfield ordered covering compressor",
-                      TimerWork.COMPRESSING) as timer:
-            if timer.skip_if_virtual_board():
-                return
-            spynnaker_machine_bitfield_ordered_covering_compressor()
-            # pylint: disable=attribute-defined-outside-init
-            self._multicast_routes_loaded = True
-            return
-
-    def _execute_spynnaker_pair_compressor(self) -> None:
-        with FecTimer("Spynnaker machine bitfield pair router compressor",
-                      TimerWork.COMPRESSING) as timer:
-            if timer.skip_if_virtual_board():
-                return
-            spynnaker_machine_bitField_pair_router_compressor()
-            # pylint: disable=attribute-defined-outside-init
-            self._multicast_routes_loaded = True
-            return
-
-    @overrides(AbstractSpinnakerBase._do_delayed_compression)
-    def _do_delayed_compression(
-            self, name: str, compressed: Optional[MulticastRoutingTables]
-            ) -> Optional[MulticastRoutingTables]:
-        if name == "SpynnakerMachineBitFieldOrderedCoveringCompressor":
-            self._execute_spynnaker_ordered_covering_compressor()
-            return None
-        elif name == "SpynnakerMachineBitFieldPairRouterCompressor":
-            self._execute_spynnaker_pair_compressor()
-            return None
-
-        return AbstractSpinnakerBase._do_delayed_compression(
-            self, name, compressed)
-
     def _execute_write_neo_metadata(self) -> None:
->>>>>>> 8c7b0d6b
         with FecTimer("Write Neo Metadata", TimerWork.OTHER):
             with NeoBufferDatabase() as db:
                 db.write_segment_metadata()
