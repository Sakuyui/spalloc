# Copyright (c) 2017-2019 The University of Manchester
#
# This program is free software: you can redistribute it and/or modify
# it under the terms of the GNU General Public License as published by
# the Free Software Foundation, either version 3 of the License, or
# (at your option) any later version.
#
# This program is distributed in the hope that it will be useful,
# but WITHOUT ANY WARRANTY; without even the implied warranty of
# MERCHANTABILITY or FITNESS FOR A PARTICULAR PURPOSE.  See the
# GNU General Public License for more details.
#
# You should have received a copy of the GNU General Public License
# along with this program.  If not, see <http://www.gnu.org/licenses/>.

import numpy
from spinn_utilities.config_holder import get_config_int
from data_specification.enums.data_type import DataType
from spinn_front_end_common.utilities.constants import (
    MICRO_TO_MILLISECOND_CONVERSION, BYTES_PER_WORD)
from spinn_front_end_common.utilities.globals_variables import (
    machine_time_step)


class DelayGeneratorData(object):
    """ Data for each connection of the delay generator
    """
    __slots__ = (
        "__max_delayed_row_n_synapses",
        "__max_row_n_synapses",
        "__max_stage",
        "__delay_per_stage",
        "__post_slices",
        "__post_vertex_slice",
        "__pre_slices",
        "__pre_vertex_slice",
        "__synapse_information")

    BASE_SIZE = 9 * BYTES_PER_WORD

    def __init__(
            self, max_row_n_synapses, max_delayed_row_n_synapses,
            pre_slices, post_slices, pre_vertex_slice, post_vertex_slice,
            synapse_information, max_stage, delay_per_stage):
        """
        :param int max_row_n_synapses:
        :param int max_delayed_row_n_synapses:
        :param list(~pacman.model.graphs.common.Slice) pre_slices:
        :param list(~pacman.model.graphs.common.Slice) post_slices:
        :param ~pacman.model.graphs.common.Slicepre_vertex_slice:
        :param ~pacman.model.graphs.common.Slicepost_vertex_slice:
        :param SynapseInformation synapse_information:
        :param int max_stage:
        :param int delay_per_stage:
        """
        self.__max_row_n_synapses = max_row_n_synapses
        self.__max_delayed_row_n_synapses = max_delayed_row_n_synapses
        self.__pre_slices = pre_slices
        self.__post_slices = post_slices
        self.__pre_vertex_slice = pre_vertex_slice
        self.__post_vertex_slice = post_vertex_slice
        self.__synapse_information = synapse_information
        self.__max_stage = max_stage
        self.__delay_per_stage = delay_per_stage

    @property
    def size(self):
        """ The size of the generated data in bytes

        :rtype: int
        """
        connector = self.__synapse_information.connector

        return (
            self.BASE_SIZE + connector.gen_connector_params_size_in_bytes +
            connector.gen_delay_params_size_in_bytes(
                self.__synapse_information.delays))

    @property
    def gen_data(self):
        """ Get the data to be written for this connection

        :rtype: ~numpy.ndarray(~numpy.uint32)
        """
        connector = self.__synapse_information.connector
        items = list()
        items.append(numpy.array([
            self.__max_row_n_synapses,
            self.__max_delayed_row_n_synapses,
            self.__post_vertex_slice.lo_atom,
            self.__post_vertex_slice.n_atoms,
            self.__max_stage,
            self.__delay_per_stage,
            DataType.S1615.encode_as_int(
                MICRO_TO_MILLISECOND_CONVERSION /
<<<<<<< HEAD
                get_config_int("Machine", "machine_time_step")),
=======
                machine_time_step()),
>>>>>>> 67bb04d0
            connector.gen_connector_id,
            connector.gen_delays_id(self.__synapse_information.delays)],
            dtype="uint32"))
        items.append(connector.gen_connector_params(
            self.__pre_slices, self.__post_slices, self.__pre_vertex_slice,
            self.__post_vertex_slice, self.__synapse_information.synapse_type,
            self.__synapse_information))
        items.append(connector.gen_delay_params(
            self.__synapse_information.delays, self.__pre_vertex_slice,
            self.__post_vertex_slice))
        return numpy.concatenate(items)<|MERGE_RESOLUTION|>--- conflicted
+++ resolved
@@ -14,7 +14,6 @@
 # along with this program.  If not, see <http://www.gnu.org/licenses/>.
 
 import numpy
-from spinn_utilities.config_holder import get_config_int
 from data_specification.enums.data_type import DataType
 from spinn_front_end_common.utilities.constants import (
     MICRO_TO_MILLISECOND_CONVERSION, BYTES_PER_WORD)
@@ -93,11 +92,7 @@
             self.__delay_per_stage,
             DataType.S1615.encode_as_int(
                 MICRO_TO_MILLISECOND_CONVERSION /
-<<<<<<< HEAD
-                get_config_int("Machine", "machine_time_step")),
-=======
                 machine_time_step()),
->>>>>>> 67bb04d0
             connector.gen_connector_id,
             connector.gen_delays_id(self.__synapse_information.delays)],
             dtype="uint32"))
