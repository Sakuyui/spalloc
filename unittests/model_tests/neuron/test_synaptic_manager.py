--- conflicted
+++ resolved
@@ -49,35 +49,13 @@
     .elimination import RandomByWeightElimination
 from spynnaker.pyNN.exceptions import SynapticConfigurationException
 from spynnaker.pyNN.models.neuron.builds.if_curr_exp_base import IFCurrExpBase
-from unittests.mocks import MockSimulator
 from spynnaker.pyNN.extra_algorithms.splitter_components import (
-<<<<<<< HEAD
     SplitterAbstractPopulationVertexSlice, SpynnakerSplitterPartitioner)
 from spynnaker.pyNN.extra_algorithms import DelaySupportAdder
 from spynnaker.pyNN.models.neural_projections.connectors import (
     AbstractGenerateConnectorOnMachine)
 from spynnaker.pyNN.config_setup import reset_configs
 import spynnaker8 as p
-=======
-    SplitterDelayVertexSlice, AbstractSpynnakerSplitterDelay)
-from unittests.mocks import MockPopulation
-import spynnaker8
-
-
-# pylint: disable=unused-argument
-class MockSynapseIO(object):
-    def get_block_n_bytes(self, max_row_length, n_rows):
-        return 4
-
-
-class MockMasterPopulationTable(object):
-    def __init__(self, key_to_entry_map):
-        self._key_to_entry_map = key_to_entry_map
-
-    def extract_synaptic_matrix_data_location(
-            self, key, master_pop_table_address, transceiver, x, y):
-        return self._key_to_entry_map[key]
->>>>>>> 407dcd94
 
 
 class MockCPUInfo(object):
@@ -106,13 +84,6 @@
 
 
 def test_write_data_spec():
-<<<<<<< HEAD
-=======
-    spynnaker8.setup()
-    # Add an sdram so max SDRAM is high enough
-    SDRAM(10000)
-
->>>>>>> 407dcd94
     # UGLY but the mock transceiver NEED generate_on_machine to be False
     AbstractGenerateConnectorOnMachine.generate_on_machine = say_false
     machine = virtual_machine(2, 2)
@@ -238,19 +209,12 @@
 
 
 def test_set_synapse_dynamics():
-<<<<<<< HEAD
-    MockSimulator.setup()
+    p.setup(1.0)
     post_app_model = IFCurrExpBase()
     post_app_vertex = post_app_model.create_vertex(
         n_neurons=10, label="post", constraints=None, spikes_per_second=None,
         ring_buffer_sigma=None, incoming_spike_buffer_size=None,
         n_steps_per_timestep=1, drop_late_spikes=True, splitter=None)
-=======
-    spynnaker8.setup()
-    synaptic_manager = SynapticManager(
-        n_synapse_types=2, ring_buffer_sigma=5.0,
-        spikes_per_second=100.0, drop_late_spikes=True)
->>>>>>> 407dcd94
 
     static = SynapseDynamicsStatic()
     stdp = SynapseDynamicsSTDP(
@@ -429,7 +393,6 @@
 def test_pop_based_master_pop_table_standard(
         undelayed_indices_connected, delayed_indices_connected,
         expect_app_keys):
-<<<<<<< HEAD
     machine = virtual_machine(2, 2)
 
     # Build a from list connector with the delays we want
@@ -440,11 +403,6 @@
     connections.extend([(i * 100 + j, j, 0, 20)
                         for i in delayed_indices_connected
                         for j in range(100)])
-=======
-    spynnaker8.setup(1.0)
-    # Add an sdram so max SDRAM is high enough
-    SDRAM(4000000)
->>>>>>> 407dcd94
 
     # Make simple source and target, where the source has 1000 atoms
     # split into 10 vertices (100 each) and the target has 100 atoms in
