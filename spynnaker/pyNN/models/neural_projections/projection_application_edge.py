# Copyright (c) 2017-2019 The University of Manchester
#
# This program is free software: you can redistribute it and/or modify
# it under the terms of the GNU General Public License as published by
# the Free Software Foundation, either version 3 of the License, or
# (at your option) any later version.
#
# This program is distributed in the hope that it will be useful,
# but WITHOUT ANY WARRANTY; without even the implied warranty of
# MERCHANTABILITY or FITNESS FOR A PARTICULAR PURPOSE.  See the
# GNU General Public License for more details.
#
# You should have received a copy of the GNU General Public License
# along with this program.  If not, see <http://www.gnu.org/licenses/>.

import logging

from spinn_front_end_common.interface.provenance import \
    AbstractProvidesLocalProvenanceData
from spinn_utilities.overrides import overrides
from pacman.model.graphs.application import ApplicationEdge
from pacman.model.partitioner_interfaces import AbstractSlicesConnect

logger = logging.getLogger(__name__)
_DynamicsStructural = None


def _are_dynamics_structural(synapse_dynamics):
    global _DynamicsStructural
    if _DynamicsStructural is None:
        # Avoid import loop by postponing this import
        from spynnaker.pyNN.models.neuron.synapse_dynamics import (
            AbstractSynapseDynamicsStructural)
        _DynamicsStructural = AbstractSynapseDynamicsStructural
    return isinstance(synapse_dynamics, _DynamicsStructural)


class ProjectionApplicationEdge(
        ApplicationEdge, AbstractSlicesConnect,
        AbstractProvidesLocalProvenanceData):
    """ An edge which terminates on an :py:class:`AbstractPopulationVertex`.
    """
    __slots__ = [
        "__delay_edge",
        "__synapse_information",
        # Slices of the pre_vertexes of the machine_edges
        "__pre_slices",
        # Slices of the post_vertexes of the machine_edges
        "__post_slices",
        # True if slices have been convered to sorted lists
        "__slices_list_mode",
        "__machine_edges_by_slices"
    ]

    def __init__(
            self, pre_vertex, post_vertex, synapse_information, label=None):
        """
        :param AbstractPopulationVertex pre_vertex:
        :param AbstractPopulationVertex post_vertex:
<<<<<<< HEAD
        :param synapse_information:
            The synapse information on this edge
        :type synapse_information:
=======
        :param synapse_information:\
            The synapse information on this edge
        :type synapse_information:\
>>>>>>> f0a83dc2
            SynapseInformation or iterable(SynapseInformation)
        :param str label:
        """
        super(ProjectionApplicationEdge, self).__init__(
            pre_vertex, post_vertex, label=label)

        # A list of all synapse information for all the projections that are
        # represented by this edge
        if hasattr(synapse_information, '__iter__'):
            self.__synapse_information = synapse_information
        else:
            self.__synapse_information = [synapse_information]

        # The edge from the delay extension of the pre_vertex to the
        # post_vertex - this might be None if no long delays are present
        self.__delay_edge = None

        # Keep the machine edges by pre- and post-vertex
        self.__machine_edges_by_slices = dict()

        self.__pre_slices = set()
        self.__post_slices = set()
        self.__slices_list_mode = False

    def add_synapse_information(self, synapse_information):
        """
        :param SynapseInformation synapse_information:
        """
        self.__synapse_information.append(synapse_information)

    @property
    def synapse_information(self):
        """
        :rtype: list(SynapseInformation)
        """
        return self.__synapse_information

    @property
    def delay_edge(self):
        """ Settable.

        :rtype: DelayedApplicationEdge or None
        """
        return self.__delay_edge

    @delay_edge.setter
    def delay_edge(self, delay_edge):
        self.__delay_edge = delay_edge

    @property
    def n_delay_stages(self):
        """
        :rtype: int
        """
        if self.__delay_edge is None:
            return 0
        return self.__delay_edge.pre_vertex.n_delay_stages

    def get_machine_edge(self, pre_vertex, post_vertex):
        """ Get a specific machine edge of this edge

        :param PopulationMachineVertex pre_vertex:\
            The vertex at the start of the machine edge
        :param PopulationMachineVertex post_vertex:\
            The vertex at the end of the machine edge
        :rtype: MachineEdge or None
        """
        return self.__machine_edges_by_slices.get(
            (pre_vertex.vertex_slice, post_vertex.vertex_slice), None)

    @overrides(AbstractSlicesConnect.could_connect)
    def could_connect(self, pre_slice, post_slice):
        for synapse_info in self.__synapse_information:
            # Structual Plasticity can learn connection not originally included
            if _are_dynamics_structural(synapse_info.synapse_dynamics):
                return True
            if synapse_info.connector.could_connect(
                    synapse_info, pre_slice, post_slice):
                return True
        return False

    @overrides(ApplicationEdge.remember_associated_machine_edge)
    def remember_associated_machine_edge(self, machine_edge):
        super(ProjectionApplicationEdge, self).\
            remember_associated_machine_edge(machine_edge)
        if self.__slices_list_mode:
            # Unexpected but if extra remember after a get convert back to sets
            self.__pre_slices = set(self.__pre_slices)
            self.__post_slices = set(self.__post_slices)
            self.__slices_list_mode = False
        self.__pre_slices.add(machine_edge.pre_vertex.vertex_slice)
        self.__post_slices.add(machine_edge.post_vertex.vertex_slice)
        self.__machine_edges_by_slices[
            machine_edge.pre_vertex.vertex_slice,
            machine_edge.post_vertex.vertex_slice] = machine_edge

    @overrides(ApplicationEdge.forget_machine_edges)
    def forget_machine_edges(self):
        super(ProjectionApplicationEdge, self).forget_machine_edges()
        self.__pre_slices = set()
        self.__post_slices = set()
        self.__slices_list_mode = False

    def __check_list_mode(self):
        """
        Makes sure the pre- and post-slices are sorted lists
        """
        if not self.__slices_list_mode:
            self.__pre_slices = sorted(
                list(self.__pre_slices), key=lambda x: x.lo_atom)
            self.__post_slices = sorted(
                list(self.__post_slices), key=lambda x: x.lo_atom)
            self.__slices_list_mode = True

    @property
    def pre_slices(self):
        """ Get the slices for the pre_vertexes of the MachineEdges

        While the remember machine_edges remain unchanged this will return a
        list with a consistent id. If the edges change a new list is created

        The List will be sorted by lo_atom.
        No checking is done for overlaps or gaps

        :return: Ordered list of pre-slices
        :rtype: list(~pacman.model.graphs.common.Slice)
        """
        self.__check_list_mode()
        return self.__pre_slices

    @property
    def post_slices(self):
        """ Get the slices for the post_vertexes of the MachineEdges

        While the remember machine_edges remain unchanged this will return a
        list with a consistent id. If the edges change a new list is created

        The List will be sorted by lo_atom.
        No checking is done for overlaps or gaps

        :return: Ordered list of post-slices
        :rtype: list(~pacman.model.graphs.common.Slice)
        """
        self.__check_list_mode()
        return self.__post_slices

    @overrides(AbstractProvidesLocalProvenanceData.get_local_provenance_data)
    def get_local_provenance_data(self):
        prov_items = list()
        for synapse_info in self.synapse_information:
            prov_items.extend(
                synapse_info.connector.get_provenance_data(synapse_info))
            for machine_edge in self.machine_edges:
                prov_items.extend(
                    synapse_info.synapse_dynamics.get_provenance_data(
                        machine_edge.pre_vertex.label,
                        machine_edge.post_vertex.label))
        return prov_items<|MERGE_RESOLUTION|>--- conflicted
+++ resolved
@@ -57,15 +57,9 @@
         """
         :param AbstractPopulationVertex pre_vertex:
         :param AbstractPopulationVertex post_vertex:
-<<<<<<< HEAD
-        :param synapse_information:
-            The synapse information on this edge
-        :type synapse_information:
-=======
         :param synapse_information:\
             The synapse information on this edge
         :type synapse_information:\
->>>>>>> f0a83dc2
             SynapseInformation or iterable(SynapseInformation)
         :param str label:
         """
