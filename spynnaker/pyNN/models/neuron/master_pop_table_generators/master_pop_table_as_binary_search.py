<<<<<<< HEAD
from spinn_utilities.overrides import overrides
from pacman.utilities.utility_calls import get_max_atoms_per_core

from spynnaker.pyNN.models.neural_projections \
    import ProjectionApplicationEdge, ProjectionMachineEdge
from spynnaker.pyNN.exceptions import SynapseRowTooBigException,\
    SynapticConfigurationException
from .abstract_master_pop_table_factory import AbstractMasterPopTableFactory

# general imports
import logging
import numpy
import math
import struct

=======
import logging
import math
import struct
import sys
import numpy
from spinn_utilities.overrides import overrides
from pacman.model.abstract_classes import AbstractHasGlobalMaxAtoms
from pacman.model.graphs.application import ApplicationVertex
from spynnaker.pyNN.models.neural_projections import (
    ProjectionApplicationEdge, ProjectionMachineEdge)
from spynnaker.pyNN.exceptions import (
    SynapseRowTooBigException, SynapticConfigurationException)
from .abstract_master_pop_table_factory import AbstractMasterPopTableFactory

>>>>>>> 0dd117f9
logger = logging.getLogger(__name__)
_TWO_WORDS = struct.Struct("<II")


class _MasterPopEntry(object):
    """ Internal class that contains a master population table entry
    """
    __slots__ = [
        "_addresses_and_row_lengths",
        "_mask",
        "_routing_key"]

    MASTER_POP_ENTRY_SIZE_BYTES = 12
    MASTER_POP_ENTRY_SIZE_WORDS = 3
    ADDRESS_LIST_ENTRY_SIZE_BYTES = 4
    ADDRESS_LIST_ENTRY_SIZE_WORDS = 1

    def __init__(self, routing_key, mask):
        self._routing_key = routing_key
        self._mask = mask
        self._addresses_and_row_lengths = list()

    def append(self, address, row_length, is_single):
        self._addresses_and_row_lengths.append(
            (address, row_length, is_single))

    @property
    def routing_key(self):
        """
        :return: the key combo of this entry
        """
        return self._routing_key

    @property
    def mask(self):
        """
        :return: the mask of the key for this master pop entry
        """
        return self._mask

    @property
    def addresses_and_row_lengths(self):
        """
        :return: the memory address that this master pop entry points at\
            (synaptic matrix)
        """
        return self._addresses_and_row_lengths


class MasterPopTableAsBinarySearch(AbstractMasterPopTableFactory):
    """ Master population table, implemented as binary search master.
    """
    __slots__ = [
        "_entries",
        "_n_addresses",
        "_n_single_entries"]

    # Switched ordering of count and start as numpy will switch them back
    # when asked for view("<4")
    MASTER_POP_ENTRY_DTYPE = [
        ("key", "<u4"), ("mask", "<u4"), ("start", "<u2"), ("count", "<u2")]

    ADDRESS_LIST_DTYPE = "<u4"

    # top bit of the 32 bit number
    SINGLE_BIT_FLAG_BIT = 0x80000000
    ROW_LENGTH_MASK = 0xFF
    ADDRESS_MASK = 0x7FFFFF00
    ADDRESS_SCALE = 16
    ADDRESS_SCALED_SHIFT = 8 - 4

    def __init__(self):
        self._entries = None
        self._n_addresses = 0
        self._n_single_entries = None

    @overrides(AbstractMasterPopTableFactory.get_master_population_table_size)
    def get_master_population_table_size(self, vertex_slice, in_edges):
        """
        :param vertex_slice: the slice of the vertex
        :param in_edges: the in coming edges
        :return: the size the master pop table will take in SDRAM (in bytes)
        """

        # Entry for each edge - but don't know the edges yet, so
        # assume multiple entries for each edge
        n_vertices = 0
        n_entries = 0
        for in_edge in in_edges:

            if isinstance(in_edge, ProjectionApplicationEdge):

                # TODO: Fix this to be more accurate!
                # May require modification to the master population table
                # Get the number of atoms per core incoming
                edge_pre_vertex = in_edge.pre_vertex
                max_atoms = get_max_atoms_per_core(edge_pre_vertex)

                # Get the number of likely vertices
                n_edge_vertices = int(math.ceil(
                    float(in_edge.pre_vertex.n_atoms) / float(max_atoms)))
                n_vertices += n_edge_vertices
                n_entries += (
                    n_edge_vertices * len(in_edge.synapse_information))

        # Multiply by 2 to get an upper bound
        return (
            (n_vertices * 2 * _MasterPopEntry.MASTER_POP_ENTRY_SIZE_BYTES) +
            (n_entries * 2 * _MasterPopEntry.ADDRESS_LIST_ENTRY_SIZE_BYTES) +
            8)

    def get_exact_master_population_table_size(
            self, vertex, machine_graph, graph_mapper):
        """
        :return: the size the master pop table will take in SDRAM (in bytes)
        """
        in_edges = machine_graph.get_edges_ending_at_vertex(vertex)

        n_vertices = 0
        n_entries = 0
        for in_edge in in_edges:
            if isinstance(in_edge, ProjectionMachineEdge):
                edge = graph_mapper.get_application_edge(in_edge)
                n_vertices += 1
                n_entries += len(edge.synapse_information)

        # Multiply by 2 to get an upper bound as could be delays as well
        return (
            (n_vertices * 2 * _MasterPopEntry.MASTER_POP_ENTRY_SIZE_BYTES) +
            (n_entries * 2 * _MasterPopEntry.ADDRESS_LIST_ENTRY_SIZE_BYTES) +
            8)

    def get_allowed_row_length(self, row_length):
        """
        :param row_length: the row length being considered
        :return: the row length available
        """
        if row_length > 255:
            raise SynapseRowTooBigException(
                255, "Only rows of up to 255 entries are allowed")
        return row_length

    def get_next_allowed_address(self, next_address):
        """
        :param next_address: The next address that would be used
        :return: The next address that can be used following next_address
        """
        next_address = (
            (next_address + (self.ADDRESS_SCALE - 1)) //
            self.ADDRESS_SCALE) * self.ADDRESS_SCALE
        if (next_address / self.ADDRESS_SCALE) > 0x7FFFFF:
            raise SynapticConfigurationException(
                "Address {} is out of range for this population table!".format(
                    hex(next_address)))
        return next_address

    def initialise_table(self, spec, master_population_table_region):
        """ Initialise the master pop data structure

        :param spec: the DSG writer
        :param master_population_table_region: \
            the region in memory that the master pop table will be written in
        :rtype: None
        """
        self._entries = dict()
        self._n_addresses = 0
        self._n_single_entries = 0

    @overrides(AbstractMasterPopTableFactory.update_master_population_table,
               extend_doc=False)
    def update_master_population_table(
            self, spec, block_start_addr, row_length, key_and_mask,
            master_pop_table_region, is_single=False):
        """ Add an entry in the binary search to deal with the synaptic matrix

        :param spec: the writer for DSG
        :param block_start_addr: where the synaptic matrix block starts
        :param row_length: how long in bytes each synaptic entry is
        :param key_and_mask: the key and mask for this master pop entry
        :param master_pop_table_region: the region ID for the master pop
        :param is_single: \
            Flag that states if the entry is a direct entry for a single row.
        :rtype: None
        """
        # pylint: disable=too-many-arguments, arguments-differ
        if key_and_mask.key not in self._entries:
            self._entries[key_and_mask.key] = _MasterPopEntry(
                key_and_mask.key, key_and_mask.mask)
        start_addr = block_start_addr

        # if single, don' t add to start address as its going in its own block
        if not is_single:
            start_addr = block_start_addr // self.ADDRESS_SCALE
        self._entries[key_and_mask.key].append(
            start_addr, row_length, is_single)
        self._n_addresses += 1

    @overrides(AbstractMasterPopTableFactory.finish_master_pop_table)
    def finish_master_pop_table(self, spec, master_pop_table_region):
        spec.switch_write_focus(region=master_pop_table_region)

        # sort entries by key
        entries = sorted(
            self._entries.values(),
            key=lambda entry: entry.routing_key)

        # write no master pop entries and the address list size
        n_entries = len(entries)
        spec.write_value(n_entries)
        spec.write_value(self._n_addresses)

        # Generate the table and list as arrays
        pop_table = numpy.zeros(n_entries, dtype=self.MASTER_POP_ENTRY_DTYPE)
        address_list = numpy.zeros(
            self._n_addresses, dtype=self.ADDRESS_LIST_DTYPE)
        start = 0
        for i, entry in enumerate(entries):
            start += self._make_pop_table_entry(
                entry, i, start, pop_table, address_list)

        # Write the arrays
        spec.write_array(pop_table.view("<u4"))
        spec.write_array(address_list)

        self._entries.clear()
        del self._entries
        self._entries = None
        self._n_addresses = 0

    def _make_pop_table_entry(self, entry, i, start, pop_table, address_list):
        # pylint: disable=too-many-arguments
        pop_table[i]["key"] = entry.routing_key
        pop_table[i]["mask"] = entry.mask
        pop_table[i]["start"] = start
        count = len(entry.addresses_and_row_lengths)
        pop_table[i]["count"] = count
        for j, (address, row_length, is_single) in enumerate(
                entry.addresses_and_row_lengths):
            single_bit = self.SINGLE_BIT_FLAG_BIT if is_single else 0
            address_list[start + j] = (
                (single_bit | (address & 0x7FFFFF) << 8) |
                (row_length & self.ROW_LENGTH_MASK))
        return count

    @overrides(
        AbstractMasterPopTableFactory.extract_synaptic_matrix_data_location)
    def extract_synaptic_matrix_data_location(
            self, incoming_key, master_pop_base_mem_address, txrx,
            chip_x, chip_y):
        # pylint: disable=too-many-arguments, too-many-locals, arguments-differ

        # get entries in master pop
        n_entries, n_addresses = _TWO_WORDS.unpack(txrx.read_memory(
            chip_x, chip_y, master_pop_base_mem_address, _TWO_WORDS.size))
        n_entry_bytes = (
            n_entries * _MasterPopEntry.MASTER_POP_ENTRY_SIZE_BYTES)
        n_address_bytes = (
            n_addresses * _MasterPopEntry.ADDRESS_LIST_ENTRY_SIZE_BYTES)

        # read in master pop structure
        full_data = txrx.read_memory(
            chip_x, chip_y, master_pop_base_mem_address + _TWO_WORDS.size,
            n_entry_bytes + n_address_bytes)

        # convert into a numpy arrays
        entry_list = numpy.frombuffer(
            full_data, 'uint8', n_entry_bytes, 0).view(
                dtype=self.MASTER_POP_ENTRY_DTYPE)
        address_list = numpy.frombuffer(
            full_data, 'uint8', n_address_bytes, n_entry_bytes).view(
                dtype=self.ADDRESS_LIST_DTYPE)

        entry = self._locate_entry(entry_list, incoming_key)
        if entry is None:
            return []
        addresses = list()
        for i in range(entry["start"], entry["start"] + entry["count"]):
            address_and_row_length = address_list[i]
            is_single = (
                address_and_row_length &
                MasterPopTableAsBinarySearch.SINGLE_BIT_FLAG_BIT) > 0
            address = (
                address_and_row_length &
                MasterPopTableAsBinarySearch.ADDRESS_MASK)
            row_length = (
                address_and_row_length &
                MasterPopTableAsBinarySearch.ROW_LENGTH_MASK)
            if is_single:
                address = address >> 8
            else:
                address = address >> self.ADDRESS_SCALED_SHIFT

            addresses.append((row_length, address, is_single))
        return addresses

    @staticmethod
    def _locate_entry(entries, key):
        """ Search the binary tree structure for the correct entry.

        :param key: the key to search the master pop table for a given entry
        :return: the entry for this given key
        :rtype: :py:class:`_MasterPopEntry`
        """
        imin = 0
        imax = len(entries)

        while imin < imax:
            imid = (imax + imin) // 2
            entry = entries[imid]
            if key & entry["mask"] == entry["key"]:
                return entry
            if key > entry["key"]:
                imin = imid + 1
            else:
                imax = imid
        return None

    @overrides(AbstractMasterPopTableFactory.get_edge_constraints)
    def get_edge_constraints(self):
        return list()<|MERGE_RESOLUTION|>--- conflicted
+++ resolved
@@ -1,20 +1,3 @@
-<<<<<<< HEAD
-from spinn_utilities.overrides import overrides
-from pacman.utilities.utility_calls import get_max_atoms_per_core
-
-from spynnaker.pyNN.models.neural_projections \
-    import ProjectionApplicationEdge, ProjectionMachineEdge
-from spynnaker.pyNN.exceptions import SynapseRowTooBigException,\
-    SynapticConfigurationException
-from .abstract_master_pop_table_factory import AbstractMasterPopTableFactory
-
-# general imports
-import logging
-import numpy
-import math
-import struct
-
-=======
 import logging
 import math
 import struct
@@ -29,7 +12,6 @@
     SynapseRowTooBigException, SynapticConfigurationException)
 from .abstract_master_pop_table_factory import AbstractMasterPopTableFactory
 
->>>>>>> 0dd117f9
 logger = logging.getLogger(__name__)
 _TWO_WORDS = struct.Struct("<II")
 
@@ -125,8 +107,15 @@
                 # TODO: Fix this to be more accurate!
                 # May require modification to the master population table
                 # Get the number of atoms per core incoming
+                max_atoms = sys.maxsize
                 edge_pre_vertex = in_edge.pre_vertex
-                max_atoms = get_max_atoms_per_core(edge_pre_vertex)
+                if (isinstance(edge_pre_vertex, ApplicationVertex) and
+                        isinstance(
+                            edge_pre_vertex, AbstractHasGlobalMaxAtoms)):
+
+                    max_atoms = in_edge.pre_vertex.get_max_atoms_per_core()
+                if in_edge.pre_vertex.n_atoms < max_atoms:
+                    max_atoms = in_edge.pre_vertex.n_atoms
 
                 # Get the number of likely vertices
                 n_edge_vertices = int(math.ceil(
@@ -148,15 +137,14 @@
         """
         in_edges = machine_graph.get_edges_ending_at_vertex(vertex)
 
-        n_vertices = 0
+        n_vertices = len(in_edges)
         n_entries = 0
         for in_edge in in_edges:
             if isinstance(in_edge, ProjectionMachineEdge):
                 edge = graph_mapper.get_application_edge(in_edge)
-                n_vertices += 1
                 n_entries += len(edge.synapse_information)
 
-        # Multiply by 2 to get an upper bound as could be delays as well
+        # Multiply by 2 to get an upper bound
         return (
             (n_vertices * 2 * _MasterPopEntry.MASTER_POP_ENTRY_SIZE_BYTES) +
             (n_entries * 2 * _MasterPopEntry.ADDRESS_LIST_ENTRY_SIZE_BYTES) +
