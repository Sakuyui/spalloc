# Copyright (c) 2020-2021 The University of Manchester
#
# This program is free software: you can redistribute it and/or modify
# it under the terms of the GNU General Public License as published by
# the Free Software Foundation, either version 3 of the License, or
# (at your option) any later version.
#
# This program is distributed in the hope that it will be useful,
# but WITHOUT ANY WARRANTY; without even the implied warranty of
# MERCHANTABILITY or FITNESS FOR A PARTICULAR PURPOSE.  See the
# GNU General Public License for more details.
#
# You should have received a copy of the GNU General Public License
# along with this program.  If not, see <http://www.gnu.org/licenses/>.
import math
import logging
from collections import defaultdict
from spinn_utilities.overrides import overrides
from pacman.exceptions import PacmanConfigurationException
from pacman.model.resources import (
    ResourceContainer, DTCMResource, CPUCyclesPerTickResource,
    MultiRegionSDRAM)
from pacman.model.partitioner_splitters.abstract_splitters import (
    AbstractSplitterCommon)
from pacman.model.graphs.common.slice import Slice
from pacman.model.graphs.machine import (
    MachineEdge, SourceSegmentedSDRAMMachinePartition, SDRAMMachineEdge,
    MulticastEdgePartition)
from pacman.utilities.algorithm_utilities.\
    partition_algorithm_utilities import get_remaining_constraints
from spynnaker.pyNN.models.neuron import (
    PopulationNeuronsMachineVertex, PopulationSynapsesMachineVertexLead,
    PopulationSynapsesMachineVertexShared, NeuronProvenance, SynapseProvenance,
    AbstractPopulationVertex, SpikeProcessingFastProvenance)
from spynnaker.pyNN.models.neuron.population_neurons_machine_vertex import (
    SDRAM_PARAMS_SIZE as NEURONS_SDRAM_PARAMS_SIZE, NeuronMainProvenance)
from data_specification.reference_context import ReferenceContext
from spynnaker.pyNN.models.neuron.synapse_dynamics import (
    SynapseDynamicsStatic, AbstractSynapseDynamicsStructural)
from spinn_front_end_common.utilities.constants import BYTES_PER_WORD
<<<<<<< HEAD
from spinn_front_end_common.utilities.exceptions import ConfigurationException
from spynnaker.pyNN.data import SpynnakerDataView
=======
from spynnaker.pyNN.models.utility_models.delays import DelayExtensionVertex
>>>>>>> b0774f22
from spynnaker.pyNN.models.neuron.population_synapses_machine_vertex_common \
    import (SDRAM_PARAMS_SIZE as SYNAPSES_SDRAM_PARAMS_SIZE, KEY_CONFIG_SIZE,
            SynapseRegions)
from spynnaker.pyNN.utilities.constants import (
    SYNAPSE_SDRAM_PARTITION_ID, SPIKE_PARTITION_ID)
from spynnaker.pyNN.models.spike_source import SpikeSourcePoissonVertex
from spynnaker.pyNN.models.neural_projections.connectors import (
    OneToOneConnector)
from spynnaker.pyNN.utilities.utility_calls import get_n_bits
from spynnaker.pyNN.exceptions import SynapticConfigurationException
from spynnaker.pyNN.models.neuron.master_pop_table import (
    MasterPopTableAsBinarySearch)
from spynnaker.pyNN.utilities.bit_field_utilities import (
    get_estimated_sdram_for_bit_field_region,
    get_estimated_sdram_for_key_region,
    exact_sdram_for_bit_field_builder_region)
from .splitter_poisson_delegate import SplitterPoissonDelegate
from .abstract_spynnaker_splitter_delay import AbstractSpynnakerSplitterDelay
from .abstract_supports_one_to_one_sdram_input import (
    AbstractSupportsOneToOneSDRAMInput)

logger = logging.getLogger(__name__)

# The maximum number of bits for the ring buffer index that are likely to
# fit in DTCM (14-bits = 16,384 16-bit ring buffer entries = 32Kb DTCM
MAX_RING_BUFFER_BITS = 14


class SplitterAbstractPopulationVertexNeuronsSynapses(
        AbstractSplitterCommon, AbstractSpynnakerSplitterDelay,
        AbstractSupportsOneToOneSDRAMInput):
    """ Splits an AbstractPopulationVertex so that there are separate neuron
        cores each being fed by one or more synapse cores.  Incoming one-to-one
        Poisson cores are also added here if they meet the criteria.
    """

    __slots__ = [
        # All the neuron cores
        "__neuron_vertices",
        # All the synapse cores
        "__synapse_vertices",
        # The synapse cores split by neuron core
        "__synapse_verts_by_neuron",
        # The number of synapse cores per neuron core
        "__n_synapse_vertices",
        # Any application Poisson sources that are handled here
        "__poisson_sources",
        # The maximum delay supported
        "__max_delay",
        # The user-set maximum delay, for reset
        "__user_max_delay",
        # Whether you expect delay extensions to be asked to be created
        "__expect_delay_extension",
        # The user-set allowing of delay extensions
        "__user_allow_delay_extension",
        # The fixed slices the vertices are divided into
        "__slices",
        # The next synapse core to use for an incoming machine edge
        "__next_synapse_index",
        # The incoming vertices cached
        "__incoming_vertices",
        # The internal multicast partitions
        "__multicast_partitions",
        # The internal SDRAM partitions
        "__sdram_partitions",
        # The same chip groups
        "__same_chip_groups",
        # The application vertex sources that are neuromodulators
        "__neuromodulators"
        ]

    SPLITTER_NAME = "SplitterAbstractPopulationVertexNeuronsSynapses"

    INVALID_POP_ERROR_MESSAGE = (
        "The vertex {} cannot be supported by the "
        "SplitterAbstractPopVertexNeuronsSynapses as"
        " the only vertex supported by this splitter is a "
        "AbstractPopulationVertex. Please use the correct splitter for "
        "your vertex and try again.")

    def __init__(self, n_synapse_vertices=1,
                 max_delay=None,
                 allow_delay_extension=None):
        """

        :param int n_synapse_vertices:
            The number of synapse cores per neuron core
        :param max_delay:
            The maximum delay supported by each synapse core; by default this
            is computed based on the number of atoms per core, the number of
            synapse types, and the space available for delays on the core
        :type max_delay: int or None
        :param allow_delay_extension:
            Whether delay extensions are allowed in the network. If max_delay
            is provided, this will default to True.  If max_delay is not
            provided, and this is given as None, it will be computed based on
            whether delay extensions should be needed.
        :type allow_delay_extension: bool or None
        """
        super(SplitterAbstractPopulationVertexNeuronsSynapses, self).__init__(
            self.SPLITTER_NAME)
        AbstractSpynnakerSplitterDelay.__init__(self)
        self.__n_synapse_vertices = n_synapse_vertices
        self.__max_delay = max_delay
        self.__user_max_delay = max_delay
        self.__user_allow_delay_extension = allow_delay_extension
        if max_delay is None:
            # to be calcutaed by __update_max_delay
            self.__expect_delay_extension = None
        else:
            # The user may ask for the delay even if then told no
            self.__expect_delay_extension = True
            if allow_delay_extension is None:
                self.__user_allow_delay_extension = True
        self.__slices = None
        self.__next_synapse_index = 0
        # redefined by create_machine_vertices before first use so style
<<<<<<< HEAD
        self.__poisson_edges = set()
        self.__synapse_verts_by_neuron = defaultdict(list)
        self.__neuron_vertices = list()
        self.__synapse_vertices = list()
=======
        self.__neuron_vertices = None
        self.__synapse_vertices = None
        self.__synapse_verts_by_neuron = None
        self.__multicast_partitions = []
        self.__sdram_partitions = []
        self.__same_chip_groups = []
        self.__neuromodulators = set()
>>>>>>> b0774f22

    @overrides(AbstractSplitterCommon.set_governed_app_vertex)
    def set_governed_app_vertex(self, app_vertex):
        AbstractSplitterCommon.set_governed_app_vertex(self, app_vertex)
        if not isinstance(app_vertex, AbstractPopulationVertex):
            raise PacmanConfigurationException(
                self.INVALID_POP_ERROR_MESSAGE.format(app_vertex))

    @overrides(AbstractSplitterCommon.create_machine_vertices)
    def create_machine_vertices(self, chip_counter):
        app_vertex = self._governed_app_vertex
        label = app_vertex.label
        constraints = get_remaining_constraints(app_vertex)

        # Structural plasticity can only be run on a single synapse core
        if (isinstance(app_vertex.synapse_dynamics,
                       AbstractSynapseDynamicsStructural) and
                self.__n_synapse_vertices != 1):
            raise SynapticConfigurationException(
                "The current implementation of structural plasticity can only"
                " be run on a single synapse core.  Please ensure the number"
                " of synapse cores is set to 1")

        # Do some checks to make sure everything is likely to fit
        atoms_per_core = min(
            app_vertex.get_max_atoms_per_core(), app_vertex.n_atoms)
        n_synapse_types = app_vertex.neuron_impl.get_n_synapse_types()
        if (get_n_bits(atoms_per_core) + get_n_bits(n_synapse_types) +
                get_n_bits(self.max_support_delay())) > MAX_RING_BUFFER_BITS:
            raise SynapticConfigurationException(
                "The combination of the number of neurons per core ({}), "
                "the number of synapse types ({}), and the maximum delay per "
                "core ({}) will require too much DTCM.  Please reduce one or "
                "more of these values.".format(
                    atoms_per_core, n_synapse_types, self.max_support_delay()))

        self.__neuron_vertices = list()
        self.__synapse_vertices = list()
        self.__synapse_verts_by_neuron = defaultdict(list)

        incoming_direct_poisson = self.__handle_poisson_sources(label)

        # Work out the ring buffer shifts based on all incoming things
        rb_shifts = app_vertex.get_ring_buffer_shifts(
            app_vertex.incoming_projections)
        weight_scales = app_vertex.get_weight_scales(rb_shifts)

        # We add the SDRAM edge SDRAM to the neuron resources so it is
        # accounted for within the placement
        n_incoming = self.__n_synapse_vertices + len(self.__poisson_sources)
        edge_sdram = PopulationNeuronsMachineVertex.get_n_bytes_for_transfer(
            atoms_per_core, n_synapse_types)
        sdram_edge_sdram = edge_sdram * n_incoming

        # Get maximum resources for neurons for each split
        neuron_resources = self.__get_neuron_resources(
            atoms_per_core, sdram_edge_sdram)

        # Get resources for synapses
        structural_sz = max(
            app_vertex.get_structural_dynamics_size(
                atoms_per_core, app_vertex.incoming_projections),
            BYTES_PER_WORD)
        all_syn_block_sz = max(app_vertex.get_synapses_size(
            atoms_per_core, app_vertex.incoming_projections), BYTES_PER_WORD)
        shared_synapse_sdram = self.__get_shared_synapse_sdram(
            atoms_per_core, all_syn_block_sz, structural_sz)
        lead_synapse_resources = self.__get_synapse_resources(
            atoms_per_core, shared_synapse_sdram)
        shared_synapse_resources = self.__get_synapse_resources(atoms_per_core)

        # Keep track of the SDRAM for each group of vertices
        total_sdram = neuron_resources.sdram + lead_synapse_resources.sdram
        for _ in range(self.__n_synapse_vertices - 1):
            total_sdram += shared_synapse_resources.sdram

        for index, vertex_slice in enumerate(self.__get_fixed_slices()):

            # Create the neuron vertex for the slice
            neuron_vertex = self.__add_neuron_core(
                vertex_slice, neuron_resources, label, index, rb_shifts,
                weight_scales, constraints)
            chip_counter.add_core(neuron_resources)

            # Keep track of synapse vertices for each neuron vertex and
            # resources used by each core (neuron core is added later)
            synapse_vertices = list()
            self.__synapse_verts_by_neuron[neuron_vertex] = synapse_vertices

            # Add the first vertex
            synapse_references, syn_label, feedback_partition = \
                self.__add_lead_synapse_core(
                    vertex_slice, all_syn_block_sz, structural_sz,
                    lead_synapse_resources, label, rb_shifts, weight_scales,
                    synapse_vertices, neuron_vertex, constraints)
            chip_counter.add_core(lead_synapse_resources)

            # Do the remaining synapse cores
            for i in range(1, self.__n_synapse_vertices):
                self.__add_shared_synapse_core(
                    syn_label, i, vertex_slice, synapse_references,
                    shared_synapse_resources, feedback_partition,
                    synapse_vertices, neuron_vertex, constraints)
                chip_counter.add_core(shared_synapse_resources)

            # Add resources for Poisson vertices up to core limit
            poisson_vertices = incoming_direct_poisson[vertex_slice]
            # remaining_poisson_vertices = list()
            added_poisson_vertices = list()
            for poisson_vertex, _possion_edge in poisson_vertices:
                added_poisson_vertices.append(poisson_vertex)
                chip_counter.add_core(poisson_vertex.resources_required)

            # Create an SDRAM edge partition
            source_vertices = added_poisson_vertices + synapse_vertices
            sdram_partition = SourceSegmentedSDRAMMachinePartition(
                SYNAPSE_SDRAM_PARTITION_ID, source_vertices)
            self.__sdram_partitions.append(sdram_partition)
            neuron_vertex.set_sdram_partition(sdram_partition)

            # Add SDRAM edges for synapse vertices
            for source_vertex in source_vertices:
                edge_label = "SDRAM {}-->{}".format(
                    source_vertex.label, neuron_vertex.label)
                sdram_partition.add_edge(
                    SDRAMMachineEdge(source_vertex, neuron_vertex, edge_label))
                source_vertex.set_sdram_partition(sdram_partition)

            all_vertices = list(source_vertices)
            all_vertices.append(neuron_vertex)
            self.__same_chip_groups.append((all_vertices, total_sdram))

        self.__incoming_vertices = [
            [self.__synapse_verts_by_neuron[neuron][index]
                for neuron in self.__neuron_vertices]
            for index in range(self.__n_synapse_vertices)]

        # Find incoming neuromodulators
        for proj in app_vertex.incoming_projections:
            if proj._projection_edge.is_neuromodulation:
                self.__neuromodulators.add(proj._projection_edge.pre_vertex)

    def __add_neuron_core(
            self, vertex_slice, neuron_resources, label, index, rb_shifts,
            weight_scales, constraints):
        """ Add a neuron core for for a slice of neurons

        :param ~pacman.model.graphs.common.Slice vertex_slice:
            The slice of neurons to put on the core
        :param str label: The name to give the core
        :param int index: The index of the slice in the ordered list of slices
        :param list(int) rb_shifts:
            The computed ring-buffer shift values to use to get the weights
            back to S1615 values
        :param list(int) weight_scales:
            The scale to apply to weights to encode them in the 16-bit synapses
        :param list(~pacman.model.constraints.AbstractConstraint) constraints:
            Constraints to add
        :return: The neuron vertex created and the resources used
        :rtype: tuple(PopulationNeuronsMachineVertex, \
                      ~pacman.model.resources.ResourceContainer)
        """
        app_vertex = self._governed_app_vertex
        neuron_label = "{}_Neurons:{}-{}".format(
            label, vertex_slice.lo_atom, vertex_slice.hi_atom)
        neuron_vertex = PopulationNeuronsMachineVertex(
            neuron_resources, neuron_label, constraints, app_vertex,
            vertex_slice, index, rb_shifts, weight_scales)
        app_vertex.remember_machine_vertex(neuron_vertex)
        self.__neuron_vertices.append(neuron_vertex)

        return neuron_vertex

    def __add_lead_synapse_core(
            self, vertex_slice, all_syn_block_sz, structural_sz,
            lead_synapse_resources, label, rb_shifts, weight_scales,
            synapse_vertices, neuron_vertex, constraints):
        """ Add the first synapse core for a neuron core.  This core will
            generate all the synaptic data required.

        :param ~pacman.model.graphs.common.Slice vertex_slice:
            The slice of neurons on the neuron core
        :param int independent_synapse_sdram:
            The SDRAM that will be used by every lead synapse core
        :param int proj_dependent_sdram:
            The SDRAM that will be used by the synapse core to handle a given
            set of projections
        :param str label: The name to give the core
        :param list(int) rb_shifts:
            The computed ring-buffer shift values to use to get the weights
            back to S1615 values
        :param list(int) weight_scales:
            The scale to apply to weights to encode them in the 16-bit synapses
        :param list(~pacman.model.resources.ResourceContainer) all_resources:
            A list to add the resources of the vertex to
        :param list(~pacman.model.graphs.machine.MachineVertex) \
                synapse_vertices:
            A list to add the core to
        :param PopulationNeuronsMachineVertex neuron_vertex:
            The neuron vertex the synapses will feed into
        :param list(~pacman.model.constraints.AbstractConstraint) constraints:
            Constraints to add
        :return: References to the synapse regions that can be used by a shared
            synapse core, and the basic label for the synapse cores
        :rtype: tuple(SynapseRegions, str)
        """
        synapse_references = self.__synapse_references
        syn_label = "{}_Synapses:{}-{}".format(
            label, vertex_slice.lo_atom, vertex_slice.hi_atom)

        # Do the lead synapse core
        lead_synapse_vertex = PopulationSynapsesMachineVertexLead(
            lead_synapse_resources, "{}(0)".format(syn_label), constraints,
            self._governed_app_vertex, vertex_slice, rb_shifts, weight_scales,
            all_syn_block_sz, structural_sz, synapse_references)
        self._governed_app_vertex.remember_machine_vertex(lead_synapse_vertex)
        self.__synapse_vertices.append(lead_synapse_vertex)
        synapse_vertices.append(lead_synapse_vertex)

        part = self.__add_plastic_feedback(neuron_vertex, lead_synapse_vertex)

        return synapse_references, syn_label, part

    def __add_shared_synapse_core(
            self, syn_label, s_index, vertex_slice, synapse_references,
            shared_synapse_resources, feedback_partition, synapse_vertices,
            neuron_vertex, constraints):
        """ Add a second or subsequent synapse core.  This will reference the
            synaptic data generated by the lead synapse core.

        :param str syn_label: The basic synapse core label to be extended
        :param int s_index: The index of the synapse core (0 is the lead core)
        :param ~pacman.model.graphs.common.Slice vertex_slice:
            The slice of neurons on the neuron core
        :param SynapseRegions synapse_references:
            References to the synapse regions
        :param list(~pacman.model.resources.ResourceContainer) all_resources:
            A list to add the resources of the vertex to
        :param list(~pacman.model.graphs.machine.MachineVertex) \
                synapse_vertices:
            A list to add the core to
        :param PopulationNeuronsMachineVertex neuron_vertex:
            The neuron vertex the synapses will feed into
        :param list(~pacman.model.constraints.AbstractConstraint) constraints:
            Constraints to add
        """
        app_vertex = self._governed_app_vertex
        synapse_label = "{}({})".format(syn_label, s_index)
        synapse_vertex = PopulationSynapsesMachineVertexShared(
            shared_synapse_resources, synapse_label, constraints, app_vertex,
            vertex_slice, synapse_references)
        app_vertex.remember_machine_vertex(synapse_vertex)
        self.__synapse_vertices.append(synapse_vertex)
        synapse_vertices.append(synapse_vertex)

        if feedback_partition is not None:
            neuron_to_synapse_edge = MachineEdge(neuron_vertex, synapse_vertex)
            feedback_partition.add_edge(neuron_to_synapse_edge)
            synapse_vertex.set_neuron_vertex_and_partition_id(
                neuron_vertex, SPIKE_PARTITION_ID)

    def __add_plastic_feedback(self, neuron_vertex, synapse_vertex):
        """ Add an edge if needed from the neuron core back to the synapse core
            to allow the synapse core to process plastic synapses

        :param PopulationNeuronsMachineVertex neuron_vertex:
            The neuron vertex to start the edge at
        :param PopulationSynapsesMachineVertexCommon synapse_vertex:
            A synapse vertex to feed the spikes back to
        :rtype: MulticastEdgePartition
        """

        # If synapse dynamics is not simply static, link the neuron vertex
        # back to the synapse vertex
        app_vertex = self._governed_app_vertex
        if (app_vertex.synapse_dynamics is not None and
                not isinstance(app_vertex.synapse_dynamics,
                               SynapseDynamicsStatic)):
            if (app_vertex.self_projection is None):
                feedback_partition = MulticastEdgePartition(
                    neuron_vertex, SPIKE_PARTITION_ID)
                neuron_to_synapse_edge = MachineEdge(
                    neuron_vertex, synapse_vertex)
                feedback_partition.add_edge(neuron_to_synapse_edge)
                self.__multicast_partitions.append(feedback_partition)
                synapse_vertex.set_neuron_vertex_and_partition_id(
                    neuron_vertex, SPIKE_PARTITION_ID)
                return feedback_partition
            synapse_vertex.set_neuron_vertex_and_partition_id(
                neuron_vertex, SPIKE_PARTITION_ID)
        return None

    def __handle_poisson_sources(self, label):
        """ Go through the incoming projections and find Poisson sources with
            splitters that work with us, and one-to-one connections that will
            then work with SDRAM

        :param str label: Base label to give to the Poisson cores
        """
        self.__poisson_sources = set()
        incoming_direct_poisson = defaultdict(list)
        for proj in self._governed_app_vertex.incoming_projections:
            # pylint: disable=protected-access
            pre_vertex = proj._projection_edge.pre_vertex
            conn = proj._synapse_information.connector
            dynamics = proj._synapse_information.synapse_dynamics
            if self.is_direct_poisson_source(pre_vertex, conn, dynamics):
                # Create the direct Poisson vertices here; the splitter
                # for the Poisson will create any others as needed
                for vertex_slice in self.__get_fixed_slices():
                    resources = pre_vertex.get_resources_used_by_atoms(
                        vertex_slice)
                    poisson_label = "{}_Poisson:{}-{}".format(
                        label, vertex_slice.lo_atom, vertex_slice.hi_atom)
                    poisson_m_vertex = pre_vertex.create_machine_vertex(
                        vertex_slice, resources, label=poisson_label)
                    pre_vertex.remember_machine_vertex(poisson_m_vertex)
                    incoming_direct_poisson[vertex_slice].append(
                        (poisson_m_vertex, proj._projection_edge))

                # Keep track of sources that have been handled
                self.__poisson_sources.add(pre_vertex)
        return incoming_direct_poisson

    @staticmethod
    def is_direct_poisson_source(pre_vertex, connector, dynamics):
        """ Determine if a given Poisson source can be created by this splitter

        :param ~pacman.model.graphs.application.ApplicationVertex pre_vertex:
            The vertex sending into the Projection
        :param ~spynnaker.pyNN.models.neural_projections.connectors\
                .AbstractConnector:
            The connector in use in the Projection
        :param ~spynnaker.pyNN.models.neuron.synapse_dynamics\
                .AbstractSynapseDynamics:
            The synapse dynamics in use in the Projection
        :rtype: bool
        """
        return (isinstance(pre_vertex, SpikeSourcePoissonVertex) and
                isinstance(pre_vertex.splitter, SplitterPoissonDelegate) and
                len(pre_vertex.outgoing_projections) == 1 and
                isinstance(connector, OneToOneConnector) and
                isinstance(dynamics, SynapseDynamicsStatic))

    def __get_fixed_slices(self):
        """ Get a list of fixed slices from the Application vertex

        :rtype: list(~pacman.model.graphs.common.Slice)
        """
        if self.__slices is not None:
            return self.__slices
        atoms_per_core = self._governed_app_vertex.get_max_atoms_per_core()
        n_atoms = self._governed_app_vertex.n_atoms
        self.__slices = [Slice(low, min(low + atoms_per_core - 1, n_atoms - 1))
                         for low in range(0, n_atoms, atoms_per_core)]
        return self.__slices

    @overrides(AbstractSplitterCommon.get_in_coming_slices)
    def get_in_coming_slices(self):
        return self.__get_fixed_slices()

    @overrides(AbstractSplitterCommon.get_out_going_slices)
    def get_out_going_slices(self):
        return self.__get_fixed_slices()

    @overrides(AbstractSplitterCommon.get_out_going_vertices)
    def get_out_going_vertices(self, partition_id):
        return self.__neuron_vertices

    @overrides(AbstractSplitterCommon.get_in_coming_vertices)
    def get_in_coming_vertices(self, partition_id):
        return self.__synapse_vertices

    @overrides(AbstractSplitterCommon.get_source_specific_in_coming_vertices)
    def get_source_specific_in_coming_vertices(
            self, source_vertex, partition_id):
        # If the edge is delayed, get the real edge
        if isinstance(source_vertex, DelayExtensionVertex):
            pre_vertex = source_vertex.source_vertex
        else:
            pre_vertex = source_vertex

        # Filter out edges from Poisson sources being done using SDRAM
        if pre_vertex in self.__poisson_sources:
            return []

        # If the incoming edge targets the reward or punishment receptors
        # then it needs to be treated differently
        if pre_vertex in self.__neuromodulators:
            # In this instance, choose to send to all synapse vertices
            return [(v, [source_vertex])
                    for s in self.__incoming_vertices for v in s]

        # Split the incoming machine vertices so that they are in ~power of 2
        # groups
        sources = source_vertex.splitter.get_out_going_vertices(partition_id)
        n_sources = len(sources)
        if n_sources < self.__n_synapse_vertices:
            sources_per_vertex = 1
        else:
            sources_per_vertex = int(2 ** math.ceil(math.log(
                n_sources / self.__n_synapse_vertices)))

        # Start on a different index each time to "even things out"
        index = self.__next_synapse_index
        self.__next_synapse_index = (
            (self.__next_synapse_index + 1) % self.__n_synapse_vertices)
        result = list()
        for start in range(0, n_sources, sources_per_vertex):
            end = min(start + sources_per_vertex, n_sources)
            source_range = sources[start:end]
            for s_vertex in self.__incoming_vertices[index]:
                result.append((s_vertex, source_range))
            index = (index + 1) % self.__n_synapse_vertices

        return result

    @overrides(AbstractSplitterCommon.machine_vertices_for_recording)
    def machine_vertices_for_recording(self, variable_to_record):
        if self._governed_app_vertex.neuron_recorder.is_recordable(
                variable_to_record):
            return self.__neuron_vertices
        return self.__synapse_vertices

    @overrides(AbstractSplitterCommon.reset_called)
    def reset_called(self):
        self.__neuron_vertices = list()
        self.__synapse_vertices = list()
        self.__synapse_verts_by_neuron = defaultdict(list)
        self.__max_delay = self.__user_max_delay
        if self.__user_max_delay is None:
            # to be calcutaed by __update_max_delay
            self.__expect_delay_extension = None
        else:
            self.__expect_delay_extension = True
        self.__multicast_partitions = []
        self.__sdram_partitions = []
        self.__same_chip_groups = []

    @property
    def n_synapse_vertices(self):
        """ Return the number of synapse vertices per neuron vertex

        :rtype: int
        """
        return self.__n_synapse_vertices

    @property
    def __synapse_references(self):
        """ Get reference identifiers for the shared synapse regions

        :rtype: SynapseRegions
        """
        references = [
            ReferenceContext.next()
            for _ in range(
                len(PopulationSynapsesMachineVertexLead.SYNAPSE_REGIONS))]
        return SynapseRegions(*references)

    def __get_neuron_resources(self, n_atoms, sdram_edge_sdram):
        """  Gets the resources of the neurons of a slice of atoms from a given
             app vertex.

        :param ~pacman.model.graphs.common.Slice vertex_slice: the slice
        :rtype: ~pacman.model.resources.ResourceContainer
        """
        app_vertex = self._governed_app_vertex
        n_record = len(app_vertex.neuron_recordables)
        variable_sdram = app_vertex.get_max_neuron_variable_sdram(n_atoms)
        sdram = MultiRegionSDRAM()
        sdram.merge(app_vertex.get_common_constant_sdram(
            n_record, NeuronProvenance.N_ITEMS + NeuronMainProvenance.N_ITEMS,
            PopulationNeuronsMachineVertex.COMMON_REGIONS))
        sdram.merge(app_vertex.get_neuron_constant_sdram(
            n_atoms, PopulationNeuronsMachineVertex.NEURON_REGIONS))
        sdram.add_cost(
            PopulationNeuronsMachineVertex.REGIONS.SDRAM_EDGE_PARAMS.value,
            NEURONS_SDRAM_PARAMS_SIZE)
        sdram.nest(
            len(PopulationNeuronsMachineVertex.REGIONS), variable_sdram)
        sdram.add_cost(
            len(PopulationNeuronsMachineVertex.REGIONS) + 1, sdram_edge_sdram)

        dtcm = app_vertex.get_common_dtcm()
        dtcm += app_vertex.get_neuron_dtcm(n_atoms)
        cpu_cycles = app_vertex.get_common_cpu()
        cpu_cycles += app_vertex.get_neuron_cpu(n_atoms)

        # set resources required from this object
        container = ResourceContainer(
            sdram=sdram, dtcm=DTCMResource(dtcm),
            cpu_cycles=CPUCyclesPerTickResource(cpu_cycles))

        # return the total resources.
        return container

    def __shared_synapse_sdram(
            self, independent_synapse_sdram, proj_dependent_sdram,
            all_syn_block_sz, structural_sz, dynamics_sz):
        """ Get the SDRAM shared between synapse cores

        :rtype: ~pacman.model.resources.MultiRegionSDRAM
        """
        sdram = MultiRegionSDRAM()
        sdram.merge(independent_synapse_sdram)
        sdram.merge(proj_dependent_sdram)
        sdram.add_cost(
            PopulationSynapsesMachineVertexLead.SYNAPSE_REGIONS
            .synaptic_matrix, all_syn_block_sz)
        sdram.add_cost(
            PopulationSynapsesMachineVertexLead.SYNAPSE_REGIONS.direct_matrix,
            max(self._governed_app_vertex.all_single_syn_size, BYTES_PER_WORD))
        sdram.add_cost(
            PopulationSynapsesMachineVertexLead.SYNAPSE_REGIONS
            .structural_dynamics, structural_sz)
        sdram.add_cost(
            PopulationSynapsesMachineVertexLead.SYNAPSE_REGIONS
            .synapse_dynamics, dynamics_sz)
        return sdram

    def __get_shared_synapse_sdram(
            self, n_atoms, all_syn_block_sz, structural_sz):
        app_vertex = self._governed_app_vertex
        independent_synapse_sdram = self.__independent_synapse_sdram()
        proj_dependent_sdram = self.__proj_dependent_synapse_sdram(
            app_vertex.incoming_projections)
        dynamics_sz = self._governed_app_vertex.get_synapse_dynamics_size(
            n_atoms)
        dynamics_sz = max(dynamics_sz, BYTES_PER_WORD)
        return self.__shared_synapse_sdram(
            independent_synapse_sdram, proj_dependent_sdram,
            all_syn_block_sz, structural_sz, dynamics_sz)

    def __get_synapse_resources(self, n_atoms, shared_sdram=None):
        """  Get the resources of the synapses of a slice of atoms from a
             given app vertex.

        :param ~pacman.model.graphs.common.Slice vertex_slice: the slice
        :param ~pacman.model.resources.MultiRegionSDRAM shared_sdram:
            The SDRAM shared between cores, if this is to be included
        :rtype: ~pacman.model.resources.ResourceContainer
        """
        app_vertex = self._governed_app_vertex
        n_record = len(app_vertex.synapse_recordables)
        variable_sdram = app_vertex.get_max_synapse_variable_sdram(
            n_atoms)
        sdram = MultiRegionSDRAM()
        sdram.merge(app_vertex.get_common_constant_sdram(
            n_record,
            SynapseProvenance.N_ITEMS + SpikeProcessingFastProvenance.N_ITEMS,
            PopulationSynapsesMachineVertexLead.COMMON_REGIONS))

        sdram.add_cost(
            PopulationSynapsesMachineVertexLead.REGIONS
            .SDRAM_EDGE_PARAMS.value, SYNAPSES_SDRAM_PARAMS_SIZE)
        sdram.add_cost(
            PopulationSynapsesMachineVertexLead.REGIONS.KEY_REGION.value,
            KEY_CONFIG_SIZE)
        sdram.nest(
            len(PopulationSynapsesMachineVertexLead.REGIONS) + 1,
            variable_sdram)
        if shared_sdram is not None:
            sdram.merge(shared_sdram)
        dtcm = app_vertex.get_common_dtcm()
        dtcm += app_vertex.get_synapse_dtcm(n_atoms)
        cpu_cycles = app_vertex.get_common_cpu()
        cpu_cycles += app_vertex.get_synapse_cpu(n_atoms)

        # set resources required from this object
        container = ResourceContainer(
            sdram=sdram, dtcm=DTCMResource(dtcm),
            cpu_cycles=CPUCyclesPerTickResource(cpu_cycles))

        # return the total resources.
        return container

    def __independent_synapse_sdram(self):
        """ Get the SDRAM used by all synapse cores independent of projections

        :rtype: ~pacman.model.resources.MultiRegionSDRAM
        """
        app_vertex = self._governed_app_vertex
        sdram = MultiRegionSDRAM()
        sdram.add_cost(
            PopulationSynapsesMachineVertexLead.SYNAPSE_REGIONS.synapse_params,
            max(app_vertex.get_synapse_params_size(), BYTES_PER_WORD))
        sdram.add_cost(
            PopulationSynapsesMachineVertexLead.SYNAPSE_REGIONS
            .bitfield_builder,
            max(exact_sdram_for_bit_field_builder_region(), BYTES_PER_WORD))
        return sdram

    def __proj_dependent_synapse_sdram(self, incoming_projections):
        """ Get the SDRAM used by synapse cores dependent on the projections

        :param list(~spynnaker.pyNN.models.Projection) incoming_projections:
            The projections to consider in the calculations
        :rtype: ~pacman.model.resources.MultiRegionSDRAM
        """
        app_vertex = self._governed_app_vertex
        sdram = MultiRegionSDRAM()
        sdram.add_cost(
            PopulationSynapsesMachineVertexLead.SYNAPSE_REGIONS.pop_table,
            max(MasterPopTableAsBinarySearch.get_master_population_table_size(
                    incoming_projections), BYTES_PER_WORD))
        sdram.add_cost(
            PopulationSynapsesMachineVertexLead.SYNAPSE_REGIONS
            .connection_builder,
            max(app_vertex.get_synapse_expander_size(incoming_projections),
                BYTES_PER_WORD))
        sdram.add_cost(
            PopulationSynapsesMachineVertexLead.SYNAPSE_REGIONS
            .bitfield_filter,
            max(get_estimated_sdram_for_bit_field_region(incoming_projections),
                BYTES_PER_WORD))
        sdram.add_cost(
            PopulationSynapsesMachineVertexLead.SYNAPSE_REGIONS
            .bitfield_key_map,
            max(get_estimated_sdram_for_key_region(incoming_projections),
                BYTES_PER_WORD))
        return sdram

    def __update_max_delay(self):
        # Find the maximum delay from incoming synapses
        app_vertex = self._governed_app_vertex
        max_delay_ms = 0
        for proj in app_vertex.incoming_projections:
            # pylint: disable=protected-access
            s_info = proj._synapse_information
            proj_max_delay = s_info.synapse_dynamics.get_delay_maximum(
                s_info.connector, s_info)
            max_delay_ms = max(max_delay_ms, proj_max_delay)
        max_delay_steps = math.ceil(
            max_delay_ms / SpynnakerDataView.get_simulation_time_step_ms())
        max_delay_bits = get_n_bits(max_delay_steps)

        # Find the maximum possible delay
        n_atom_bits = get_n_bits(min(
            app_vertex.get_max_atoms_per_core(), app_vertex.n_atoms))
        n_synapse_bits = get_n_bits(
            app_vertex.neuron_impl.get_n_synapse_types())
        n_delay_bits = MAX_RING_BUFFER_BITS - (n_atom_bits + n_synapse_bits)

        # Pick the smallest between the two, so that not too many bits are used
        final_n_delay_bits = min(n_delay_bits, max_delay_bits)
        self.__max_delay = 2 ** final_n_delay_bits
        if self.__user_allow_delay_extension is None:
            self.__expect_delay_extension = max_delay_bits > final_n_delay_bits

    @overrides(AbstractSpynnakerSplitterDelay.max_support_delay)
    def max_support_delay(self):
        if self.__max_delay is None:
            self.__update_max_delay()
        return self.__max_delay

    @overrides(AbstractSpynnakerSplitterDelay.accepts_edges_from_delay_vertex)
    def accepts_edges_from_delay_vertex(self):
        if self.__user_allow_delay_extension is None:
            if self.__expect_delay_extension is None:
                self.__update_max_delay()
            if self.__expect_delay_extension:
                return True
            raise NotImplementedError(
                "This call was unexpected as it was calculated that "
                "the max needed delay was less that the max possible")
        else:
            return self.__user_allow_delay_extension

    @overrides(AbstractSplitterCommon.get_same_chip_groups)
    def get_same_chip_groups(self):
        return self.__same_chip_groups

    @overrides(AbstractSplitterCommon.get_internal_multicast_partitions)
    def get_internal_multicast_partitions(self):
        return self.__multicast_partitions

    @overrides(AbstractSplitterCommon.get_internal_sdram_partitions)
    def get_internal_sdram_partitions(self):
        return self.__sdram_partitions<|MERGE_RESOLUTION|>--- conflicted
+++ resolved
@@ -38,12 +38,7 @@
 from spynnaker.pyNN.models.neuron.synapse_dynamics import (
     SynapseDynamicsStatic, AbstractSynapseDynamicsStructural)
 from spinn_front_end_common.utilities.constants import BYTES_PER_WORD
-<<<<<<< HEAD
-from spinn_front_end_common.utilities.exceptions import ConfigurationException
 from spynnaker.pyNN.data import SpynnakerDataView
-=======
-from spynnaker.pyNN.models.utility_models.delays import DelayExtensionVertex
->>>>>>> b0774f22
 from spynnaker.pyNN.models.neuron.population_synapses_machine_vertex_common \
     import (SDRAM_PARAMS_SIZE as SYNAPSES_SDRAM_PARAMS_SIZE, KEY_CONFIG_SIZE,
             SynapseRegions)
@@ -161,12 +156,6 @@
         self.__slices = None
         self.__next_synapse_index = 0
         # redefined by create_machine_vertices before first use so style
-<<<<<<< HEAD
-        self.__poisson_edges = set()
-        self.__synapse_verts_by_neuron = defaultdict(list)
-        self.__neuron_vertices = list()
-        self.__synapse_vertices = list()
-=======
         self.__neuron_vertices = None
         self.__synapse_vertices = None
         self.__synapse_verts_by_neuron = None
@@ -174,7 +163,6 @@
         self.__sdram_partitions = []
         self.__same_chip_groups = []
         self.__neuromodulators = set()
->>>>>>> b0774f22
 
     @overrides(AbstractSplitterCommon.set_governed_app_vertex)
     def set_governed_app_vertex(self, app_vertex):
@@ -601,9 +589,9 @@
 
     @overrides(AbstractSplitterCommon.reset_called)
     def reset_called(self):
-        self.__neuron_vertices = list()
-        self.__synapse_vertices = list()
-        self.__synapse_verts_by_neuron = defaultdict(list)
+        self.__neuron_vertices = None
+        self.__synapse_vertices = None
+        self.__synapse_verts_by_neuron = None
         self.__max_delay = self.__user_max_delay
         if self.__user_max_delay is None:
             # to be calcutaed by __update_max_delay
