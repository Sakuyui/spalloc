# Copyright (c) 2017-2019 The University of Manchester
#
# This program is free software: you can redistribute it and/or modify
# it under the terms of the GNU General Public License as published by
# the Free Software Foundation, either version 3 of the License, or
# (at your option) any later version.
#
# This program is distributed in the hope that it will be useful,
# but WITHOUT ANY WARRANTY; without even the implied warranty of
# MERCHANTABILITY or FITNESS FOR A PARTICULAR PURPOSE.  See the
# GNU General Public License for more details.
#
# You should have received a copy of the GNU General Public License
# along with this program.  If not, see <http://www.gnu.org/licenses/>.
import itertools
import logging
import math
import numpy
from spinn_utilities.log import FormatAdapter
from pacman.model.resources.variable_sdram import VariableSDRAM
from data_specification.enums import DataType
from spinn_front_end_common.utilities.exceptions import ConfigurationException
from spinn_front_end_common.utilities.constants import (
    BYTES_PER_WORD, BITS_PER_WORD)
from spynnaker.pyNN.data import SpynnakerDataView
<<<<<<< HEAD
from spynnaker.pyNN.utilities.neo_buffer_database import NeoBufferDatabase
from .population_application_vertex import RecordingType
=======
from spynnaker.pyNN.utilities.buffer_data_type import BufferDataType
>>>>>>> 36987e29

logger = FormatAdapter(logging.getLogger(__name__))

# The number to add to generate that all neurons are in the given state
_REPEAT_PER_NEURON_RECORDED = 0x7FFFFFFF

# The number to add to generate that all neurons are recorded
_REPEAT_PER_NEURON = 0xFFFFFFFF

# The flag to add to generate that the count is recorded
_RECORDED_FLAG = 0x80000000

# The flag (or lack thereof) to add to generate that the count is not recorded
_NOT_RECORDED_FLAG = 0x00000000


class _ReadOnlyDict(dict):
    def __readonly__(self, *args, **kwargs):  # pylint: disable=unused-argument
        raise RuntimeError("Cannot modify ReadOnlyDict")

    __setitem__ = __readonly__
    __delitem__ = __readonly__
    pop = __readonly__
    popitem = __readonly__
    clear = __readonly__
    update = __readonly__
    setdefault = __readonly__
    del __readonly__


def get_sampling_interval(sampling_rate):
    """ Return the current sampling interval given a sampling rate

    :param float sampling_rate: The sampling rate in time steps
    :return: Sampling interval in microseconds
    :rtype: float
    """
    return sampling_rate * SpynnakerDataView.get_simulation_time_step_ms()


class NeuronRecorder(object):
    __slots__ = [
        "__indexes",
        "__n_neurons",
        "__sampling_rates",
        "__data_types",
        "__bitfield_variables",
        "__per_timestep_variables",
        "__per_timestep_datatypes",
        "__per_timestep_recording",
        "__events_per_core_variables",
        "__events_per_core_datatypes",
        "__events_per_core_recording",
        "__events_per_ts",
        "__region_ids",
        "__offset_added"]

    _N_BYTES_FOR_TIMESTAMP = BYTES_PER_WORD
    _N_BYTES_PER_RATE = BYTES_PER_WORD
    _N_BYTES_PER_ENUM = BYTES_PER_WORD
    _N_BYTES_PER_GEN_ITEM = BYTES_PER_WORD

    #: size of a index in terms of position into recording array
    _N_BYTES_PER_INDEX = DataType.UINT16.size  # currently uint16

    #: size of the counter for spike recording
    _N_BYTES_PER_COUNT = BYTES_PER_WORD

    #: size of the increment for spike recording
    _N_BYTES_PER_INCREMENT = BYTES_PER_WORD
    _N_BYTES_PER_SIZE = BYTES_PER_WORD

    # sampling temporal value size (how many ticks between recordings)
    _N_CPU_CYCLES_PER_NEURON = 8
    _N_BYTES_PER_POINTER = BYTES_PER_WORD
    _SARK_BLOCK_SIZE = 2 * BYTES_PER_WORD  # Seen in sark.c

    #: size of the counter for outstanding recording
    _N_BYTES_PER_OUTSTANDING_RECORDING = BYTES_PER_WORD

    #: number of items types (currently non-bitfield and bitfield)
    _N_ITEM_TYPES = 2

    #: flag for spikes
    SPIKES = "spikes"

    #: packets-per-timestep
    PACKETS = "packets-per-timestep"

    #: packets-per-timestep data type
    PACKETS_TYPE = DataType.UINT32

    #: rewiring
    REWIRING = "rewiring"

    #: rewiring data type
    REWIRING_TYPE = DataType.UINT32

    #: max_rewires
    MAX_REWIRES = "max_rewires"

    _MAX_RATE = 2 ** 32 - 1  # To allow a unit32_t to be used to store the rate

    def __init__(
            self, allowed_variables, data_types, bitfield_variables,
            n_neurons, per_timestep_variables, per_timestep_datatypes,
            events_per_core_variables, events_per_core_datatypes):
        """
        :param list(str) allowed_variables:
        :param list(str) data_types:
        :param list(str) bitfield_variables:
        :param int n_neurons:
        """
        self.__sampling_rates = dict()
        self.__indexes = dict()
        self.__data_types = data_types
        self.__n_neurons = n_neurons
        self.__bitfield_variables = bitfield_variables

        self.__per_timestep_variables = per_timestep_variables
        self.__per_timestep_datatypes = per_timestep_datatypes
        self.__per_timestep_recording = set()

        self.__events_per_core_variables = events_per_core_variables
        self.__events_per_core_datatypes = events_per_core_datatypes
        self.__events_per_core_recording = set()
        self.__events_per_ts = dict()
        self.__events_per_ts[self.MAX_REWIRES] = 0  # record('all')

        # Get info on variables like these
        for variable in itertools.chain(allowed_variables, bitfield_variables):
            self.__sampling_rates[variable] = 0
            self.__indexes[variable] = None

        # Get region ids for all variables
        self.__region_ids = dict()
        for region_id, variable in enumerate(itertools.chain(
                    allowed_variables, bitfield_variables,
                    events_per_core_variables, per_timestep_variables)):
            self.__region_ids[variable] = region_id

        self.__offset_added = False

    def add_region_offset(self, offset):
        """ Add an offset to the regions.  Used when there are multiple\
            recorders on a single core

        :param int offset: The offset to add
        """
        if not self.__offset_added:
            self.__region_ids = dict(
                (var, region + offset)
                for var, region in self.__region_ids.items())

        self.__offset_added = True

    def get_region(self, variable):
        """ Get the region of a variable

        :param str variable: The variable to get the region of
        :rtype: int
        """
        return self.__region_ids[variable]

    def _rate_and_count_per_slice(self, variable, vertex_slice):
        if variable not in self.__sampling_rates:
            return None, None
        if self.__sampling_rates[variable] == 0:
            return 0, 0
        if self.__indexes[variable] is None:
            return self.__sampling_rates[variable], vertex_slice.n_atoms
        count = sum(vertex_slice.lo_atom <= index <= vertex_slice.hi_atom
                    for index in self.__indexes[variable])
        if count:
            return self.__sampling_rates[variable], count
        return 0, 0

    def _max_recording_per_slice(self, variable, n_atoms):
        """
        """
        if variable not in self.__sampling_rates:
            return None
        if self.__sampling_rates[variable] == 0:
            return 0
        if self.__indexes[variable] is None:
            return n_atoms
        indices = self.__indexes[variable]
        max_index = numpy.amax(indices)
        existence = numpy.zeros(max_index + 1)
        existence[indices] = 1
        splits = numpy.arange(n_atoms, max_index + 1, n_atoms)
        split_array = numpy.array_split(existence, splits)
        return max([numpy.sum(s) for s in split_array])

    def neurons_recording(self, variable, vertex_slice, atoms_shape):
        """
        :param str variable:
        :param ~pacman.model.graphs.common.Slice vertex_slice:
        :param tuple(int) atoms_shape:
        :rtype: None or iterable(int)
        """
        if variable not in self.__sampling_rates:
            return None
        if self.__sampling_rates[variable] == 0:
            return []
        if self.__indexes[variable] is None:
            return vertex_slice.get_raster_ids(atoms_shape)
        indexes = self.__indexes[variable]
        return [
            i for i in vertex_slice.get_raster_ids(atoms_shape)
            if i in indexes]

    def _convert_placement_matrix_data(
            self, row_data, n_rows, data_row_length, n_neurons, data_type):

        surplus_bytes = self._N_BYTES_FOR_TIMESTAMP
        var_data = (row_data[:, surplus_bytes:].reshape(
            n_rows * data_row_length))
        placement_data = data_type.decode_array(var_data).reshape(
            n_rows, n_neurons)
        return placement_data

    @staticmethod
    def _process_missing_data(
            missing_str, placement, expected_rows, n_neurons, times,
            sampling_rate, label, placement_data, region):
        missing_str += "({}, {}, {}); ".format(
            placement.x, placement.y, placement.p)
        # Start the fragment for this slice empty
        fragment = numpy.empty((expected_rows, n_neurons))
        for i in range(0, expected_rows):
            time = i * sampling_rate
            # Check if there is data for this time step
            local_indexes = numpy.where(times == time)
            if len(local_indexes[0]) == 1:
                fragment[i] = placement_data[local_indexes[0]]
            elif len(local_indexes[0]) > 1:
                fragment[i] = placement_data[local_indexes[0][0]]
                logger.warning(
                    "Population {} has multiple recorded data for time {}"
                    " in region {} ", label, time, region)
            else:
                # Set row to nan
                fragment[i] = numpy.full(n_neurons, numpy.nan)
        return fragment

    def _get_placement_matrix_data(
            self, vertex, region, expected_rows,
            missing_str, sampling_rate, label, data_type, n_per_timestep):
        """ processes a placement for matrix data

        :param ~pacman.model.placements.Placements placements:
            the placements object
        :param ~pacman.model.graphs.machine.MachineVertex vertex:
            the vertex to read from
        :param int region: the recording region id
        :param int expected_rows:
            how many rows the tools think should be recorded
        :param str missing_str: string for reporting missing stuff
        :param int sampling_rate: the rate of sampling
        :param str label: the vertex label.
        :return: placement data
        :rtype: ~numpy.ndarray
        """
        placement = SpynnakerDataView.get_placement_of_vertex(vertex)
        if n_per_timestep == 0:
            return None

        # for buffering output info is taken form the buffer manager
        buffer_manager = SpynnakerDataView.get_buffer_manager()
        record_raw, missing_data = buffer_manager.get_data_by_placement(
            placement, region)
        record_length = len(record_raw)

        # If there is no data, return empty for all timesteps
        if record_length == 0:
            return numpy.zeros((expected_rows, n_per_timestep),
                               dtype="float64")

        # There is one column for time and one for each neuron recording
        data_row_length = n_per_timestep * data_type.size
        full_row_length = data_row_length + self._N_BYTES_FOR_TIMESTAMP
        n_rows = record_length // full_row_length
        row_data = numpy.asarray(record_raw, dtype="uint8").reshape(
            n_rows, full_row_length)
        placement_data = self._convert_placement_matrix_data(
            row_data, n_rows, data_row_length, n_per_timestep, data_type)

        # If everything is there, return it
        if not missing_data and n_rows == expected_rows:
            return placement_data

        # Got data but its missing bits, so get times
        time_bytes = (
            row_data[:, 0: self._N_BYTES_FOR_TIMESTAMP].reshape(
                n_rows * self._N_BYTES_FOR_TIMESTAMP))
        times = time_bytes.view("<i4").reshape(n_rows, 1)

        # process data from core for missing data
        placement_data = self._process_missing_data(
            missing_str, placement, expected_rows, n_per_timestep, times,
            sampling_rate, label, placement_data, region)
        return placement_data

    def get_recorded_indices(self, application_vertex, variable):
        """ Get the indices being recorded for a given variable

        :param ApplicationVertex application_vertex: The vertex being recorded
        :param str variable: The name of the variable to get the indices of
        :rtype: list(int)
        """
        if variable not in self.__sampling_rates:
            return []
        if self.__indexes[variable] is None:
            return range(application_vertex.n_atoms)
        return self.__indexes[variable]

    def get_sampling_interval_ms(self, variable):
        """ Get the sampling interval of a variable

        :param str variable: The variable to get the sampling interval of
        :rtype: float
        """
        if (variable in self.__per_timestep_variables or
                variable in self.__events_per_core_variables):
            return get_sampling_interval(1)

        return get_sampling_interval(self.__sampling_rates[variable])

<<<<<<< HEAD
    def get_recorded_data_type(self, variable):
        if variable in self.__bitfield_variables:
            return RecordingType.BIT_FIELD
        if variable in self.__events_per_core_variables:
            return RecordingType.EVENT
        if (variable in self.__sampling_rates or
                variable in self.__per_timestep_variables):
            return RecordingType.MATRIX
        raise KeyError(f"This vertex cannot record {variable}")

    def __write_matrix_metadata(
            self, application_vertex,
            sampling_interval_ms, data_type, variable, population):
        """
        Write the metadata to retrieve matrix data based on just the database

        :param ApplicationVertex application_vertex:
        :param float sampling_interval:
            The simulation time in ms between sampling.
            Typically the sampling rate * simulation_timestep_ms
        :param DataType data_type: type of data being recorded
        :param str variable: name of the variable.
        :param ~spynnaker.pyNN.models.populations.Population population:
            the population to record for
        """
        vertices = (
            application_vertex.splitter.machine_vertices_for_recording(
                variable))
        region = self.__region_ids[variable]

        for i, vertex in enumerate(vertices):
            if variable in self.__sampling_rates:
                neurons = self._neurons_recording(
                    variable, vertex.vertex_slice,
                    application_vertex.atoms_shape)
            else:
                neurons = [i]
            with NeoBufferDatabase() as db:
                db.write_matrix_metadata(
                    vertex, variable, region, population,
                    sampling_interval_ms, neurons, data_type)

    def _write_matrix_metadata(self, application_vertex, variable, population):
        if variable in self.__per_timestep_variables:
            sampling_rate = 1
            data_type = self.__per_timestep_datatypes[variable]
        else:
            sampling_rate = self.__sampling_rates[variable]
            data_type = self.__data_types[variable]
        sampling_interval_ms = sampling_rate * \
            SpynnakerDataView.get_simulation_time_step_ms()
        self.__write_matrix_metadata(
            application_vertex, sampling_interval_ms, data_type, variable,
            population)

    def _write_spike_metadata(self, application_vertex, population):
        """
        Write the metadata to retreive spikes based on just the database

        :param ApplicationVertex application_vertex:
            vertex which will supply the data
        :param ~spynnaker.pyNN.models.populations.Population population:
            the population to record for
        """
        sampling_interval_ms = self.__sampling_rates[self.SPIKES] * \
            SpynnakerDataView.get_simulation_time_step_ms()
        vertices = (
            application_vertex.splitter.machine_vertices_for_recording(
                self.SPIKES))
        region = self.__region_ids[self.SPIKES]

        with NeoBufferDatabase() as db:
            for vertex in vertices:
                neurons = self._neurons_recording(
                    self.SPIKES, vertex.vertex_slice,
                    application_vertex.atoms_shape)
                db.write_spikes_metadata(
                    vertex, self.SPIKES, region, population,
                    sampling_interval_ms, neurons)

    def __write_rewires_metadata(self, application_vertex, population):
        """
        Write the metadata to retrieve rewires data based on just the database

        :param ApplicationVeretx application_vertex:
        :param str variable: name of the variable.
        :param ~spynnaker.pyNN.models.populations.Population population:
            the population to record for
        """
        vertices = (
            application_vertex.splitter.machine_vertices_for_recording(
                self.REWIRING))
        region = self.__region_ids[self.REWIRING]

        for vertex in vertices:
            with NeoBufferDatabase() as db:
                db.write_rewires_metadata(
                    vertex, self.REWIRING, region, population)

    def write_recording_metadata(self, application_vertex, population):
        """
        Write the metdatabase to the database so it can be used standalone

        :param application_vertex:
        :param ~spynnaker.pyNN.models.populations.Population population:
            the population to record for
        :return:
        """
        for variable in self.recording_variables:
            if variable == self.SPIKES:
                self._write_spike_metadata(application_vertex, population)
            elif variable == self.REWIRING:
                self.__write_rewires_metadata(application_vertex, population)
            elif variable in self.__events_per_core_variables:
                raise NotImplementedError(
                    f"Unexpected Event variable: {variable}")
            else:
                self._write_matrix_metadata(
                    application_vertex, variable, population)
=======
    def get_buffer_data_type(self, variable):
        if variable == self.SPIKES:
            return BufferDataType.NEURON_SPIKES
        elif variable == self.REWIRING:
            return BufferDataType.REWIRES
        elif variable in self.__events_per_core_variables:
            raise NotImplementedError(
                f"Unexpected Event variable: {variable}")
        else:
            return BufferDataType.MATRIX

    def get_data_type(self, variable):
        if variable in self.__per_timestep_variables:
            return self.__per_timestep_datatypes[variable]
        if variable in self.__data_types:
            return self.__data_types[variable]
        return None
>>>>>>> 36987e29

    def get_recordable_variables(self):
        """
        :rtype: iterable(str)
        """
        variables = list(self.__sampling_rates.keys())
        variables.extend(self.__events_per_core_variables)
        variables.extend(self.__per_timestep_variables)
        return variables

    def get_event_recordable_variables(self):
        """
        :rtype: iterable(str)
        """
        variables = list(self.__events_per_core_variables)
        return variables

    def is_recording(self, variable):
        """
        :param str variable:
        :rtype: bool
        """
        try:
            return self.__sampling_rates[variable] > 0
        except KeyError:
            if (variable in self.__events_per_core_recording or
                    variable in self.__per_timestep_recording):
                return True
        return False

    def is_recordable(self, variable):
        """ Identify if the given variable can be recorded

        :param str variable: The variable to check for
        :rtype: bool
        """
        return (variable in self.__sampling_rates or
                variable in self.__per_timestep_variables or
                variable in self.__events_per_core_variables)

    @property
    def recording_variables(self):
        """
        :rtype: list(str)
        """
        results = list()
        for variable, rate in self.__sampling_rates.items():
            if rate > 0:
                results.append(variable)
        for variable in self.__events_per_core_variables:
            if variable in self.__events_per_core_recording:
                results.append(variable)
        for variable in self.__per_timestep_variables:
            if variable in self.__per_timestep_recording:
                results.append(variable)
        return results

    @property
    def recorded_region_ids(self):
        """
        :rtype: list(int)
        """
        results = list()
        for variable, rate in self.__sampling_rates.items():
            if rate > 0:
                results.append(self.__region_ids[variable])
        # events per core regions come after normal regions
        for variable in self.__events_per_core_variables:
            if variable in self.__events_per_core_recording:
                results.append(self.__region_ids[variable])
        # Per timestep regions come next
        for variable in self.__per_timestep_variables:
            if variable in self.__per_timestep_recording:
                results.append(self.__region_ids[variable])
        return results

    def _is_recording(self, variable, vertex_slice):
        """
        :param str variable:
        :param ~pacman.model.graphs.common.Slice vertex_slice:
        :rtype: bool
        """
        # event per core and per_timestep variables are not recorded by slice,
        # so True if present
        if variable in self.__events_per_core_recording:
            return True
        if variable in self.__per_timestep_recording:
            return True
        if self.__sampling_rates[variable] == 0:
            return False
        if self.__indexes[variable] is None:
            return True
        indexes = self.__indexes[variable]
        for index in range(vertex_slice.lo_atom, vertex_slice.hi_atom+1):
            if index in indexes:
                return True
        return False

    def recorded_ids_by_slice(self, vertex_slice):
        """
        :param ~pacman.model.graphs.common.Slice vertex_slice:
        :rtype: list(int)
        """
        variables = [
            self.__region_ids[variable]
            for variable in self.__sampling_rates
            if self._is_recording(variable, vertex_slice)]
        # event per core variables are always defined, but the region is
        # declared after the other variables
        variables.extend([
            self.__region_ids[variable]
            for variable in self.__events_per_core_variables
            if variable in self.__events_per_core_recording])
        # per-timestep variables are always defined, but the region is declared
        # after the other variables
        variables.extend([
            self.__region_ids[variable]
            for variable in self.__per_timestep_variables
            if variable in self.__per_timestep_recording])
        return variables

    def _compute_rate(self, sampling_interval):
        """ Convert a sampling interval into a rate. \
            Remember, machine time step is in nanoseconds

        :param int sampling_interval: interval between samples in microseconds
        :return: rate
        :rtype: int
        """
        if sampling_interval is None:
            return 1

        step = SpynnakerDataView.get_simulation_time_step_ms()
        rate = int(sampling_interval / step)
        if sampling_interval != rate * step:
            msg = "sampling_interval {} is not an an integer multiple of the "\
                  "simulation timestep {}".format(sampling_interval, step)
            raise ConfigurationException(msg)
        if rate > self._MAX_RATE:
            msg = "sampling_interval {} higher than max allowed which is {}" \
                  "".format(sampling_interval, step * self._MAX_RATE)
            raise ConfigurationException(msg)
        return rate

    def check_indexes(self, indexes):
        """
        :param list(int) indexes:
        """
        if indexes is None:
            return

        if len(indexes) == 0:
            raise ConfigurationException("Empty indexes list")

        found = False
        warning = None
        for index in indexes:
            if index < 0:
                raise ConfigurationException(
                    "Negative indexes are not supported")
            elif index >= self.__n_neurons:
                warning = "Ignoring indexes greater than population size."
            else:
                found = True
            if warning is not None:
                logger.warning(warning)
        if not found:
            raise ConfigurationException(
                "All indexes larger than population size")

    def __check_per_timestep_params(
            self, variable, sampling_interval, indexes):
        """ Check if certain parameters have been provided for a per-timestep
            variable and if so, raise an Exception

        :param str variable:
        :param int sampling_interval:
        :param iterable(int) indexes:
        """
        if sampling_interval is not None:
            raise Exception(
                "Variable {} does not support a sampling interval".format(
                    variable))
        if indexes is not None:
            raise Exception(
                "Variable {} can only be recorded on the whole population"
                .format(variable))

    def __check_events_per_core_params(
            self, variable, sampling_interval, indexes):
        """ Check if certain parameters have been provided for an
            events-per-core variable and if so, raise an Exception

        :param str variable:
        :param int sampling_interval:
        :param iterable(int) indexes:
        """
        if sampling_interval is not None:
            raise Exception(
                "Variable {} does not support a sampling interval".format(
                    variable))
        if indexes is not None:
            raise Exception(
                "Variable {} can only be recorded on the whole population"
                .format(variable))

    def _turn_off_recording(self, variable, sampling_interval, remove_indexes):
        """
        :param str variable:
        :param int sampling_interval:
        :param iterable(int) remove_indexes:
        """
        # If a per-timestep variable, remove it and return
        if variable in self.__per_timestep_variables:
            if variable in self.__per_timestep_recording:
                self.__per_timestep_recording.remove(variable)
            return

        # If an events-per-core variable, remove it and return
        if variable in self.__events_per_core_variables:
            if variable in self.__events_per_core_recording:
                self.__events_per_core_recording.remove(variable)
            return

        if self.__sampling_rates[variable] == 0:
            # Already off so ignore other parameters
            return

        if remove_indexes is None:
            # turning all off so ignoring sampling interval
            self.__sampling_rates[variable] = 0
            self.__indexes[variable] = None
            return

        # No good reason to specify_interval when turning off
        if sampling_interval is not None:
            rate = self._compute_rate(sampling_interval)
            # But if they do make sure it is the same as before
            if rate != self.__sampling_rates[variable]:
                raise ConfigurationException(
                    "Illegal sampling_interval parameter while turning "
                    "off recording")

        if self.__indexes[variable] is None:
            # start with all indexes
            self.__indexes[variable] = range(self.__n_neurons)

        # remove the indexes not recording
        self.__indexes[variable] = \
            [index for index in self.__indexes[variable]
                if index not in remove_indexes]

        # Check is at least one index still recording
        if len(self.__indexes[variable]) == 0:
            self.__sampling_rates[variable] = 0
            self.__indexes[variable] = None

    def _check_complete_overwrite(self, variable, indexes):
        """
        :param str variable:
        :param iterable(int) indexes:
        """
        if indexes is None:
            # overwriting all OK!
            return
        if self.__indexes[variable] is None:
            if set(range(self.__n_neurons)).issubset(set(indexes)):
                # overwriting all previous so OK!
                return
        else:
            if set(self.__indexes[variable]).issubset(set(indexes)):
                # overwriting all previous so OK!
                return
        raise ConfigurationException(
            "Current implementation does not support multiple "
            "sampling_intervals for {} on one population.".format(
                variable))

    def _turn_on_recording(self, variable, sampling_interval, indexes):
        """
        :param str variable:
        :param int sampling_interval:
        :param iterable(int) indexes:
        """
        # If a per-timestep variable, update
        if variable in self.__per_timestep_variables:
            self.__check_per_timestep_params(
                variable, sampling_interval, indexes)
            self.__per_timestep_recording.add(variable)
            return

        # If an events-per-core variable, update
        if variable in self.__events_per_core_variables:
            self.__check_events_per_core_params(
                variable, sampling_interval, indexes)
            self.__events_per_core_recording.add(variable)
            return

        rate = self._compute_rate(sampling_interval)
        if self.__sampling_rates[variable] == 0:
            # Previously not recording so OK
            self.__sampling_rates[variable] = rate
        elif rate != self.__sampling_rates[variable]:
            self._check_complete_overwrite(variable, indexes)
        # else rate not changed so no action

        if indexes is None:
            # previous recording indexes does not matter as now all (None)
            self.__indexes[variable] = None
        else:
            # make sure indexes is not a generator like range
            indexes = list(indexes)
            self.check_indexes(indexes)
            if self.__indexes[variable] is not None:
                # merge the two indexes
                indexes = self.__indexes[variable] + indexes
            # Avoid duplicates and keep in numerical order
            self.__indexes[variable] = list(set(indexes))
            self.__indexes[variable].sort()

    def set_recording(self, variable, new_state, sampling_interval=None,
                      indexes=None):
        """
        :param str variable: PyNN variable name
        :param bool new_state:
        :param int sampling_interval:
        :param iterable(int) indexes:
        """
        if variable == "all":
            for key in self.__sampling_rates.keys():
                self.set_recording(key, new_state, sampling_interval, indexes)
            for var in self.__events_per_core_variables:
                # Skip the unsupported items for an events-per-core variable
                self.set_recording(var, new_state)
            for var in self.__per_timestep_variables:
                # Skip the unsupported items for a per-timestep variable
                self.set_recording(var, new_state)
        elif (variable in self.__sampling_rates or
                variable in self.__per_timestep_variables or
                variable in self.__events_per_core_variables):
            if new_state:
                self._turn_on_recording(variable, sampling_interval, indexes)
            else:
                self._turn_off_recording(variable, sampling_interval, indexes)
        else:
            raise ConfigurationException("Variable {} is not supported".format(
                variable))

    def get_region_sizes(self, vertex_slice):
        """ Get the sizes of the regions for the variables, whether they are
            recorded or not, with those that are not having a size of 0

        :param ~pacman.model.graphs.commmon.Slice vertex_slice:
        :rtype: list(int)
        """
        values = list()
        for variable in itertools.chain(
                self.__sampling_rates, self.__events_per_core_variables,
                self.__per_timestep_variables):
            values.append(self.get_buffered_sdram(
                variable, vertex_slice))
        return values

    def write_neuron_recording_region(
            self, spec, neuron_recording_region, vertex_slice):
        """ recording data specification

        :param ~data_specification.DataSpecificationGenerator spec: dsg spec
        :param int neuron_recording_region: the recording region
        :param ~pacman.model.graphs.common.Slice vertex_slice:
            the vertex slice
        :rtype: None
        """
        spec.switch_write_focus(neuron_recording_region)

        # Write the number of variables and bitfields (ignore per-timestep)
        n_vars = len(self.__sampling_rates) - len(self.__bitfield_variables)
        spec.write_value(data=n_vars)
        spec.write_value(data=len(self.__bitfield_variables))

        # Write the recording data
        recording_data = self._get_data(vertex_slice)
        spec.write_array(recording_data)

    def _get_buffered_sdram_per_record(self, variable, n_neurons):
        """ Return the SDRAM used per record

        :param str variable: PyNN variable name
        :param ~pacman.model.graphs.common.Slice vertex_slice:
        :return:
        :rtype: int
        """
        if variable in self.__per_timestep_variables:
            if variable not in self.__per_timestep_recording:
                return 0
            size = self.__per_timestep_datatypes[variable].size
            return self._N_BYTES_FOR_TIMESTAMP + size
        if variable in self.__events_per_core_variables:
            if variable not in self.__events_per_core_recording:
                return 0
            size = self.__events_per_core_datatypes[variable].size
            return self.__events_per_ts[self.MAX_REWIRES] * (
                self._N_BYTES_FOR_TIMESTAMP + size)
        if n_neurons == 0:
            return 0
        if variable in self.__bitfield_variables:
            # Overflow can be ignored as it is not save if in an extra word
            out_spike_words = int(math.ceil(n_neurons / BITS_PER_WORD))
            out_spike_bytes = out_spike_words * BYTES_PER_WORD
            return self._N_BYTES_FOR_TIMESTAMP + out_spike_bytes
        else:
            size = self.__data_types[variable].size
            return self._N_BYTES_FOR_TIMESTAMP + (n_neurons * size)

    def get_buffered_sdram_per_record(
            self, variable, vertex_slice):
        """ Return the SDRAM used per record

        :param str variable: PyNN variable name
        :param ~pacman.model.graphs.common.Slice vertex_slice:
        :return:
        :rtype: int
        """
        _, n_neurons = self._rate_and_count_per_slice(variable, vertex_slice)
        return self._get_buffered_sdram_per_record(variable, n_neurons)

    def get_max_buffered_sdram_per_record(self, variable, n_atoms):
        """ Return the SDRAM used per record

        :param str variable: PyNN variable name
        :param ~pacman.model.graphs.common.Slice vertex_slice:
        :return:
        :rtype: int
        """
        n_neurons = self._max_recording_per_slice(variable, n_atoms)
        return self._get_buffered_sdram_per_record(variable, n_neurons)

    def get_buffered_sdram_per_timestep(
            self, variable, vertex_slice):
        """ Return the SDRAM used per timestep.

        In the case where sampling is used it returns the average\
        for recording and none recording based on the recording rate

        :param str variable: PyNN variable name
        :param ~pacman.model.graphs.common.Slice vertex_slice:
        :return:
        :rtype: int
        """
        if variable in self.__per_timestep_variables:
            if variable not in self.__per_timestep_recording:
                return 0
            rate = 1
        elif variable in self.__events_per_core_variables:
            if variable not in self.__events_per_core_recording:
                return 0
            rate = 1
        else:
            rate = self.__sampling_rates[variable]
            if rate == 0:
                return 0

        data_size = self.get_buffered_sdram_per_record(variable, vertex_slice)
        if rate == 1:
            return data_size
        else:
            return data_size // rate

    def get_sampling_overflow_sdram(self, vertex_slice):
        """ Get the extra SDRAM that should be reserved if using per_timestep

        This is the extra that must be reserved if per_timestep is an average\
        rather than fixed for every timestep.

        When sampling the average * time_steps may not be quite enough.\
        This returns the extra space in the worst case\
        where time_steps is a multiple of sampling rate + 1,\
        and recording is done in the first and last time_step

        :param ~pacman.model.graphs.common.Slice vertex_slice:
        :return: Highest possible overflow needed
        :rtype: int
        """
        # No need to consider per-timestep variables here as they won't
        # overflow
        overflow = 0
        for variable, rate in self.__sampling_rates.items():
            # If rate is 0 no recording so no overflow
            # If rate is 1 there is no overflow as average is exact
            if rate > 1:
                data_size = self.get_buffered_sdram_per_record(
                    variable, vertex_slice)
                overflow += data_size // rate * (rate - 1)
        return overflow

    def get_buffered_sdram(
            self, variable, vertex_slice):
        """ Returns the SDRAM used for this many time steps for a variable

        If required the total is rounded up so the space will always fit

        :param str variable: The PyNN variable name to get buffered sdram of
        :param ~pacman.model.graphs.common.Slice vertex_slice:
        :return: data size
        :rtype: int
        """
        n_machine_time_steps = SpynnakerDataView.get_max_run_time_steps()
        # Per timestep variables can't be done at a specific rate
        if variable in self.__per_timestep_variables:
            item = self.get_buffered_sdram_per_record(variable, vertex_slice)
            return item * n_machine_time_steps

        # Events per core variables depend on the max rewires possible
        # (this is already taken into consideration in per_record calculation)
        if variable in self.__events_per_core_variables:
            item = self.get_buffered_sdram_per_record(variable, vertex_slice)
            return item * n_machine_time_steps

        rate = self.__sampling_rates[variable]
        if rate == 0:
            return 0
        data_size = self.get_buffered_sdram_per_record(variable, vertex_slice)
        records = n_machine_time_steps // rate
        if n_machine_time_steps % rate > 0:
            records = records + 1
        return data_size * records

    def get_metadata_sdram_usage_in_bytes(self, n_atoms):
        """ Get the SDRAM usage of the metadata for recording

        :param int n_atoms: The number of atoms to record
        :rtype: int
        """
        # This calculates the size of the metadata only; thus no reference to
        # per-timestep variables which have no metadata
        n_indices = self.__ceil_n_indices(n_atoms)
        n_bytes_for_indices = n_indices * self._N_BYTES_PER_INDEX
        var_bytes = (
            (self._N_BYTES_PER_RATE + self._N_BYTES_PER_SIZE +
             self._N_BYTES_PER_ENUM + n_bytes_for_indices) *
            (len(self.__sampling_rates) - len(self.__bitfield_variables)))
        bitfield_bytes = (
            (self._N_BYTES_PER_RATE + self._N_BYTES_PER_SIZE +
             n_bytes_for_indices) *
            len(self.__bitfield_variables))
        return ((self._N_ITEM_TYPES * DataType.UINT32.size) + var_bytes +
                bitfield_bytes)

    def get_generator_sdram_usage_in_bytes(self, n_atoms):
        """ Get the SDRAM usage of the generator data for recording metadata

        :param int n_atoms: The number of atoms to be recorded
        :rtype: int
        """
        n_indices = self.__ceil_n_indices(n_atoms)
        n_bytes_for_indices = n_indices * self._N_BYTES_PER_INDEX
        var_bytes = (
            (self._N_BYTES_PER_RATE + self._N_BYTES_PER_SIZE +
             self._N_BYTES_PER_ENUM + self._N_BYTES_PER_GEN_ITEM +
             n_bytes_for_indices) *
            (len(self.__sampling_rates) - len(self.__bitfield_variables)))
        bitfield_bytes = (
            (self._N_BYTES_PER_RATE + self._N_BYTES_PER_SIZE +
             self._N_BYTES_PER_GEN_ITEM + n_bytes_for_indices) *
            len(self.__bitfield_variables))
        return ((self._N_ITEM_TYPES * DataType.UINT32.size) + var_bytes +
                bitfield_bytes)

    def get_variable_sdram_usage(self, vertex_slice):
        """
        :param ~pacman.model.graphs.common.Slice vertex_slice:
        :rtype: ~pacman.model.resources.VariableSDRAM
        """
        fixed_sdram = 0
        per_timestep_sdram = 0
        for variable in self.__sampling_rates:
            rate = self.__sampling_rates[variable]
            if rate > 0:
                fixed_sdram += self._SARK_BLOCK_SIZE
                per_record = self.get_buffered_sdram_per_record(
                    variable, vertex_slice)
                if rate == 1:
                    # Add size for one record as recording every timestep
                    per_timestep_sdram += per_record
                else:
                    # Get the average cost per timestep
                    average_per_timestep = per_record / rate
                    per_timestep_sdram += average_per_timestep
                    # Add the rest once to fixed for worst case
                    fixed_sdram += (per_record - average_per_timestep)
        for variable in self.__per_timestep_recording:
            per_timestep_sdram += self.get_buffered_sdram_per_record(
                variable, vertex_slice)
        for variable in self.__events_per_core_recording:
            per_timestep_sdram += self.get_buffered_sdram_per_record(
                variable, vertex_slice)
        return VariableSDRAM(fixed_sdram, per_timestep_sdram)

    def get_max_variable_sdram_usage(self, n_atoms):
        """
        :param ~pacman.model.graphs.common.Slice vertex_slice:
        :rtype: ~pacman.model.resources.VariableSDRAM
        """
        fixed_sdram = 0
        per_timestep_sdram = 0
        for variable in self.__sampling_rates:
            rate = self.__sampling_rates[variable]
            # fixed_sdram += self._get_fixed_sdram_usage(n_atoms)
            if rate > 0:
                fixed_sdram += self._SARK_BLOCK_SIZE
                per_record = self.get_max_buffered_sdram_per_record(
                    variable, n_atoms)
                if rate == 1:
                    # Add size for one record as recording every timestep
                    per_timestep_sdram += per_record
                else:
                    # Get the average cost per timestep
                    average_per_timestep = per_record / rate
                    per_timestep_sdram += average_per_timestep
                    # Add the rest once to fixed for worst case
                    fixed_sdram += (per_record - average_per_timestep)
        for variable in self.__per_timestep_recording:
            per_timestep_sdram += self.get_max_buffered_sdram_per_record(
                variable, n_atoms)
        for variable in self.__events_per_core_recording:
            per_timestep_sdram += self.get_max_buffered_sdram_per_record(
                variable, n_atoms)
        return VariableSDRAM(fixed_sdram, per_timestep_sdram)

    def __ceil_n_indices(self, n_neurons):
        """ The number of indices rounded up to a whole number of words

        :param int n_neurons: The number of neurons to account for
        :rtype: int
        """
        # Assumes that BYTES_PER_WORD is divisible by _N_BYTES_PER_INDEX
        n_bytes = n_neurons * self._N_BYTES_PER_INDEX
        ceil_bytes = int(math.ceil(n_bytes / BYTES_PER_WORD)) * BYTES_PER_WORD
        return ceil_bytes // self._N_BYTES_PER_INDEX

    def __add_indices(self, data, variable, rate, n_recording, vertex_slice):
        """
        :param list(~numpy.ndarray) data:
        :param str variable:
        :param int rate:
        :param int n_recording:
        :param ~pacman.model.graphs.common.Slice vertex_slice:
        """
        n_indices = self.__ceil_n_indices(vertex_slice.n_atoms)
        if rate == 0:
            data.append(numpy.zeros(n_indices, dtype="uint16").view("uint32"))
        elif self.__indexes[variable] is None:
            data.append(numpy.arange(n_indices, dtype="uint16").view("uint32"))
        else:
            indexes = self.__indexes[variable]
            local_index = 0
            local_indexes = list()
            for index in range(n_indices):
                if index + vertex_slice.lo_atom in indexes:
                    local_indexes.append(local_index)
                    local_index += 1
                else:
                    # write to one beyond recording range
                    local_indexes.append(n_recording)
            data.append(
                numpy.array(local_indexes, dtype="uint16").view("uint32"))

    def _get_data(self, vertex_slice):
        """
        :param ~pacman.model.graphs.common.Slice vertex_slice:
        :rtype: ~numpy.ndarray
        """
        # There is no data here for per-timestep variables by design
        data = list()
        for variable in self.__sampling_rates:
            rate, n_recording = self._rate_and_count_per_slice(
                variable, vertex_slice)
            if variable in self.__bitfield_variables:
                data.append(numpy.array([rate, n_recording], dtype="uint32"))
            else:
                dtype = self.__data_types[variable]
                data.append(numpy.array(
                    [rate, n_recording, dtype.size], dtype="uint32"))
            self.__add_indices(data, variable, rate, n_recording, vertex_slice)

        return numpy.concatenate(data)

    def set_max_rewires_per_ts(self, max_rewires_per_ts):
        """
        :param int max_rewires_per_ts: the maximum rewires per timestep
        """
        self.__events_per_ts[self.MAX_REWIRES] = max_rewires_per_ts

    @property
    def _indexes(self):  # for testing only
        return _ReadOnlyDict(self.__indexes)

    @property
    def is_global_generatable(self):
        """ Is the data for all neurons the same i.e. all or none of the
            neurons are recorded for all variables

        :rtype: bool
        """
        for variable in self.__sampling_rates:
            if variable in self.__indexes:
                return False
        return True

    def get_generator_data(self, vertex_slice=None, atoms_shape=None):
        """ Get the recorded data as a generatable data set

        :param vertex_slice:
            The slice to generate the data for, or None to generate for
            all neurons (assuming all the same, otherwise error)
        :type vertex_slice: Slice or None
        :param atoms_shape:
            The shape of the atoms in the vertex; if vertex_slice is not None,
            atoms_shape must be not None
        :rtype: numpy.ndarray
        """
        n_vars = len(self.__sampling_rates) - len(self.__bitfield_variables)
        data = [n_vars, len(self.__bitfield_variables)]
        for variable in self.__sampling_rates:
            rate, _ = self._rate_and_count_per_slice(
                variable, vertex_slice)
            if variable in self.__bitfield_variables:
                data.append(rate)
            else:
                data.extend([rate, self.__data_types[variable].size])
            if rate == 0:
                data.extend([0, 0])
            else:
                data.extend(self.__get_generator_indices(
                    variable, vertex_slice, atoms_shape))
        return numpy.array(data, dtype="uint32")

    def __get_generator_indices(
            self, variable, vertex_slice=None, atoms_shape=None):
        """ Get the indices of the variables to record in run-length-encoded
            form
        """
        index = self.__indexes.get(variable)

        # If there is no index, add that all variables are recorded
        if index is None:
            return [_REPEAT_PER_NEURON, 1,
                    _REPEAT_PER_NEURON_RECORDED | _RECORDED_FLAG]

        # This must be non-global data, so we need a slice
        if vertex_slice is None or atoms_shape is None:
            raise ValueError(
                "The parameters vertex_slice and atoms_shape must both not be"
                " None")

        # Generate a run-length-encoded list
        # Initially there are no items, but this will be updated
        # Also keep track of the number recorded, also 0 initially
        data = [0, 0]
        n_items = 0

        # Go through the indices and ids, assuming both are in order (they are)
        id_iter = iter(enumerate(vertex_slice.get_raster_ids(atoms_shape)))
        index_iter = iter(index)
        # Keep the id and the position in the id list (as this is a RLE)
        next_id, i = next(id_iter, (None, 0))
        next_index = next(index_iter, None)
        last_recorded = i
        n_recorded = 0
        while next_id is not None and next_index is not None:

            # Find the next index to be recorded
            while (next_id is not None and next_index is not None and
                   next_id != next_index):
                if next_index < next_id:
                    next_index = next(index_iter, None)
                elif next_id < next_index:
                    next_id, i = next(id_iter, (None, i + 1))

            # If we have moved the index onward, mark not recorded
            if i != last_recorded:
                data.append((i - last_recorded) | _NOT_RECORDED_FLAG)
                n_items += 1

            if next_id is not None and next_index is not None:
                start_i = i

                # Find the next index not recorded
                while (next_id is not None and next_index is not None and
                       next_id == next_index):
                    next_index = next(index_iter, None)
                    next_id, i = next(id_iter, (None, i + 1))

                # Add the count of things to be recorded
                data.append((i - start_i) | _RECORDED_FLAG)
                n_recorded += (i - start_i)
                last_recorded = i
                n_items += 1

        # If there are more items in the vertex slice, they must be
        # non-recorded items
        if next_id is not None:
            data.append((vertex_slice.n_atoms - i) | _NOT_RECORDED_FLAG)
            n_items += 1

        data[0] = n_recorded
        data[1] = n_items
        return numpy.array(data, dtype="uint32")<|MERGE_RESOLUTION|>--- conflicted
+++ resolved
@@ -23,12 +23,7 @@
 from spinn_front_end_common.utilities.constants import (
     BYTES_PER_WORD, BITS_PER_WORD)
 from spynnaker.pyNN.data import SpynnakerDataView
-<<<<<<< HEAD
-from spynnaker.pyNN.utilities.neo_buffer_database import NeoBufferDatabase
-from .population_application_vertex import RecordingType
-=======
 from spynnaker.pyNN.utilities.buffer_data_type import BufferDataType
->>>>>>> 36987e29
 
 logger = FormatAdapter(logging.getLogger(__name__))
 
@@ -358,127 +353,6 @@
 
         return get_sampling_interval(self.__sampling_rates[variable])
 
-<<<<<<< HEAD
-    def get_recorded_data_type(self, variable):
-        if variable in self.__bitfield_variables:
-            return RecordingType.BIT_FIELD
-        if variable in self.__events_per_core_variables:
-            return RecordingType.EVENT
-        if (variable in self.__sampling_rates or
-                variable in self.__per_timestep_variables):
-            return RecordingType.MATRIX
-        raise KeyError(f"This vertex cannot record {variable}")
-
-    def __write_matrix_metadata(
-            self, application_vertex,
-            sampling_interval_ms, data_type, variable, population):
-        """
-        Write the metadata to retrieve matrix data based on just the database
-
-        :param ApplicationVertex application_vertex:
-        :param float sampling_interval:
-            The simulation time in ms between sampling.
-            Typically the sampling rate * simulation_timestep_ms
-        :param DataType data_type: type of data being recorded
-        :param str variable: name of the variable.
-        :param ~spynnaker.pyNN.models.populations.Population population:
-            the population to record for
-        """
-        vertices = (
-            application_vertex.splitter.machine_vertices_for_recording(
-                variable))
-        region = self.__region_ids[variable]
-
-        for i, vertex in enumerate(vertices):
-            if variable in self.__sampling_rates:
-                neurons = self._neurons_recording(
-                    variable, vertex.vertex_slice,
-                    application_vertex.atoms_shape)
-            else:
-                neurons = [i]
-            with NeoBufferDatabase() as db:
-                db.write_matrix_metadata(
-                    vertex, variable, region, population,
-                    sampling_interval_ms, neurons, data_type)
-
-    def _write_matrix_metadata(self, application_vertex, variable, population):
-        if variable in self.__per_timestep_variables:
-            sampling_rate = 1
-            data_type = self.__per_timestep_datatypes[variable]
-        else:
-            sampling_rate = self.__sampling_rates[variable]
-            data_type = self.__data_types[variable]
-        sampling_interval_ms = sampling_rate * \
-            SpynnakerDataView.get_simulation_time_step_ms()
-        self.__write_matrix_metadata(
-            application_vertex, sampling_interval_ms, data_type, variable,
-            population)
-
-    def _write_spike_metadata(self, application_vertex, population):
-        """
-        Write the metadata to retreive spikes based on just the database
-
-        :param ApplicationVertex application_vertex:
-            vertex which will supply the data
-        :param ~spynnaker.pyNN.models.populations.Population population:
-            the population to record for
-        """
-        sampling_interval_ms = self.__sampling_rates[self.SPIKES] * \
-            SpynnakerDataView.get_simulation_time_step_ms()
-        vertices = (
-            application_vertex.splitter.machine_vertices_for_recording(
-                self.SPIKES))
-        region = self.__region_ids[self.SPIKES]
-
-        with NeoBufferDatabase() as db:
-            for vertex in vertices:
-                neurons = self._neurons_recording(
-                    self.SPIKES, vertex.vertex_slice,
-                    application_vertex.atoms_shape)
-                db.write_spikes_metadata(
-                    vertex, self.SPIKES, region, population,
-                    sampling_interval_ms, neurons)
-
-    def __write_rewires_metadata(self, application_vertex, population):
-        """
-        Write the metadata to retrieve rewires data based on just the database
-
-        :param ApplicationVeretx application_vertex:
-        :param str variable: name of the variable.
-        :param ~spynnaker.pyNN.models.populations.Population population:
-            the population to record for
-        """
-        vertices = (
-            application_vertex.splitter.machine_vertices_for_recording(
-                self.REWIRING))
-        region = self.__region_ids[self.REWIRING]
-
-        for vertex in vertices:
-            with NeoBufferDatabase() as db:
-                db.write_rewires_metadata(
-                    vertex, self.REWIRING, region, population)
-
-    def write_recording_metadata(self, application_vertex, population):
-        """
-        Write the metdatabase to the database so it can be used standalone
-
-        :param application_vertex:
-        :param ~spynnaker.pyNN.models.populations.Population population:
-            the population to record for
-        :return:
-        """
-        for variable in self.recording_variables:
-            if variable == self.SPIKES:
-                self._write_spike_metadata(application_vertex, population)
-            elif variable == self.REWIRING:
-                self.__write_rewires_metadata(application_vertex, population)
-            elif variable in self.__events_per_core_variables:
-                raise NotImplementedError(
-                    f"Unexpected Event variable: {variable}")
-            else:
-                self._write_matrix_metadata(
-                    application_vertex, variable, population)
-=======
     def get_buffer_data_type(self, variable):
         if variable == self.SPIKES:
             return BufferDataType.NEURON_SPIKES
@@ -496,7 +370,6 @@
         if variable in self.__data_types:
             return self.__data_types[variable]
         return None
->>>>>>> 36987e29
 
     def get_recordable_variables(self):
         """
