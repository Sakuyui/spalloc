from __future__ import print_function
from pacman.model.graphs.common.slice import Slice
import numpy
import pytest
import functools
from spynnaker.pyNN.models.neural_projections.connectors \
    import FixedNumberPreConnector, FixedNumberPostConnector, \
    FixedProbabilityConnector, IndexBasedProbabilityConnector
from unittests.mocks import MockSimulator, MockPopulation


@pytest.fixture(scope="module", params=[10, 100])
def n_pre(request):
    return request.param


@pytest.fixture(scope="module", params=[10, 100])
def n_post(request):
    return request.param


@pytest.fixture(scope="module", params=[10])
def n_in_slice(request):
    return request.param


@pytest.fixture(
    scope="module",
    params=[
        functools.partial(FixedNumberPreConnector, 1),
        functools.partial(FixedNumberPostConnector, 1),
        functools.partial(FixedNumberPreConnector, 2),
        functools.partial(FixedNumberPostConnector, 2),
        functools.partial(FixedNumberPreConnector, 5, with_replacement=True),
        functools.partial(FixedNumberPostConnector, 5, with_replacement=True),
        functools.partial(FixedNumberPreConnector, 20, with_replacement=True),
        functools.partial(FixedNumberPostConnector, 20, with_replacement=True),
        functools.partial(FixedProbabilityConnector, 0.1),
        functools.partial(FixedProbabilityConnector, 0.5),
        functools.partial(IndexBasedProbabilityConnector,
                          "1 / sqrt(((i + 1) ** 2) + ((j + 1) ** 2))")],
    ids=[
        "FixedNumberPreConnector1-",
        "FixedNumberPostConnector1-",
        "FixedNumberPreConnector2-",
        "FixedNumberPreConnector2-",
        "FixedNumberPreConnector5Replace-",
        "FixedNumberPreConnector5Replace-",
        "FixedNumberPreConnector20Replace-",
        "FixedNumberPreConnector20Replace-",
        "FixedProbabilityConnector0.1-",
        "FixedProbabilityConnector0.5-",
        "IndexBasedProbabilityConnector"]
    )
def create_connector(request):
    return request.param


@pytest.fixture(scope="module", params=[5])
def weight(request):
    return request.param


@pytest.fixture(scope="module", params=[5])
def delay(request):
    return request.param


def test_connectors(
        n_pre, n_post, n_in_slice, create_connector, weight, delay):

    MockSimulator.setup()

    max_target = 0
    max_source = 0
    for seed in range(1000):
        numpy.random.seed(seed)
        connector = create_connector()
        connector.set_projection_information(
            pre_population=MockPopulation(n_pre, "Pre"),
            post_population=MockPopulation(n_post, "Post"),
            rng=None, machine_time_step=1000)
        connector.set_weights_and_delays(weight, delay)

        pre_slices = [
            Slice(i, i + n_in_slice - 1) for i in range(0, n_pre, n_in_slice)]
        post_slices = [
            Slice(i, i + n_in_slice - 1) for i in range(0, n_post, n_in_slice)]
        pre_slice_index = 0
        post_slice_index = 0
        pre_vertex_slice = pre_slices[pre_slice_index]
        post_vertex_slice = post_slices[post_slice_index]
        synapse_type = 0
        pre_slice = pre_slices[pre_slice_index]
        post_slice = post_slices[post_slice_index]
        pre_range = numpy.arange(pre_slice.lo_atom, pre_slice.hi_atom + 2)
        post_range = numpy.arange(post_slice.lo_atom, post_slice.hi_atom + 2)

        max_delay = connector.get_delay_maximum()
        max_weight = connector.get_weight_maximum(
            pre_slices, pre_slice_index, post_slices, post_slice_index,
            pre_vertex_slice, post_vertex_slice)
        max_row_length = connector.get_n_connections_from_pre_vertex_maximum(
            pre_slices, pre_slice_index, post_slices, post_slice_index,
            pre_vertex_slice, post_vertex_slice)
        max_col_length = connector.get_n_connections_to_post_vertex_maximum(
            pre_slices, pre_slice_index, post_slices, post_slice_index,
            pre_vertex_slice, post_vertex_slice)
        synaptic_block = connector.create_synaptic_block(
            pre_slices, pre_slice_index, post_slices, post_slice_index,
            pre_vertex_slice, post_vertex_slice, synapse_type)
        source_histogram = numpy.histogram(
            synaptic_block["source"], pre_range)[0]
        target_histogram = numpy.histogram(
            synaptic_block["target"], post_range)[0]
        matrix_max_weight = (
            max(synaptic_block["weight"]) if len(synaptic_block) > 0 else 0)
        matrix_max_delay = (
            max(synaptic_block["delay"]) if len(synaptic_block) > 0 else 0)

        max_source = max((max(source_histogram), max_source))
        max_target = max((max(target_histogram), max_target))

        if len(post_slices) > post_slice_index + 1:
            test_post_slice = post_slices[post_slice_index + 1]
            test_synaptic_block = connector.create_synaptic_block(
                pre_slices, pre_slice_index, post_slices, post_slice_index + 1,
                pre_vertex_slice, test_post_slice, synapse_type)
            if len(test_synaptic_block) > 0:
                assert not numpy.array_equal(
                    test_synaptic_block, synaptic_block)
        if len(pre_slices) > pre_slice_index + 1:
            test_pre_slice = pre_slices[pre_slice_index + 1]
            test_synaptic_block = connector.create_synaptic_block(
                pre_slices, pre_slice_index + 1, post_slices, post_slice_index,
                test_pre_slice, post_vertex_slice, synapse_type)
            if len(test_synaptic_block) > 0:
                assert not numpy.array_equal(
                    test_synaptic_block, synaptic_block)

        try:
            assert max(source_histogram) <= max_row_length
            assert max(target_histogram) <= max_col_length
            assert matrix_max_weight <= max_weight
            assert matrix_max_delay <= max_delay
        except Exception:
            print(connector.__class__.__name__)
            print(max_row_length, max(source_histogram), source_histogram)
            print(max_col_length, max(target_histogram), target_histogram)
            print(max_weight, matrix_max_weight, synaptic_block["weight"])
            print(max_delay, matrix_max_delay, synaptic_block["delay"])
            raise
<<<<<<< HEAD
    print (connector.__class__.__name__, n_pre, n_post, max_row_length,
           max_source, max_col_length, max_target)
=======
    print(connector.__class__.__name__, max_row_length, max_source,
          max_col_length, max_target)
>>>>>>> 2bb5e692
<|MERGE_RESOLUTION|>--- conflicted
+++ resolved
@@ -150,10 +150,5 @@
             print(max_weight, matrix_max_weight, synaptic_block["weight"])
             print(max_delay, matrix_max_delay, synaptic_block["delay"])
             raise
-<<<<<<< HEAD
-    print (connector.__class__.__name__, n_pre, n_post, max_row_length,
-           max_source, max_col_length, max_target)
-=======
-    print(connector.__class__.__name__, max_row_length, max_source,
-          max_col_length, max_target)
->>>>>>> 2bb5e692
+    print(connector.__class__.__name__, n_pre, n_post, max_row_length,
+          max_source, max_col_length, max_target)