from enum import Enum
import math
import numpy
import logging

from pacman.model.constraints.key_allocator_constraints\
    .key_allocator_contiguous_range_constraint \
    import KeyAllocatorContiguousRangeContraint
<<<<<<< HEAD
from pacman.model.resources.cpu_cycles_per_tick_resource import \
    CPUCyclesPerTickResource
from pacman.model.resources.dtcm_resource import DTCMResource
from pacman.model.resources.resource_container import ResourceContainer
from pacman.model.resources.sdram_resource import SDRAMResource
from spinn_front_end_common.interface.abstract_recordable_interface import \
    AbstractRecordableInterface
=======

>>>>>>> 53139c1e
from spynnaker.pyNN.models.neural_properties.randomDistributions\
    import generate_parameter
from spynnaker.pyNN.models.common.abstract_spike_recordable \
    import AbstractSpikeRecordable
from spynnaker.pyNN.models.common.population_settable_change_requires_mapping \
    import PopulationSettableChangeRequiresMapping
from spynnaker.pyNN.models.common.spike_recorder import SpikeRecorder
from spynnaker.pyNN.utilities.conf import config
<<<<<<< HEAD
from spinn_front_end_common.abstract_models.abstract_data_specable_vertex\
    import AbstractDataSpecableVertex
from spinn_front_end_common.abstract_models.\
    abstract_provides_provenance_partitionable_vertex import \
    AbstractProvidesProvenancePartitionableVertex
from spinn_front_end_common.abstract_models.\
=======
from spynnaker.pyNN.models.common import recording_utils
from spynnaker.pyNN.models.spike_source\
    .spike_source_poisson_partitioned_vertex \
    import SpikeSourcePoissonPartitionedVertex


from spinn_front_end_common.abstract_models.abstract_data_specable_vertex\
    import AbstractDataSpecableVertex
from spinn_front_end_common.abstract_models.\
>>>>>>> 53139c1e
    abstract_provides_outgoing_partition_constraints import \
    AbstractProvidesOutgoingPartitionConstraints
from spinn_front_end_common.utilities import constants as\
    front_end_common_constants
from spinn_front_end_common.interface.buffer_management.buffer_models\
    .receives_buffers_to_host_basic_impl import ReceiveBuffersToHostBasicImpl
from data_specification.data_specification_generator\
    import DataSpecificationGenerator
from data_specification.enums.data_type import DataType

logger = logging.getLogger(__name__)

SLOW_RATE_PER_TICK_CUTOFF = 1.0
PARAMS_BASE_WORDS = 4
PARAMS_WORDS_PER_NEURON = 5
RANDOM_SEED_WORDS = 4


class SpikeSourcePoisson(
<<<<<<< HEAD
        AbstractProvidesProvenancePartitionableVertex,
        AbstractDataSpecableVertex, AbstractSpikeRecordable,
        AbstractProvidesOutgoingPartitionConstraints,
        PopulationSettableChangeRequiresMapping,
        ReceiveBuffersToHostBasicImpl):
=======
        AbstractPartitionableVertex,
        AbstractDataSpecableVertex, AbstractSpikeRecordable,
        AbstractProvidesOutgoingPartitionConstraints,
        PopulationSettableChangeRequiresMapping):
>>>>>>> 53139c1e
    """ A Poisson Spike source object
    """

    _POISSON_SPIKE_SOURCE_REGIONS = Enum(
        value="_POISSON_SPIKE_SOURCE_REGIONS",
        names=[('SYSTEM_REGION', 0),
               ('POISSON_PARAMS_REGION', 1),
               ('SPIKE_HISTORY_REGION', 2),
               ('BUFFERING_OUT_STATE', 3),
               ('PROVENANCE_REGION', 4)])

    _N_POPULATION_RECORDING_REGIONS = 1
    _DEFAULT_MALLOCS_USED = 2

    # Technically, this is ~2900 in terms of DTCM, but is timescale dependent
    # in terms of CPU (2900 at 10 times slow down is fine, but not at
    # real-time)
    _model_based_max_atoms_per_core = 500

    def __init__(
            self, n_neurons, machine_time_step, timescale_factor,
            constraints=None, label="SpikeSourcePoisson", rate=1.0, start=0.0,
<<<<<<< HEAD
            duration=None, seed=None, using_auto_pause_and_resume=False):
        AbstractProvidesProvenancePartitionableVertex.__init__(
            self, n_atoms=n_neurons, label=label, constraints=constraints,
            max_atoms_per_core=self._model_based_max_atoms_per_core,
            provenance_region_id=
            self._POISSON_SPIKE_SOURCE_REGIONS.PROVENANCE_REGION.value)
=======
            duration=None, seed=None):
        AbstractPartitionableVertex.__init__(
            self, n_neurons, label, self._model_based_max_atoms_per_core,
            constraints)
>>>>>>> 53139c1e
        AbstractDataSpecableVertex.__init__(
            self, machine_time_step=machine_time_step,
            timescale_factor=timescale_factor)
        AbstractSpikeRecordable.__init__(self)
<<<<<<< HEAD
        ReceiveBuffersToHostBasicImpl.__init__(
            self, config.getint(
                "Recording", "extra_recording_data_for_static_sdram_usage"))
=======
>>>>>>> 53139c1e
        AbstractProvidesOutgoingPartitionConstraints.__init__(self)
        PopulationSettableChangeRequiresMapping.__init__(self)

        # Store the parameters
        self._rate = rate
        self._start = start
        self._duration = duration
        self._rng = numpy.random.RandomState(seed)

        # Prepare for recording, and to get spikes
        self._spike_recorder = SpikeRecorder(machine_time_step)
        self._spike_buffer_max_size = config.getint(
            "Buffers", "spike_buffer_size")
        self._buffer_size_before_receive = config.getint(
            "Buffers", "buffer_size_before_receive")
        self._time_between_requests = config.getint(
            "Buffers", "time_between_requests")
<<<<<<< HEAD
        self._enable_buffered_recording = \
            config.getboolean("Buffers", "enable_buffered_recording")
        self._uses_auto_pause_and_resume = using_auto_pause_and_resume
        if self._uses_auto_pause_and_resume:
            self._enable_buffered_recording = False
=======
        self._enable_buffered_recording = config.getboolean(
            "Buffers", "enable_buffered_recording")
        self._receive_buffer_host = config.get(
            "Buffers", "receive_buffer_host")
        self._receive_buffer_port = config.getint(
            "Buffers", "receive_buffer_port")
        self._minimum_buffer_sdram = config.getint(
            "Buffers", "minimum_buffer_sdram")
        self._using_auto_pause_and_resume = config.getboolean(
            "Buffers", "use_auto_pause_and_resume")

    def create_subvertex(
            self, vertex_slice, resources_required, label=None,
            constraints=None):
        subvertex = SpikeSourcePoissonPartitionedVertex(
            resources_required, label, constraints)
        if not self._using_auto_pause_and_resume:
            spike_buffer_size = self._spike_recorder.get_sdram_usage_in_bytes(
                vertex_slice.n_atoms, self._no_machine_time_steps)
            spike_buffering_needed = recording_utils.needs_buffering(
                self._spike_buffer_max_size, spike_buffer_size,
                self._enable_buffered_recording)
            if spike_buffering_needed:
                subvertex.activate_buffering_output(
                    buffering_ip_address=self._receive_buffer_host,
                    buffering_port=self._receive_buffer_port)
        else:
            sdram_per_ts = self._spike_recorder.get_sdram_usage_in_bytes(
                vertex_slice.n_atoms, 1)
            subvertex.activate_buffering_output(
                minimum_sdram_for_buffering=self._minimum_buffer_sdram,
                buffered_sdram_per_timestep=sdram_per_ts)

        return subvertex
>>>>>>> 53139c1e

    @property
    def rate(self):
        return self._rate

    @rate.setter
    def rate(self, rate):
        self._rate = rate

    @property
    def enable_buffered_recording(self):
        return self._enable_buffered_recording

    @enable_buffered_recording.setter
    def enable_buffered_recording(self, new_value):
        self.enable_buffered_recording = new_value

    @property
    def start(self):
        return self._start

    @start.setter
    def start(self, start):
        self._start = start

    @property
    def duration(self):
        return self._duration

    @duration.setter
    def duration(self, duration):
        self._duration = duration

    @property
    def seed(self):
        return self._seed

    @seed.setter
    def seed(self, seed):
        self._seed = seed

    @property
    def model_name(self):
        """ Return a string representing a label for this class.
        """
        return "SpikeSourcePoisson"

    @staticmethod
    def set_model_max_atoms_per_core(new_value):
        SpikeSourcePoisson._model_based_max_atoms_per_core = new_value

    @staticmethod
    def get_params_bytes(vertex_slice):
        """ Gets the size of the poisson parameters in bytes
        :param vertex_slice:
        """
        return (RANDOM_SEED_WORDS + PARAMS_BASE_WORDS +
                (((vertex_slice.hi_atom - vertex_slice.lo_atom) + 1) *
                 PARAMS_WORDS_PER_NEURON)) * 4

    def reserve_memory_regions(self, spec, setup_sz, poisson_params_sz,
                               spike_hist_buff_sz, subvertex):
        """ Reserve memory regions for poisson source parameters and output\
            buffer.
        :param spec:
        :param setup_sz:
        :param poisson_params_sz:
        :param spike_hist_buff_sz:
        :return:
        """
        spec.comment("\nReserving memory space for data regions:\n\n")

        # Reserve memory:
        spec.reserve_memory_region(
            region=(
                SpikeSourcePoissonPartitionedVertex.
                _POISSON_SPIKE_SOURCE_REGIONS.SYSTEM_REGION.value),
            size=setup_sz, label='setup')
        spec.reserve_memory_region(
            region=(
                SpikeSourcePoissonPartitionedVertex.
                _POISSON_SPIKE_SOURCE_REGIONS.POISSON_PARAMS_REGION.value),
            size=poisson_params_sz, label='PoissonParams')
        subvertex.reserve_buffer_regions(
            spec,
            (SpikeSourcePoissonPartitionedVertex.
                _POISSON_SPIKE_SOURCE_REGIONS.BUFFERING_OUT_STATE.value),
            [SpikeSourcePoissonPartitionedVertex.
                _POISSON_SPIKE_SOURCE_REGIONS.SPIKE_HISTORY_REGION.value],
            [spike_hist_buff_sz])
<<<<<<< HEAD
        spec.reserve_memory_region(
            region=self._POISSON_SPIKE_SOURCE_REGIONS.PROVENANCE_REGION.value,
            size=
            front_end_common_constants.PROVENANCE_DATA_REGION_SIZE_IN_BYTES,
            label="Provenance region")
=======
        subvertex.reserve_provenance_data_region(spec)
>>>>>>> 53139c1e

    def _write_setup_info(
            self, spec, spike_history_region_sz, ip_tags,
            buffer_size_before_receive, subvertex):
        """ Write information used to control the simulation and gathering of\
            results.

        :param spec:
        :param spike_history_region_sz:
        :param ip_rags
        :return:
        """

        self._write_basic_setup_info(
            spec,
            (SpikeSourcePoissonPartitionedVertex.
                _POISSON_SPIKE_SOURCE_REGIONS.SYSTEM_REGION.value))
        subvertex.write_recording_data(
            spec, ip_tags, [spike_history_region_sz],
            buffer_size_before_receive, self._time_between_requests)

    def _write_poisson_parameters(self, spec, key, num_neurons):
        """ Generate Neuron Parameter data for Poisson spike sources

        :param spec:
        :param key:
        :param num_neurons:
        :return:
        """
        spec.comment("\nWriting Neuron Parameters for {} poisson sources:\n"
                     .format(num_neurons))

        # Set the focus to the memory region 2 (neuron parameters):
        spec.switch_write_focus(
            region=(
                SpikeSourcePoissonPartitionedVertex.
                _POISSON_SPIKE_SOURCE_REGIONS.POISSON_PARAMS_REGION.value))

        # Write header info to the memory region:

        # Write Key info for this core:
        if key is None:
            # if there's no key, then two false will cover it.
            spec.write_value(data=0)
            spec.write_value(data=0)
        else:
            # has a key, thus set has key to 1 and then add key
            spec.write_value(data=1)
            spec.write_value(data=key)

        # Write the random seed (4 words), generated randomly!
        spec.write_value(data=self._rng.randint(0x7FFFFFFF))
        spec.write_value(data=self._rng.randint(0x7FFFFFFF))
        spec.write_value(data=self._rng.randint(0x7FFFFFFF))
        spec.write_value(data=self._rng.randint(0x7FFFFFFF))

        # For each neuron, get the rate to work out if it is a slow
        # or fast source
        slow_sources = list()
        fast_sources = list()
        for i in range(0, num_neurons):

            # Get the parameter values for source i:
            rate_val = generate_parameter(self._rate, i)
            start_val = generate_parameter(self._start, i)
            end_val = None
            if self._duration is not None:
                end_val = generate_parameter(self._duration, i) + start_val

            # Decide if it is a fast or slow source and
            spikes_per_tick = \
                (float(rate_val) * (self._machine_time_step / 1000000.0))
            if spikes_per_tick <= SLOW_RATE_PER_TICK_CUTOFF:
                slow_sources.append([i, rate_val, start_val, end_val])
            else:
                fast_sources.append([i, spikes_per_tick, start_val, end_val])

        # Write the numbers of each type of source
        spec.write_value(data=len(slow_sources))
        spec.write_value(data=len(fast_sources))

        # Now write one struct for each slow source as follows
        #
        #   typedef struct slow_spike_source_t
        #   {
        #     uint32_t neuron_id;
        #     uint32_t start_ticks;
        #     uint32_t end_ticks;
        #
        #     accum mean_isi_ticks;
        #     accum time_to_spike_ticks;
        #   } slow_spike_source_t;
        for (neuron_id, rate_val, start_val, end_val) in slow_sources:
            if rate_val == 0:
                isi_val = 0
            else:
                isi_val = float(1000000.0 /
                                (rate_val * self._machine_time_step))
            start_scaled = int(start_val * 1000.0 / self._machine_time_step)
            end_scaled = 0xFFFFFFFF
            if end_val is not None:
                end_scaled = int(end_val * 1000.0 / self._machine_time_step)
            spec.write_value(data=neuron_id, data_type=DataType.UINT32)
            spec.write_value(data=start_scaled, data_type=DataType.UINT32)
            spec.write_value(data=end_scaled, data_type=DataType.UINT32)
            spec.write_value(data=isi_val, data_type=DataType.S1615)
            spec.write_value(data=0x0, data_type=DataType.UINT32)

        # Now write
        #   typedef struct fast_spike_source_t
        #   {
        #     uint32_t neuron_id;
        #     uint32_t start_ticks;
        #     uint32_t end_ticks;
        #
        #     unsigned long fract exp_minus_lambda;
        #   } fast_spike_source_t;
        for (neuron_id, spikes_per_tick, start_val, end_val) in fast_sources:
            if spikes_per_tick == 0:
                exp_minus_lamda = 0
            else:
                exp_minus_lamda = math.exp(-1.0 * spikes_per_tick)
            start_scaled = int(start_val * 1000.0 / self._machine_time_step)
            end_scaled = 0xFFFFFFFF
            if end_val is not None:
                end_scaled = int(end_val * 1000.0 / self._machine_time_step)
            spec.write_value(data=neuron_id, data_type=DataType.UINT32)
            spec.write_value(data=start_scaled, data_type=DataType.UINT32)
            spec.write_value(data=end_scaled, data_type=DataType.UINT32)
            spec.write_value(data=exp_minus_lamda, data_type=DataType.U032)

    # @implements AbstractSpikeRecordable.is_recording_spikes
    def is_recording_spikes(self):
        return self._spike_recorder.record

    # @implements AbstractSpikeRecordable.set_recording_spikes
    def set_recording_spikes(self):
<<<<<<< HEAD
        ip_address = config.get("Buffers", "receive_buffer_host")
        port = config.getint("Buffers", "receive_buffer_port")
        self.activate_buffering_output(ip_address, port)
=======
>>>>>>> 53139c1e
        self._spike_recorder.record = True

    # inherited from partitionable vertex
    def get_static_sdram_usage_for_atoms(self, vertex_slice, graph):
        """
        method for calculating SDRAM usage
        :param vertex_slice:
        :param graph:
        :return:
        """
        poisson_params_sz = self.get_params_bytes(vertex_slice)
        total_size = \
            ((front_end_common_constants.
              DATA_SPECABLE_BASIC_SETUP_INFO_N_WORDS * 4) +
<<<<<<< HEAD
             self.get_recording_data_size(1) +
             self.get_buffer_state_region_size(1) + poisson_params_sz)
        total_size += self._get_number_of_mallocs_used_by_dsg(
            vertex_slice, graph.incoming_edges_to_vertex(self)) * \
            front_end_common_constants.SARK_PER_MALLOC_SDRAM_USAGE
        total_size += config.getint(
            "Recording", "extra_recording_data_for_static_sdram_usage")
=======
             ReceiveBuffersToHostBasicImpl.get_recording_data_size(1) +
             ReceiveBuffersToHostBasicImpl.get_buffer_state_region_size(1) +
             SpikeSourcePoissonPartitionedVertex.get_provenance_data_size(0) +
             poisson_params_sz)
        total_size += self._get_number_of_mallocs_used_by_dsg(
            vertex_slice, graph.incoming_edges_to_vertex(self)) * \
            front_end_common_constants.SARK_PER_MALLOC_SDRAM_USAGE

        if self._using_auto_pause_and_resume:
            total_size += self._minimum_buffer_sdram
        else:
            spike_buffer_size = self._spike_recorder.get_sdram_usage_in_bytes(
                vertex_slice.n_atoms, self._no_machine_time_steps)
            total_size += recording_utils.get_buffer_sizes(
                self._spike_buffer_max_size, spike_buffer_size,
                self._enable_buffered_recording)

>>>>>>> 53139c1e
        return total_size

    # @implements AbstractRecordableInterface.get_runtime_sdram_usage_for_atoms
    def get_runtime_sdram_usage_for_atoms(self, vertex_slice,
                                          partitionable_graph,
                                          no_machine_time_steps):
        return min((
            self._spike_recorder.get_sdram_usage_in_bytes(
                vertex_slice.n_atoms, no_machine_time_steps),
            self._spike_buffer_max_size))

    # @implements AbstractPartitionableVertex.get_resources_used_by_atoms
    def get_resources_used_by_atoms(self, vertex_slice, graph):
        """ Get the separate resource requirements for a range of atoms

        :param vertex_slice: the low value of atoms to calculate resources from
        :param graph: A reference to the graph containing this vertex.
        :type vertex_slice: pacman.model.graph_mapper.slice.Slice
        :return: a Resource container that contains a \
                    CPUCyclesPerTickResource, DTCMResource and SDRAMResource
        :rtype: ResourceContainer
        :raise None: this method does not raise any known exception
        """
        cpu_cycles = self.get_cpu_usage_for_atoms(vertex_slice, graph)
        dtcm_requirement = self.get_dtcm_usage_for_atoms(vertex_slice, graph)
        static_sdram_requirement = \
            self.get_static_sdram_usage_for_atoms(vertex_slice, graph)

        # set all to just static sdram for the time being
        all_sdram_usage = static_sdram_requirement

        # check runtime sdram usage if required
        if (not self._uses_auto_pause_and_resume and
                isinstance(self, AbstractRecordableInterface)):
            runtime_sdram_usage = self.get_runtime_sdram_usage_for_atoms(
                vertex_slice, graph, self._no_machine_time_steps)
            all_sdram_usage += runtime_sdram_usage

        # noinspection PyTypeChecker
        resources = ResourceContainer(cpu=CPUCyclesPerTickResource(cpu_cycles),
                                      dtcm=DTCMResource(dtcm_requirement),
                                      sdram=SDRAMResource(all_sdram_usage))
        return resources

    def _get_number_of_mallocs_used_by_dsg(self, vertex_slice, in_edges):
        standard_mallocs = self._DEFAULT_MALLOCS_USED
        if self._spike_recorder.record:
            standard_mallocs += 1
        return standard_mallocs

    def get_dtcm_usage_for_atoms(self, vertex_slice, graph):
        return 0

    def get_cpu_usage_for_atoms(self, vertex_slice, graph):
        return 0

<<<<<<< HEAD
    def generate_data_spec(self, subvertex, placement, partitioned_graph, graph,
                           routing_info, hostname, graph_mapper, report_folder,
                           ip_tags, reverse_ip_tags, write_text_specs,
                           application_run_time_folder):
=======
    def generate_data_spec(
            self, subvertex, placement, partitioned_graph, graph, routing_info,
            hostname, graph_mapper, report_folder, ip_tags, reverse_ip_tags,
            write_text_specs, application_run_time_folder):
>>>>>>> 53139c1e
        data_writer, report_writer = \
            self.get_data_spec_file_writers(
                placement.x, placement.y, placement.p, hostname, report_folder,
                write_text_specs, application_run_time_folder)

        spec = DataSpecificationGenerator(data_writer, report_writer)

        vertex_slice = graph_mapper.get_subvertex_slice(subvertex)

        spike_buffer_size = self._spike_recorder.get_sdram_usage_in_bytes(
            vertex_slice.n_atoms, self._no_machine_time_steps)
        spike_history_sz = recording_utils.get_buffer_sizes(
            self._spike_buffer_max_size, spike_buffer_size,
            self._enable_buffered_recording)
        spike_buffering_needed = recording_utils.needs_buffering(
            self._spike_buffer_max_size, spike_buffer_size,
            self._enable_buffered_recording)
        buffer_size_before_receive = self._buffer_size_before_receive
<<<<<<< HEAD
        if self._enable_buffered_recording:
            if spike_hist_buff_sz < self._spike_buffer_max_size:
                buffer_size_before_receive = spike_hist_buff_sz + 256
            else:
                spike_hist_buff_sz = self._spike_buffer_max_size
        else:
            buffer_size_before_receive = spike_hist_buff_sz + 256
=======
        if not spike_buffering_needed:
            buffer_size_before_receive = spike_history_sz + 256
>>>>>>> 53139c1e

        spec.comment("\n*** Spec for SpikeSourcePoisson Instance ***\n\n")

        # Basic setup plus 8 bytes for recording flags and recording size
        setup_sz = ((front_end_common_constants.
                     DATA_SPECABLE_BASIC_SETUP_INFO_N_WORDS * 4) +
<<<<<<< HEAD
                    self.get_recording_data_size(1))
=======
                    subvertex.get_recording_data_size(1))
>>>>>>> 53139c1e

        poisson_params_sz = self.get_params_bytes(vertex_slice)

        # Reserve SDRAM space for memory areas:
        self.reserve_memory_regions(
            spec, setup_sz, poisson_params_sz, spike_history_sz, subvertex)

        self._write_setup_info(
            spec, spike_history_sz, ip_tags, buffer_size_before_receive,
            subvertex)

        # Every subedge should have the same key
        key = None
        partitions = partitioned_graph.\
            outgoing_edges_partitions_from_vertex(subvertex)
        for partition in partitions.values():
            keys_and_masks = \
                routing_info.get_keys_and_masks_from_partition(partition)
            key = keys_and_masks[0].key

        self._write_poisson_parameters(spec, key, vertex_slice.n_atoms)

        # End-of-Spec:
        spec.end_specification()
        data_writer.close()

        return data_writer.filename

    def get_binary_file_name(self):
        return "spike_source_poisson.aplx"

    def get_spikes(self, placements, graph_mapper, buffer_manager):
        return self._spike_recorder.get_spikes(
            self._label, buffer_manager,
            (SpikeSourcePoissonPartitionedVertex.
                _POISSON_SPIKE_SOURCE_REGIONS.SPIKE_HISTORY_REGION.value),
            (SpikeSourcePoissonPartitionedVertex.
                _POISSON_SPIKE_SOURCE_REGIONS.BUFFERING_OUT_STATE.value),
            placements, graph_mapper, self)

    def get_outgoing_partition_constraints(self, partition, graph_mapper):
        return [KeyAllocatorContiguousRangeContraint()]

    def is_data_specable(self):
        return True<|MERGE_RESOLUTION|>--- conflicted
+++ resolved
@@ -1,22 +1,9 @@
-from enum import Enum
-import math
-import numpy
-import logging
-
+from pacman.model.partitionable_graph.abstract_partitionable_vertex \
+    import AbstractPartitionableVertex
 from pacman.model.constraints.key_allocator_constraints\
     .key_allocator_contiguous_range_constraint \
     import KeyAllocatorContiguousRangeContraint
-<<<<<<< HEAD
-from pacman.model.resources.cpu_cycles_per_tick_resource import \
-    CPUCyclesPerTickResource
-from pacman.model.resources.dtcm_resource import DTCMResource
-from pacman.model.resources.resource_container import ResourceContainer
-from pacman.model.resources.sdram_resource import SDRAMResource
-from spinn_front_end_common.interface.abstract_recordable_interface import \
-    AbstractRecordableInterface
-=======
-
->>>>>>> 53139c1e
+
 from spynnaker.pyNN.models.neural_properties.randomDistributions\
     import generate_parameter
 from spynnaker.pyNN.models.common.abstract_spike_recordable \
@@ -25,14 +12,6 @@
     import PopulationSettableChangeRequiresMapping
 from spynnaker.pyNN.models.common.spike_recorder import SpikeRecorder
 from spynnaker.pyNN.utilities.conf import config
-<<<<<<< HEAD
-from spinn_front_end_common.abstract_models.abstract_data_specable_vertex\
-    import AbstractDataSpecableVertex
-from spinn_front_end_common.abstract_models.\
-    abstract_provides_provenance_partitionable_vertex import \
-    AbstractProvidesProvenancePartitionableVertex
-from spinn_front_end_common.abstract_models.\
-=======
 from spynnaker.pyNN.models.common import recording_utils
 from spynnaker.pyNN.models.spike_source\
     .spike_source_poisson_partitioned_vertex \
@@ -42,16 +21,21 @@
 from spinn_front_end_common.abstract_models.abstract_data_specable_vertex\
     import AbstractDataSpecableVertex
 from spinn_front_end_common.abstract_models.\
->>>>>>> 53139c1e
     abstract_provides_outgoing_partition_constraints import \
     AbstractProvidesOutgoingPartitionConstraints
 from spinn_front_end_common.utilities import constants as\
     front_end_common_constants
 from spinn_front_end_common.interface.buffer_management.buffer_models\
     .receives_buffers_to_host_basic_impl import ReceiveBuffersToHostBasicImpl
+
 from data_specification.data_specification_generator\
     import DataSpecificationGenerator
 from data_specification.enums.data_type import DataType
+
+from enum import Enum
+import math
+import numpy
+import logging
 
 logger = logging.getLogger(__name__)
 
@@ -62,18 +46,10 @@
 
 
 class SpikeSourcePoisson(
-<<<<<<< HEAD
-        AbstractProvidesProvenancePartitionableVertex,
-        AbstractDataSpecableVertex, AbstractSpikeRecordable,
-        AbstractProvidesOutgoingPartitionConstraints,
-        PopulationSettableChangeRequiresMapping,
-        ReceiveBuffersToHostBasicImpl):
-=======
         AbstractPartitionableVertex,
         AbstractDataSpecableVertex, AbstractSpikeRecordable,
         AbstractProvidesOutgoingPartitionConstraints,
         PopulationSettableChangeRequiresMapping):
->>>>>>> 53139c1e
     """ A Poisson Spike source object
     """
 
@@ -96,29 +72,14 @@
     def __init__(
             self, n_neurons, machine_time_step, timescale_factor,
             constraints=None, label="SpikeSourcePoisson", rate=1.0, start=0.0,
-<<<<<<< HEAD
-            duration=None, seed=None, using_auto_pause_and_resume=False):
-        AbstractProvidesProvenancePartitionableVertex.__init__(
-            self, n_atoms=n_neurons, label=label, constraints=constraints,
-            max_atoms_per_core=self._model_based_max_atoms_per_core,
-            provenance_region_id=
-            self._POISSON_SPIKE_SOURCE_REGIONS.PROVENANCE_REGION.value)
-=======
             duration=None, seed=None):
         AbstractPartitionableVertex.__init__(
             self, n_neurons, label, self._model_based_max_atoms_per_core,
             constraints)
->>>>>>> 53139c1e
         AbstractDataSpecableVertex.__init__(
             self, machine_time_step=machine_time_step,
             timescale_factor=timescale_factor)
         AbstractSpikeRecordable.__init__(self)
-<<<<<<< HEAD
-        ReceiveBuffersToHostBasicImpl.__init__(
-            self, config.getint(
-                "Recording", "extra_recording_data_for_static_sdram_usage"))
-=======
->>>>>>> 53139c1e
         AbstractProvidesOutgoingPartitionConstraints.__init__(self)
         PopulationSettableChangeRequiresMapping.__init__(self)
 
@@ -136,13 +97,6 @@
             "Buffers", "buffer_size_before_receive")
         self._time_between_requests = config.getint(
             "Buffers", "time_between_requests")
-<<<<<<< HEAD
-        self._enable_buffered_recording = \
-            config.getboolean("Buffers", "enable_buffered_recording")
-        self._uses_auto_pause_and_resume = using_auto_pause_and_resume
-        if self._uses_auto_pause_and_resume:
-            self._enable_buffered_recording = False
-=======
         self._enable_buffered_recording = config.getboolean(
             "Buffers", "enable_buffered_recording")
         self._receive_buffer_host = config.get(
@@ -177,7 +131,6 @@
                 buffered_sdram_per_timestep=sdram_per_ts)
 
         return subvertex
->>>>>>> 53139c1e
 
     @property
     def rate(self):
@@ -186,14 +139,6 @@
     @rate.setter
     def rate(self, rate):
         self._rate = rate
-
-    @property
-    def enable_buffered_recording(self):
-        return self._enable_buffered_recording
-
-    @enable_buffered_recording.setter
-    def enable_buffered_recording(self, new_value):
-        self.enable_buffered_recording = new_value
 
     @property
     def start(self):
@@ -268,15 +213,7 @@
             [SpikeSourcePoissonPartitionedVertex.
                 _POISSON_SPIKE_SOURCE_REGIONS.SPIKE_HISTORY_REGION.value],
             [spike_hist_buff_sz])
-<<<<<<< HEAD
-        spec.reserve_memory_region(
-            region=self._POISSON_SPIKE_SOURCE_REGIONS.PROVENANCE_REGION.value,
-            size=
-            front_end_common_constants.PROVENANCE_DATA_REGION_SIZE_IN_BYTES,
-            label="Provenance region")
-=======
         subvertex.reserve_provenance_data_region(spec)
->>>>>>> 53139c1e
 
     def _write_setup_info(
             self, spec, spike_history_region_sz, ip_tags,
@@ -414,35 +351,14 @@
 
     # @implements AbstractSpikeRecordable.set_recording_spikes
     def set_recording_spikes(self):
-<<<<<<< HEAD
-        ip_address = config.get("Buffers", "receive_buffer_host")
-        port = config.getint("Buffers", "receive_buffer_port")
-        self.activate_buffering_output(ip_address, port)
-=======
->>>>>>> 53139c1e
         self._spike_recorder.record = True
 
     # inherited from partitionable vertex
-    def get_static_sdram_usage_for_atoms(self, vertex_slice, graph):
-        """
-        method for calculating SDRAM usage
-        :param vertex_slice:
-        :param graph:
-        :return:
-        """
+    def get_sdram_usage_for_atoms(self, vertex_slice, graph):
         poisson_params_sz = self.get_params_bytes(vertex_slice)
         total_size = \
             ((front_end_common_constants.
               DATA_SPECABLE_BASIC_SETUP_INFO_N_WORDS * 4) +
-<<<<<<< HEAD
-             self.get_recording_data_size(1) +
-             self.get_buffer_state_region_size(1) + poisson_params_sz)
-        total_size += self._get_number_of_mallocs_used_by_dsg(
-            vertex_slice, graph.incoming_edges_to_vertex(self)) * \
-            front_end_common_constants.SARK_PER_MALLOC_SDRAM_USAGE
-        total_size += config.getint(
-            "Recording", "extra_recording_data_for_static_sdram_usage")
-=======
              ReceiveBuffersToHostBasicImpl.get_recording_data_size(1) +
              ReceiveBuffersToHostBasicImpl.get_buffer_state_region_size(1) +
              SpikeSourcePoissonPartitionedVertex.get_provenance_data_size(0) +
@@ -460,50 +376,7 @@
                 self._spike_buffer_max_size, spike_buffer_size,
                 self._enable_buffered_recording)
 
->>>>>>> 53139c1e
         return total_size
-
-    # @implements AbstractRecordableInterface.get_runtime_sdram_usage_for_atoms
-    def get_runtime_sdram_usage_for_atoms(self, vertex_slice,
-                                          partitionable_graph,
-                                          no_machine_time_steps):
-        return min((
-            self._spike_recorder.get_sdram_usage_in_bytes(
-                vertex_slice.n_atoms, no_machine_time_steps),
-            self._spike_buffer_max_size))
-
-    # @implements AbstractPartitionableVertex.get_resources_used_by_atoms
-    def get_resources_used_by_atoms(self, vertex_slice, graph):
-        """ Get the separate resource requirements for a range of atoms
-
-        :param vertex_slice: the low value of atoms to calculate resources from
-        :param graph: A reference to the graph containing this vertex.
-        :type vertex_slice: pacman.model.graph_mapper.slice.Slice
-        :return: a Resource container that contains a \
-                    CPUCyclesPerTickResource, DTCMResource and SDRAMResource
-        :rtype: ResourceContainer
-        :raise None: this method does not raise any known exception
-        """
-        cpu_cycles = self.get_cpu_usage_for_atoms(vertex_slice, graph)
-        dtcm_requirement = self.get_dtcm_usage_for_atoms(vertex_slice, graph)
-        static_sdram_requirement = \
-            self.get_static_sdram_usage_for_atoms(vertex_slice, graph)
-
-        # set all to just static sdram for the time being
-        all_sdram_usage = static_sdram_requirement
-
-        # check runtime sdram usage if required
-        if (not self._uses_auto_pause_and_resume and
-                isinstance(self, AbstractRecordableInterface)):
-            runtime_sdram_usage = self.get_runtime_sdram_usage_for_atoms(
-                vertex_slice, graph, self._no_machine_time_steps)
-            all_sdram_usage += runtime_sdram_usage
-
-        # noinspection PyTypeChecker
-        resources = ResourceContainer(cpu=CPUCyclesPerTickResource(cpu_cycles),
-                                      dtcm=DTCMResource(dtcm_requirement),
-                                      sdram=SDRAMResource(all_sdram_usage))
-        return resources
 
     def _get_number_of_mallocs_used_by_dsg(self, vertex_slice, in_edges):
         standard_mallocs = self._DEFAULT_MALLOCS_USED
@@ -517,17 +390,10 @@
     def get_cpu_usage_for_atoms(self, vertex_slice, graph):
         return 0
 
-<<<<<<< HEAD
-    def generate_data_spec(self, subvertex, placement, partitioned_graph, graph,
-                           routing_info, hostname, graph_mapper, report_folder,
-                           ip_tags, reverse_ip_tags, write_text_specs,
-                           application_run_time_folder):
-=======
     def generate_data_spec(
             self, subvertex, placement, partitioned_graph, graph, routing_info,
             hostname, graph_mapper, report_folder, ip_tags, reverse_ip_tags,
             write_text_specs, application_run_time_folder):
->>>>>>> 53139c1e
         data_writer, report_writer = \
             self.get_data_spec_file_writers(
                 placement.x, placement.y, placement.p, hostname, report_folder,
@@ -546,29 +412,15 @@
             self._spike_buffer_max_size, spike_buffer_size,
             self._enable_buffered_recording)
         buffer_size_before_receive = self._buffer_size_before_receive
-<<<<<<< HEAD
-        if self._enable_buffered_recording:
-            if spike_hist_buff_sz < self._spike_buffer_max_size:
-                buffer_size_before_receive = spike_hist_buff_sz + 256
-            else:
-                spike_hist_buff_sz = self._spike_buffer_max_size
-        else:
-            buffer_size_before_receive = spike_hist_buff_sz + 256
-=======
         if not spike_buffering_needed:
             buffer_size_before_receive = spike_history_sz + 256
->>>>>>> 53139c1e
 
         spec.comment("\n*** Spec for SpikeSourcePoisson Instance ***\n\n")
 
         # Basic setup plus 8 bytes for recording flags and recording size
         setup_sz = ((front_end_common_constants.
                      DATA_SPECABLE_BASIC_SETUP_INFO_N_WORDS * 4) +
-<<<<<<< HEAD
-                    self.get_recording_data_size(1))
-=======
                     subvertex.get_recording_data_size(1))
->>>>>>> 53139c1e
 
         poisson_params_sz = self.get_params_bytes(vertex_slice)
 
