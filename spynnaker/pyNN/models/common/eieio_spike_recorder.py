--- conflicted
+++ resolved
@@ -73,21 +73,17 @@
             return 0
         return n_neurons * 4
 
-<<<<<<< HEAD
     def get_spikes(self, label, buffer_manager, region, placements,
                    application_vertex, base_key_function, machine_time_step):
-=======
-    def get_spikes(self, label, buffer_manager, region,
-                   placements, graph_mapper, application_vertex,
-                   base_key_function, machine_time_step):
         """ Get the recorded spikes from the object
 
+        :param str label:
         :param buffer_manager: the buffer manager object
         :type buffer_manager:
             ~spinn_front_end_common.interface.buffer_management.BufferManager
         :param int region:
-        :param placements: the placements object
-        :type placements: ~pacman.model.placements.Placements
+        :param ~pacman.model.placements.Placements placements:
+            the placements object
         :param application_vertex:
         :type application_vertex:
             ~pacman.model.graphs.application.ApplicationVertex
@@ -100,7 +96,6 @@
             ordered by time, one element per event
         :rtype: ~numpy.ndarray(tuple(int,int))
         """
->>>>>>> f1b4f2f4
         # pylint: disable=too-many-arguments
         results = list()
         missing = []
