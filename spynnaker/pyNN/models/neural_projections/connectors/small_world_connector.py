import numpy
from spinn_utilities.overrides import overrides
from .abstract_connector import AbstractConnector


class SmallWorldConnector(AbstractConnector):
    __slots__ = [
        "_degree",
        "_mask",
        "_n_connections",
        "_rewiring"]

    def __init__(
            self, degree, rewiring, allow_self_connections=True, safe=True,
            verbose=False, n_connections=None):
        # pylint: disable=too-many-arguments
        super(SmallWorldConnector, self).__init__(safe, verbose)
        self._rewiring = rewiring
        self._degree = degree

        if n_connections is not None:
            raise NotImplementedError(
                "n_connections is not implemented for"
                " SmallWorldConnector on this platform")

    @overrides(AbstractConnector.set_projection_information)
    def set_projection_information(
            self, pre_population, post_population, rng, machine_time_step):
        AbstractConnector.set_projection_information(
            self, pre_population, post_population, rng, machine_time_step)
        self._set_n_connections()

    def _set_n_connections(self):
        # Get the probabilities up-front for now
        # TODO: Work out how this can be done statistically
        # space.distances(...) expects N,3 array in PyNN0.7, but 3,N in PyNN0.8
        pre_positions = self._pre_population.positions
        post_positions = self._post_population.positions

        distances = self._space.distances(
            pre_positions, post_positions, False)

        # PyNN 0.8 returns a flattened (C-style) array from space.distances,
        # so the easiest thing to do here is to reshape back to the "expected"
        # PyNN 0.7 shape; otherwise later code gets confusing and difficult
        if (len(distances.shape) == 1):
            d = numpy.reshape(distances, (pre_positions.shape[0],
                                          post_positions.shape[0]))
        else:
            d = distances

        self._mask = (d < self._degree).astype(float)

        self._n_connections = numpy.sum(self._mask)

    @overrides(AbstractConnector.get_delay_maximum)
    def get_delay_maximum(self, delays):
        return self._get_delay_maximum(delays, self._n_connections)

    @overrides(AbstractConnector.get_n_connections_from_pre_vertex_maximum)
    def get_n_connections_from_pre_vertex_maximum(
            self, delays, post_vertex_slice, min_delay=None, max_delay=None):
        # pylint: disable=too-many-arguments
        n_connections = numpy.amax([
            numpy.sum(self._mask[i, post_vertex_slice.as_slice])
            for i in range(self._n_pre_neurons)])

        if min_delay is None or max_delay is None:
            return n_connections

        return self._get_n_connections_from_pre_vertex_with_delay_maximum(
            delays, self._n_connections, n_connections, min_delay, max_delay)

    @overrides(AbstractConnector.get_n_connections_to_post_vertex_maximum)
    def get_n_connections_to_post_vertex_maximum(self):
        # pylint: disable=too-many-arguments
        return numpy.amax([
            numpy.sum(self._mask[:, i]) for i in range(self._n_post_neurons)])

    @overrides(AbstractConnector.get_weight_maximum)
    def get_weight_maximum(self, weights):
        # pylint: disable=too-many-arguments
        return self._get_weight_maximum(weights, self._n_connections)

    @overrides(AbstractConnector.create_synaptic_block)
    def create_synaptic_block(
            self, weights, delays, pre_slices, pre_slice_index, post_slices,
            post_slice_index, pre_vertex_slice, post_vertex_slice,
            synapse_type):
        # pylint: disable=too-many-arguments
        ids = numpy.where(self._mask[
            pre_vertex_slice.as_slice, post_vertex_slice.as_slice])
        n_connections = len(ids[0])

        block = numpy.zeros(n_connections, dtype=self.NUMPY_SYNAPSES_DTYPE)
        block["source"] = (
            (ids[0] % pre_vertex_slice.n_atoms) + pre_vertex_slice.lo_atom)
        block["target"] = (
<<<<<<< HEAD
            (ids % post_vertex_slice.n_atoms) + post_vertex_slice.lo_atom)
        block["weight"] = self._generate_weights(weights, n_connections, None)
        block["delay"] = self._generate_delays(delays, n_connections, None)
=======
            (ids[1] % post_vertex_slice.n_atoms) + post_vertex_slice.lo_atom)
        block["weight"] = self._generate_weights(
            self._weights, n_connections, None)
        block["delay"] = self._generate_delays(
            self._delays, n_connections, None)
>>>>>>> 31364862
        block["synapse_type"] = synapse_type

        # Re-wire some connections
        rewired = numpy.where(
            self._rng.next(n_connections) < self._rewiring)[0]
        block["target"][rewired] = (
            (self._rng.next(rewired.size) * (post_vertex_slice.n_atoms - 1)) +
            post_vertex_slice.lo_atom)

        return block

    def __repr__(self):
        return "SmallWorldConnector(degree={}, rewiring={})".format(
            self._degree, self._rewiring)<|MERGE_RESOLUTION|>--- conflicted
+++ resolved
@@ -96,17 +96,9 @@
         block["source"] = (
             (ids[0] % pre_vertex_slice.n_atoms) + pre_vertex_slice.lo_atom)
         block["target"] = (
-<<<<<<< HEAD
-            (ids % post_vertex_slice.n_atoms) + post_vertex_slice.lo_atom)
+            (ids[1] % post_vertex_slice.n_atoms) + post_vertex_slice.lo_atom)
         block["weight"] = self._generate_weights(weights, n_connections, None)
         block["delay"] = self._generate_delays(delays, n_connections, None)
-=======
-            (ids[1] % post_vertex_slice.n_atoms) + post_vertex_slice.lo_atom)
-        block["weight"] = self._generate_weights(
-            self._weights, n_connections, None)
-        block["delay"] = self._generate_delays(
-            self._delays, n_connections, None)
->>>>>>> 31364862
         block["synapse_type"] = synapse_type
 
         # Re-wire some connections
