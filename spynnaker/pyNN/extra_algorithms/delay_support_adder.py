# Copyright (c) 2020-2021 The University of Manchester
#
# This program is free software: you can redistribute it and/or modify
# it under the terms of the GNU General Public License as published by
# the Free Software Foundation, either version 3 of the License, or
# (at your option) any later version.
#
# This program is distributed in the hope that it will be useful,
# but WITHOUT ANY WARRANTY; without even the implied warranty of
# MERCHANTABILITY or FITNESS FOR A PARTICULAR PURPOSE.  See the
# GNU General Public License for more details.
#
# You should have received a copy of the GNU General Public License
# along with this program.  If not, see <http://www.gnu.org/licenses/>.
import logging

<<<<<<< HEAD
from spinn_utilities.config_holder import get_config_int
from spinn_utilities.log import FormatAdapter
from spinn_utilities.progress_bar import ProgressBar
from spinn_front_end_common.utilities.constants import (
    MICRO_TO_MILLISECOND_CONVERSION)
=======
from spinn_utilities.log import FormatAdapter
from spinn_utilities.progress_bar import ProgressBar
from spinn_front_end_common.utilities.globals_variables import (
    machine_time_step_ms)
>>>>>>> 67bb04d0
from spynnaker.pyNN.exceptions import DelayExtensionException
from spynnaker.pyNN.extra_algorithms.splitter_components import (
    AbstractSpynnakerSplitterDelay, SplitterDelayVertexSlice)
from spynnaker.pyNN.models.neural_projections import (
    ProjectionApplicationEdge, DelayedApplicationEdge,
    DelayAfferentApplicationEdge)
from spynnaker.pyNN.models.utility_models.delays import DelayExtensionVertex
from spynnaker.pyNN.utilities import constants

logger = FormatAdapter(logging.getLogger(__name__))


class DelaySupportAdder(object):
    """ adds delay extension vertices into the APP graph as needed

    :param ApplicationGraph app_graph: the app graph
    :param int user_max_delay: the user defined max delay
    :rtype: None
    """

    __slots__ = [
        "_app_to_delay_map",
        "_delay_post_edge_map",
        "_delay_pre_edges"]

    INVALID_SPLITTER_FOR_DELAYS_ERROR_MSG = (
        "The app vertex {} with splitter {} does not support delays and yet "
        "requires a delay support for edge {}. Please use a Splitter which "
        "utilises the AbstractSpynnakerSplitterDelay interface.")

    DELAYS_NOT_SUPPORTED_SPLITTER = (
        "The app vertex {} with splitter {} does not support delays and yet "
        "requires a delay support for edge {}. Please use a Splitter which "
        "does not have accepts_edges_from_delay_vertex turned off.")

    NOT_SUPPORTED_DELAY_ERROR_MSG = (
        "The maximum delay {} for projection {} is not supported "
        "by the splitter {} (max supported delay of the splitter is {} and "
        "a delay extension can add {} extra delay). either reduce "
        "the delay, or use a splitter which supports a larger delay, or "
        "finally implement the code to allow multiple delay extensions. "
        "good luck.")

    END_USER_MAX_DELAY_DEFILING_ERROR_MESSAGE = (
        "The end user entered a max delay for which the projection breaks")

    APP_DELAY_PROGRESS_BAR_TEXT = "Adding delay extensions as required"

    def __init__(self):
        self._app_to_delay_map = dict()
        self._delay_post_edge_map = dict()
        self._delay_pre_edges = list()

    def __call__(self, app_graph, user_max_delay):
        """ adds the delay extensions to the app graph, now that all the\
            splitter objects have been set.

        :param ~pacman.model.graphs.application.ApplicationGraph app_graph:
            the app graph
        :param int user_max_delay: the user defined max delay
        """

        # progress abr and data holders
        progress = ProgressBar(
            len(list(app_graph.outgoing_edge_partitions)),
            self.APP_DELAY_PROGRESS_BAR_TEXT)

        # go through all partitions.
        for app_outgoing_edge_partition in progress.over(
                app_graph.outgoing_edge_partitions):
            for app_edge in app_outgoing_edge_partition.edges:
                if isinstance(app_edge, ProjectionApplicationEdge):

                    # figure the max delay and if we need a delay extension
                    synapse_infos = app_edge.synapse_information
                    (max_delay_needed, post_vertex_max_delay,
                     need_delay_extension) = self._check_delay_values(
                        app_edge, user_max_delay, synapse_infos)

                    # if we need a delay, add it to the app graph.
                    if need_delay_extension:
                        delay_app_vertex = (
                            self._create_delay_app_vertex_and_pre_edge(
                                app_outgoing_edge_partition, app_edge,
                                post_vertex_max_delay, app_graph,
                                max_delay_needed))

                        # update the delay extension for the max delay slots.
                        # NOTE do it accumulately. coz else more loops.
                        delay_app_vertex. \
                            set_new_n_delay_stages_and_delay_per_stage(
                                post_vertex_max_delay, max_delay_needed)

                        # add the edge from the delay extension to the
                        # dest vertex
                        self._create_post_delay_edge(
                            delay_app_vertex, app_edge)

        # avoids mutating the list of outgoing partitions. add them afterwards
        self._add_new_app_edges(app_graph)

    def _add_new_app_edges(self, app_graph):
        """ adds new edges to the app graph. avoids mutating the arrays being\
            iterated over previously.

        :param ApplicationGraph app_graph: app graph
        :rtype: None
        """
        for key in self._delay_post_edge_map:
            delay_edge = self._delay_post_edge_map[key]
            app_graph.add_edge(delay_edge, constants.SPIKE_PARTITION_ID)
        for edge in self._delay_pre_edges:
            app_graph.add_edge(edge, constants.SPIKE_PARTITION_ID)

    def _create_post_delay_edge(self, delay_app_vertex, app_edge):
        """ creates the edge between delay extension and post vertex. stores\
            for future loading to the app graph when safe to do so.

        :param ApplicationVertex delay_app_vertex: delay extension vertex
        :param app_edge: the undelayed app edge this is associated with.
        :rtype: None
        """
        # check for post edge
        delayed_edge = self._delay_post_edge_map.get(
            (delay_app_vertex, app_edge.post_vertex), None)
        if delayed_edge is None:
            delay_edge = DelayedApplicationEdge(
                delay_app_vertex, app_edge.post_vertex,
                app_edge.synapse_information,
                label="{}_delayed_to_{}".format(
                    app_edge.pre_vertex.label, app_edge.post_vertex.label),
                undelayed_edge=app_edge)
            self._delay_post_edge_map[
                (delay_app_vertex, app_edge.post_vertex)] = delay_edge
            app_edge.delay_edge = delay_edge

    def _create_delay_app_vertex_and_pre_edge(
            self, app_outgoing_edge_partition, app_edge, post_vertex_max_delay,
            app_graph, max_delay_needed):
        """ creates the delay extension app vertex and the edge from the src\
            vertex to this delay extension. Adds to the graph, as safe to do\
            so.

        :param OutgoingEdgePartition app_outgoing_edge_partition:
            the original outgoing edge partition.
        :param AppEdge app_edge: the undelayed app edge.
        :param int post_vertex_max_delay: delay supported by post vertex.
        :param int max_delay_needed: the max delay needed by this app edge.
        :param ApplicationGraph app_graph: the app graph.
        :return: the DelayExtensionAppVertex
        """

        # get delay extension vertex if it already exists.
        delay_app_vertex = self._app_to_delay_map.get(
            app_outgoing_edge_partition, None)
        if delay_app_vertex is None:
            # build delay app vertex
            delay_name = "{}_delayed".format(app_edge.pre_vertex.label)
            delay_app_vertex = DelayExtensionVertex(
                app_edge.pre_vertex.n_atoms, post_vertex_max_delay,
                max_delay_needed - post_vertex_max_delay, app_edge.pre_vertex,
                label=delay_name)

            # set trackers
            delay_app_vertex.splitter = (
                SplitterDelayVertexSlice(app_edge.pre_vertex.splitter))
            app_graph.add_vertex(delay_app_vertex)
            self._app_to_delay_map[app_outgoing_edge_partition] = (
                delay_app_vertex)

            # build afferent app edge
            delay_pre_edge = DelayAfferentApplicationEdge(
                app_edge.pre_vertex, delay_app_vertex,
                label="{}_to_DelayExtension".format(
                    app_edge.pre_vertex.label))
            self._delay_pre_edges.append(delay_pre_edge)
        return delay_app_vertex

    def _check_delay_values(
            self, app_edge, user_max_delay, synapse_infos):
        """ checks the delay required from the user defined max, the max delay\
            supported by the post vertex splitter and the delay Extensions.

        :param ApplicationEdge app_edge: the undelayed app edge
        :param int user_max_delay: user max delay of the sim.
        :param iterable[SynapseInfo] synapse_infos: iterable of synapse infos
        :return:tuple of max_delay_needed, post_vertex_max_delay, bool.
        """

        # get max delay required
        max_delay_needed = max(
            synapse_info.synapse_dynamics.get_delay_maximum(
                synapse_info.connector, synapse_info)
            for synapse_info in synapse_infos)

        # check max delay works
        if max_delay_needed > user_max_delay:
            logger.warning(self.END_USER_MAX_DELAY_DEFILING_ERROR_MESSAGE)

        # get if the post vertex needs a delay extension
        post_splitter = app_edge.post_vertex.splitter
        if not isinstance(
                post_splitter, AbstractSpynnakerSplitterDelay):
            raise DelayExtensionException(
                self.INVALID_SPLITTER_FOR_DELAYS_ERROR_MSG.format(
                    app_edge.post_vertex, post_splitter, app_edge))

        machine_time_step_ms = (
            get_config_int("Machine", "machine_time_step") /
            MICRO_TO_MILLISECOND_CONVERSION)

        post_vertex_max_delay = (
                app_edge.post_vertex.splitter.max_support_delay() *
<<<<<<< HEAD
                machine_time_step_ms)
=======
                machine_time_step_ms())
>>>>>>> 67bb04d0

        # if does not need a delay extension, run away
        if post_vertex_max_delay >= max_delay_needed:
            return max_delay_needed, post_vertex_max_delay, False

        # Check post vertex is ok with getting a delay
        if not post_splitter.accepts_edges_from_delay_vertex():
            raise DelayExtensionException(
                self.DELAYS_NOT_SUPPORTED_SPLITTER.format(
                    app_edge.post_vertex, post_splitter, app_edge))

        # needs a delay extension, check can be supported with 1 delay
        # extension. coz we dont do more than 1 at the moment
        total_supported_delay = (
            post_vertex_max_delay +
            (DelayExtensionVertex.get_max_delay_ticks_supported(
<<<<<<< HEAD
                post_vertex_max_delay) * machine_time_step_ms))
=======
                post_vertex_max_delay) * machine_time_step_ms()))
>>>>>>> 67bb04d0
        if total_supported_delay < max_delay_needed:
            raise DelayExtensionException(
                self.NOT_SUPPORTED_DELAY_ERROR_MSG.format(
                    max_delay_needed, app_edge,
                    app_edge.post_vertex.splitter,
                    post_vertex_max_delay,
                    DelayExtensionVertex.get_max_delay_ticks_supported(
                        post_vertex_max_delay)))

        # return data for building delay extensions
        return max_delay_needed, post_vertex_max_delay, True<|MERGE_RESOLUTION|>--- conflicted
+++ resolved
@@ -14,18 +14,10 @@
 # along with this program.  If not, see <http://www.gnu.org/licenses/>.
 import logging
 
-<<<<<<< HEAD
-from spinn_utilities.config_holder import get_config_int
-from spinn_utilities.log import FormatAdapter
-from spinn_utilities.progress_bar import ProgressBar
-from spinn_front_end_common.utilities.constants import (
-    MICRO_TO_MILLISECOND_CONVERSION)
-=======
 from spinn_utilities.log import FormatAdapter
 from spinn_utilities.progress_bar import ProgressBar
 from spinn_front_end_common.utilities.globals_variables import (
     machine_time_step_ms)
->>>>>>> 67bb04d0
 from spynnaker.pyNN.exceptions import DelayExtensionException
 from spynnaker.pyNN.extra_algorithms.splitter_components import (
     AbstractSpynnakerSplitterDelay, SplitterDelayVertexSlice)
@@ -233,17 +225,9 @@
                 self.INVALID_SPLITTER_FOR_DELAYS_ERROR_MSG.format(
                     app_edge.post_vertex, post_splitter, app_edge))
 
-        machine_time_step_ms = (
-            get_config_int("Machine", "machine_time_step") /
-            MICRO_TO_MILLISECOND_CONVERSION)
-
         post_vertex_max_delay = (
                 app_edge.post_vertex.splitter.max_support_delay() *
-<<<<<<< HEAD
-                machine_time_step_ms)
-=======
                 machine_time_step_ms())
->>>>>>> 67bb04d0
 
         # if does not need a delay extension, run away
         if post_vertex_max_delay >= max_delay_needed:
@@ -260,11 +244,7 @@
         total_supported_delay = (
             post_vertex_max_delay +
             (DelayExtensionVertex.get_max_delay_ticks_supported(
-<<<<<<< HEAD
-                post_vertex_max_delay) * machine_time_step_ms))
-=======
                 post_vertex_max_delay) * machine_time_step_ms()))
->>>>>>> 67bb04d0
         if total_supported_delay < max_delay_needed:
             raise DelayExtensionException(
                 self.NOT_SUPPORTED_DELAY_ERROR_MSG.format(
