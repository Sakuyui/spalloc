--- conflicted
+++ resolved
@@ -433,11 +433,8 @@
     simulation_register_simulation_sdp_callback(
         &simulation_ticks, &infinite_run, SDP);
 
-<<<<<<< HEAD
     // set up prov registration
     simulation_register_provenance_function_call(NULL, PROVENANCE_REGION);
 
-=======
->>>>>>> 7e8924af
     simulation_run(timer_callback, TIMER);
 }