# Copyright (c) 2016 The University of Manchester
#
# Licensed under the Apache License, Version 2.0 (the "License");
# you may not use this file except in compliance with the License.
# You may obtain a copy of the License at
#
#     https://www.apache.org/licenses/LICENSE-2.0
#
# Unless required by applicable law or agreed to in writing, software
# distributed under the License is distributed on an "AS IS" BASIS,
# WITHOUT WARRANTIES OR CONDITIONS OF ANY KIND, either express or implied.
# See the License for the specific language governing permissions and
# limitations under the License.
import math
import numpy
from pyNN.random import NumpyRNG
from spinn_utilities.overrides import overrides
from .abstract_connector import AbstractConnector
from .abstract_generate_connector_on_host import (
    AbstractGenerateConnectorOnHost)


class SmallWorldConnector(AbstractConnector, AbstractGenerateConnectorOnHost):
    """
    A connector that uses connection statistics based on the Small World
    network connectivity model.

    .. note::
        This is typically used from a population to itself.
    """
    __slots__ = (
        "__allow_self_connections",  # TODO: currently ignored
        "__degree",
        "__mask",
        "__n_connections",
<<<<<<< HEAD
        "__rewiring")
=======
        "__rewiring",
        "__rng"]
>>>>>>> 2132577a

    def __init__(
            self, degree, rewiring, allow_self_connections=True,
            n_connections=None, rng=None, safe=True, callback=None,
            verbose=False):
        """
        :param float degree:
            the region length where nodes will be connected locally
        :param float rewiring: the probability of rewiring each edge
        :param bool allow_self_connections:
            if the connector is used to connect a Population to itself, this
            flag determines whether a neuron is allowed to connect to itself,
            or only to other neurons in the Population.
        :param n_connections:
            if specified, the number of efferent synaptic connections per
            neuron
        :type n_connections: int or None
        :param rng:
            Seeded random number generator, or ``None`` to make one when
            needed.
        :type rng: ~pyNN.random.NumpyRNG or None
        :param bool safe:
            If ``True``, check that weights and delays have valid values.
            If ``False``, this check is skipped.
        :param callable callback:
            if given, a callable that display a progress bar on the terminal.

            .. note::
                Not supported by sPyNNaker.
        :param bool verbose:
            Whether to output extra information about the connectivity to a
            CSV file
        """
<<<<<<< HEAD
        # pylint: disable=too-many-arguments, unused-private-member
        super().__init__(safe, callback, verbose, rng)
=======
        # pylint: disable=too-many-arguments
        super().__init__(safe, callback, verbose)
>>>>>>> 2132577a
        self.__rewiring = rewiring
        self.__degree = degree
        self.__allow_self_connections = allow_self_connections
        self.__mask = None
        self.__n_connections = None
<<<<<<< HEAD
=======
        self.__rng = rng or NumpyRNG()

>>>>>>> 2132577a
        if n_connections is not None:
            raise NotImplementedError(
                "n_connections is not implemented for"
                " SmallWorldConnector on this platform")

    @overrides(AbstractConnector.set_projection_information)
    def set_projection_information(self, synapse_info):
        super().set_projection_information(synapse_info)
        self._set_n_connections(synapse_info)

    def _set_n_connections(self, synapse_info):
        """
        :param SynapseInformation synapse_info:
        """
        # Get the probabilities up-front for now
        # TODO: Work out how this can be done statistically
        # space.distances(...) expects N,3 array in PyNN0.7, but 3,N in PyNN0.8
        pre_positions = synapse_info.pre_population.positions
        post_positions = synapse_info.post_population.positions

        distances = self.space.distances(
            pre_positions, post_positions, False)

        # PyNN 0.8 returns a flattened (C-style) array from space.distances,
        # so the easiest thing to do here is to reshape back to the "expected"
        # PyNN 0.7 shape; otherwise later code gets confusing and difficult
        if len(distances.shape) == 1:
            d = numpy.reshape(distances, (pre_positions.shape[0],
                                          post_positions.shape[0]))
        else:
            d = distances

        self.__mask = (d < self.__degree).astype(float)
        self.__n_connections = int(math.ceil(numpy.sum(self.__mask)))

    @overrides(AbstractConnector.get_delay_maximum)
    def get_delay_maximum(self, synapse_info):
        return self._get_delay_maximum(
            synapse_info.delays, self.__n_connections, synapse_info)

    @overrides(AbstractConnector.get_delay_minimum)
    def get_delay_minimum(self, synapse_info):
        return self._get_delay_minimum(
            synapse_info.delays, self.__n_connections, synapse_info)

    @overrides(AbstractConnector.get_n_connections_from_pre_vertex_maximum)
    def get_n_connections_from_pre_vertex_maximum(
            self, n_post_atoms, synapse_info, min_delay=None,
            max_delay=None):
        # Break the array into n_post_atoms units
        split_positions = numpy.arange(
            0, synapse_info.n_post_neurons, n_post_atoms)
        split_array = numpy.array_split(self.__mask, split_positions)

        # Sum the 1s in each split row
        sum_rows = [numpy.sum(s, axis=1) for s in split_array]

        # Find the maximum of the rows
        n_connections = max([x for y in sum_rows for x in y])

        if min_delay is None or max_delay is None:
            return n_connections

        return self._get_n_connections_from_pre_vertex_with_delay_maximum(
            synapse_info.delays, self.__n_connections, n_connections,
            min_delay, max_delay, synapse_info)

    @overrides(AbstractConnector.get_n_connections_to_post_vertex_maximum)
    def get_n_connections_to_post_vertex_maximum(self, synapse_info):
        return numpy.amax([
            numpy.sum(self.__mask[:, i]) for i in range(
                synapse_info.n_post_neurons)])

    @overrides(AbstractConnector.get_weight_maximum)
    def get_weight_maximum(self, synapse_info):
        return self._get_weight_maximum(
            synapse_info.weights, self.__n_connections, synapse_info)

    @overrides(AbstractGenerateConnectorOnHost.create_synaptic_block)
    def create_synaptic_block(
            self, post_slices, post_vertex_slice, synapse_type, synapse_info):
        ids = numpy.where(self.__mask[:, post_vertex_slice.as_slice])
        n_connections = len(ids[0])

        block = numpy.zeros(n_connections, dtype=self.NUMPY_SYNAPSES_DTYPE)
        block["source"] = ids[0] % synapse_info.n_pre_neurons
        block["target"] = (
            (ids[1] % post_vertex_slice.n_atoms) + post_vertex_slice.lo_atom)
        block["weight"] = self._generate_weights(
            block["source"], block["target"], n_connections, post_vertex_slice,
            synapse_info)
        block["delay"] = self._generate_delays(
            block["source"], block["target"], n_connections, post_vertex_slice,
            synapse_info)
        block["synapse_type"] = synapse_type

        # Re-wire some connections
        rewired = numpy.where(
            self.__rng.next(n_connections) < self.__rewiring)[0]
        block["target"][rewired] = (
            (self.__rng.next(rewired.size) * (post_vertex_slice.n_atoms - 1)) +
            post_vertex_slice.lo_atom)

        return block

    def __repr__(self):
        return ("SmallWorldConnector"
                f"(degree={self.__degree}, rewiring={self.__rewiring})")<|MERGE_RESOLUTION|>--- conflicted
+++ resolved
@@ -33,12 +33,8 @@
         "__degree",
         "__mask",
         "__n_connections",
-<<<<<<< HEAD
-        "__rewiring")
-=======
         "__rewiring",
-        "__rng"]
->>>>>>> 2132577a
+        "__rng")
 
     def __init__(
             self, degree, rewiring, allow_self_connections=True,
@@ -72,23 +68,15 @@
             Whether to output extra information about the connectivity to a
             CSV file
         """
-<<<<<<< HEAD
         # pylint: disable=too-many-arguments, unused-private-member
-        super().__init__(safe, callback, verbose, rng)
-=======
-        # pylint: disable=too-many-arguments
         super().__init__(safe, callback, verbose)
->>>>>>> 2132577a
         self.__rewiring = rewiring
         self.__degree = degree
         self.__allow_self_connections = allow_self_connections
         self.__mask = None
         self.__n_connections = None
-<<<<<<< HEAD
-=======
         self.__rng = rng or NumpyRNG()
 
->>>>>>> 2132577a
         if n_connections is not None:
             raise NotImplementedError(
                 "n_connections is not implemented for"
