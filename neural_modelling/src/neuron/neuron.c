--- conflicted
+++ resolved
@@ -74,23 +74,13 @@
 //! \brief does the memory copy for the neuron parameters
 //! \param[in] time: the current time step
 //! \return true if the memory copies worked, false otherwise
-<<<<<<< HEAD
 static bool neuron_load_neuron_parameters(uint32_t time) {
-    log_debug("loading parameters");
     address_t save_address = NULL;
     if (time == 0) {
     	save_address = saved_initial_values_address;
     }
     neuron_impl_load_neuron_parameters(saved_neuron_params_address, 0, n_neurons,
     		save_address);
-=======
-static bool neuron_load_neuron_parameters(void) {
-    // call the neuron implementation functions to do the work
-    // Note the "next" is 0 here because we are using a saved address
-    // which has already accounted for the position of the data within
-    // the region being read.
-    neuron_impl_load_neuron_parameters(saved_params_address, 0, n_neurons);
->>>>>>> f95d1aef
     return true;
 }
 
@@ -103,8 +93,7 @@
     // (re)load the current source parameters
     current_source_load_parameters(current_source_address);
 
-<<<<<<< HEAD
-    log_debug("neuron_reloading_neuron_parameters: starting");
+    log_debug("Resume: neuron_load_neuron_parameters starting");
     return neuron_load_neuron_parameters(time);
 }
 
@@ -112,25 +101,8 @@
         void *core_params_address, void *neuron_params_address,
         void *current_sources_address, void *recording_address,
         void *initial_values_address, uint32_t *n_rec_regions_used) {
-    log_debug("neuron_initialise: starting");
-
     // Read the neuron parameters
     struct neuron_core_parameters *params = core_params_address;
-=======
-    log_debug("Resume: neuron_load_neuron_parameters starting");
-    return neuron_load_neuron_parameters();
-}
-
-bool neuron_initialise(
-        address_t address, address_t cs_address, address_t recording_address, // EXPORTED
-        uint32_t *n_rec_regions_used) {
-    // init the TDMA
-    void *data_addr = address;
-    tdma_processing_initialise(&data_addr);
-
-    // cast left over SDRAM into neuron struct.
-    struct neuron_parameters *params = data_addr;
->>>>>>> f95d1aef
 
     // Check if there is a key to use
     use_key = params->has_key;
