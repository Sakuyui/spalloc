import numpy
from spinn_utilities.overrides import overrides
from data_specification.enums import DataType
from pacman.executor.injection_decorator import inject_items
from .abstract_synapse_type import AbstractSynapseType

TAU_SYN_E = 'tau_syn_E'
TAU_SYN_E2 = 'tau_syn_E2'
TAU_SYN_I = 'tau_syn_I'
ISYN_EXC = "isyn_exc"
ISYN_EXC2 = "isyn_exc2"
ISYN_INH = "isyn_inh"

UNITS = {
    TAU_SYN_E: "mV",
    TAU_SYN_E2: "mV",
    TAU_SYN_I: 'mV',
    ISYN_EXC: "",
    ISYN_EXC2: "",
    ISYN_INH: "",
}


class SynapseTypeDualExponential(AbstractSynapseType):
    __slots__ = [
        "_tau_syn_E",
        "_tau_syn_E2",
        "_tau_syn_I",
        "_isyn_exc",
        "_isyn_exc2",
        "_isyn_inh"]

    def __init__(
            self, tau_syn_E, tau_syn_E2, tau_syn_I, isyn_exc, isyn_exc2,
            isyn_inh):
        super(SynapseTypeDualExponential, self).__init__(
            [DataType.U032,    # decay_E
             DataType.U032,    # init_E
             DataType.U032,    # decay_E2
             DataType.U032,    # init_E2
             DataType.U032,    # decay_I
             DataType.U032,    # init_I
             DataType.S1615,   # isyn_exc
             DataType.S1615,   # isyn_exc2
             DataType.S1615])  # isyn_inh
        self._tau_syn_E = tau_syn_E
        self._tau_syn_E2 = tau_syn_E2
        self._tau_syn_I = tau_syn_I
        self._isyn_exc = isyn_exc
        self._isyn_exc2 = isyn_exc2
        self._isyn_inh = isyn_inh

    @overrides(AbstractSynapseType.get_n_cpu_cycles)
    def get_n_cpu_cycles(self, n_neurons):
        return 100 * n_neurons

    @overrides(AbstractSynapseType.add_parameters)
    def add_parameters(self, parameters):
        parameters[TAU_SYN_E] = self._tau_syn_E
        parameters[TAU_SYN_E2] = self._tau_syn_E2
        parameters[TAU_SYN_I] = self._tau_syn_I

    @overrides(AbstractSynapseType.add_state_variables)
    def add_state_variables(self, state_variables):
        state_variables[ISYN_EXC] = self._isyn_exc
        state_variables[ISYN_EXC2] = self._isyn_exc2
        state_variables[ISYN_INH] = self._isyn_inh

    @overrides(AbstractSynapseType.get_units)
    def get_units(self, variable):
        return UNITS[variable]

    @overrides(AbstractSynapseType.has_variable)
    def has_variable(self, variable):
        return variable in UNITS

    @inject_items({"ts": "MachineTimeStep"})
    @overrides(AbstractSynapseType.get_values, additional_arguments={'ts'})
    def get_values(self, parameters, state_variables, vertex_slice, ts):

        tsfloat = float(ts) / 1000.0
        decay = lambda x: numpy.exp(-tsfloat / x)  # noqa E731
        init = lambda x: (x / tsfloat) * (1.0 - numpy.exp(-tsfloat / x))  # noqa E731

        # Add the rest of the data
        return [parameters[TAU_SYN_E].apply_operation(decay),
                parameters[TAU_SYN_E].apply_operation(init),
                parameters[TAU_SYN_E2].apply_operation(decay),
                parameters[TAU_SYN_E2].apply_operation(init),
                parameters[TAU_SYN_I].apply_operation(decay),
                parameters[TAU_SYN_I].apply_operation(init),
                state_variables[ISYN_EXC], state_variables[ISYN_EXC2],
                state_variables[ISYN_INH]]

    @overrides(AbstractSynapseType.update_values)
    def update_values(self, values, parameters, state_variables):

        # Read the data
        (_decay_E, _init_E, _decay_E2, _init_E2, _decay_I, _init_I,
         isyn_exc, isyn_exc2, isyn_inh) = values

        state_variables[ISYN_EXC] = isyn_exc
        state_variables[ISYN_EXC2] = isyn_exc2
        state_variables[ISYN_INH] = isyn_inh

    @overrides(AbstractSynapseType.get_n_synapse_types)
    def get_n_synapse_types(self):
        return 3

    @overrides(AbstractSynapseType.get_synapse_id_by_target)
    def get_synapse_id_by_target(self, target):
        if target == "excitatory":
            return 0
        elif target == "excitatory2":
            return 1
        elif target == "inhibitory":
            return 2
        return None

    @overrides(AbstractSynapseType.get_synapse_targets)
    def get_synapse_targets(self):
        return "excitatory", "excitatory2", "inhibitory"

    @property
    def tau_syn_E(self):
        return self._tau_syn_E

    @tau_syn_E.setter
    def tau_syn_E(self, tau_syn_E):
        self._tau_syn_E = tau_syn_E

    @property
    def tau_syn_E2(self):
        return self._tau_syn_E2

    @tau_syn_E2.setter
    def tau_syn_E2(self, tau_syn_E2):
        self._tau_syn_E2 = tau_syn_E2

    @property
    def tau_syn_I(self):
        return self._tau_syn_I

    @tau_syn_I.setter
    def tau_syn_I(self, tau_syn_I):
        self._tau_syn_I = tau_syn_I

    @property
    def isyn_exc(self):
        return self._isyn_exc

    @isyn_exc.setter
    def isyn_exc(self, isyn_exc):
        self._isyn_exc = isyn_exc

    @property
    def isyn_inh(self):
        return self._isyn_inh

    @isyn_inh.setter
    def isyn_inh(self, isyn_inh):
        self._isyn_inh = isyn_inh

    @property
    def isyn_exc2(self):
        return self._isyn_exc2

    @isyn_exc2.setter
<<<<<<< HEAD
    def isyn_exc2(self, new_value):
        self._data.set_value(key=INITIAL_INPUT_EXC2, value=new_value)

    @overrides(AbstractSynapseType.get_n_synapse_types)
    def get_n_synapse_types(self):
        return 3

    @overrides(AbstractSynapseType.get_synapse_id_by_target)
    def get_synapse_id_by_target(self, target):
        if target == "excitatory":
            return 0
        elif target == "excitatory2":
            return 1
        elif target == "inhibitory":
            return 2
        return None

    @overrides(AbstractSynapseType.get_synapse_targets)
    def get_synapse_targets(self):
        return "excitatory", "excitatory2", "inhibitory"

    @overrides(AbstractSynapseType.get_n_synapse_type_parameters)
    def get_n_synapse_type_parameters(self):
        return 9

    @inject_items({"machine_time_step": "MachineTimeStep"})
    def get_synapse_type_parameters(self, machine_time_step):
        # pylint: disable=arguments-differ
        e_decay, e_init = get_exponential_decay_and_init(
            self._data[TAU_SYN_E], machine_time_step)
        e_decay2, e_init2 = get_exponential_decay_and_init(
            self._data[TAU_SYN_E2], machine_time_step)
        i_decay, i_init = get_exponential_decay_and_init(
            self._data[TAU_SYN_I], machine_time_step)

        return [
            # excitatory
            NeuronParameter(e_decay, _DUAL_EXP_TYPES.E_DECAY.data_type),
            NeuronParameter(e_init, _DUAL_EXP_TYPES.E_INIT.data_type),
            NeuronParameter(
                self._data[INITIAL_INPUT_EXC],
                _DUAL_EXP_TYPES.INITIAL_EXC.data_type),
            # excitatory2
            NeuronParameter(e_decay2, _DUAL_EXP_TYPES.E2_DECAY.data_type),
            NeuronParameter(e_init2, _DUAL_EXP_TYPES.E2_INIT.data_type),
            NeuronParameter(
                self._data[INITIAL_INPUT_EXC2],
                _DUAL_EXP_TYPES.INITIAL_EXC2.data_type),
            # inhibitory
            NeuronParameter(i_decay, _DUAL_EXP_TYPES.I_DECAY.data_type),
            NeuronParameter(i_init, _DUAL_EXP_TYPES.I_INIT.data_type),
            NeuronParameter(
                self._data[INITIAL_INPUT_INH],
                _DUAL_EXP_TYPES.INITIAL_INH.data_type)
        ]

    @overrides(AbstractSynapseType.get_synapse_type_parameter_types)
    def get_synapse_type_parameter_types(self):
        return [item.data_type for item in _DUAL_EXP_TYPES]

    @overrides(AbstractSynapseType.get_n_cpu_cycles_per_neuron)
    def get_n_cpu_cycles_per_neuron(self):

        # A guess
        return 100

    @overrides(AbstractContainsUnits.get_units)
    def get_units(self, variable):
        return self._units[variable]
=======
    def isyn_exc2(self, isyn_exc2):
        self._isyn_exc2 = isyn_exc2
>>>>>>> c85128fc
<|MERGE_RESOLUTION|>--- conflicted
+++ resolved
@@ -36,12 +36,12 @@
         super(SynapseTypeDualExponential, self).__init__(
             [DataType.U032,    # decay_E
              DataType.U032,    # init_E
+             DataType.S1615,   # isyn_exc
              DataType.U032,    # decay_E2
              DataType.U032,    # init_E2
+             DataType.S1615,   # isyn_exc2
              DataType.U032,    # decay_I
              DataType.U032,    # init_I
-             DataType.S1615,   # isyn_exc
-             DataType.S1615,   # isyn_exc2
              DataType.S1615])  # isyn_inh
         self._tau_syn_E = tau_syn_E
         self._tau_syn_E2 = tau_syn_E2
@@ -85,19 +85,20 @@
         # Add the rest of the data
         return [parameters[TAU_SYN_E].apply_operation(decay),
                 parameters[TAU_SYN_E].apply_operation(init),
+                state_variables[ISYN_EXC],
                 parameters[TAU_SYN_E2].apply_operation(decay),
                 parameters[TAU_SYN_E2].apply_operation(init),
+                state_variables[ISYN_EXC2],
                 parameters[TAU_SYN_I].apply_operation(decay),
                 parameters[TAU_SYN_I].apply_operation(init),
-                state_variables[ISYN_EXC], state_variables[ISYN_EXC2],
                 state_variables[ISYN_INH]]
 
     @overrides(AbstractSynapseType.update_values)
     def update_values(self, values, parameters, state_variables):
 
         # Read the data
-        (_decay_E, _init_E, _decay_E2, _init_E2, _decay_I, _init_I,
-         isyn_exc, isyn_exc2, isyn_inh) = values
+        (_decay_E, _init_E, isyn_exc, _decay_E2, _init_E2, isyn_exc2,
+         _decay_I, _init_I, isyn_inh) = values
 
         state_variables[ISYN_EXC] = isyn_exc
         state_variables[ISYN_EXC2] = isyn_exc2
@@ -166,77 +167,5 @@
         return self._isyn_exc2
 
     @isyn_exc2.setter
-<<<<<<< HEAD
-    def isyn_exc2(self, new_value):
-        self._data.set_value(key=INITIAL_INPUT_EXC2, value=new_value)
-
-    @overrides(AbstractSynapseType.get_n_synapse_types)
-    def get_n_synapse_types(self):
-        return 3
-
-    @overrides(AbstractSynapseType.get_synapse_id_by_target)
-    def get_synapse_id_by_target(self, target):
-        if target == "excitatory":
-            return 0
-        elif target == "excitatory2":
-            return 1
-        elif target == "inhibitory":
-            return 2
-        return None
-
-    @overrides(AbstractSynapseType.get_synapse_targets)
-    def get_synapse_targets(self):
-        return "excitatory", "excitatory2", "inhibitory"
-
-    @overrides(AbstractSynapseType.get_n_synapse_type_parameters)
-    def get_n_synapse_type_parameters(self):
-        return 9
-
-    @inject_items({"machine_time_step": "MachineTimeStep"})
-    def get_synapse_type_parameters(self, machine_time_step):
-        # pylint: disable=arguments-differ
-        e_decay, e_init = get_exponential_decay_and_init(
-            self._data[TAU_SYN_E], machine_time_step)
-        e_decay2, e_init2 = get_exponential_decay_and_init(
-            self._data[TAU_SYN_E2], machine_time_step)
-        i_decay, i_init = get_exponential_decay_and_init(
-            self._data[TAU_SYN_I], machine_time_step)
-
-        return [
-            # excitatory
-            NeuronParameter(e_decay, _DUAL_EXP_TYPES.E_DECAY.data_type),
-            NeuronParameter(e_init, _DUAL_EXP_TYPES.E_INIT.data_type),
-            NeuronParameter(
-                self._data[INITIAL_INPUT_EXC],
-                _DUAL_EXP_TYPES.INITIAL_EXC.data_type),
-            # excitatory2
-            NeuronParameter(e_decay2, _DUAL_EXP_TYPES.E2_DECAY.data_type),
-            NeuronParameter(e_init2, _DUAL_EXP_TYPES.E2_INIT.data_type),
-            NeuronParameter(
-                self._data[INITIAL_INPUT_EXC2],
-                _DUAL_EXP_TYPES.INITIAL_EXC2.data_type),
-            # inhibitory
-            NeuronParameter(i_decay, _DUAL_EXP_TYPES.I_DECAY.data_type),
-            NeuronParameter(i_init, _DUAL_EXP_TYPES.I_INIT.data_type),
-            NeuronParameter(
-                self._data[INITIAL_INPUT_INH],
-                _DUAL_EXP_TYPES.INITIAL_INH.data_type)
-        ]
-
-    @overrides(AbstractSynapseType.get_synapse_type_parameter_types)
-    def get_synapse_type_parameter_types(self):
-        return [item.data_type for item in _DUAL_EXP_TYPES]
-
-    @overrides(AbstractSynapseType.get_n_cpu_cycles_per_neuron)
-    def get_n_cpu_cycles_per_neuron(self):
-
-        # A guess
-        return 100
-
-    @overrides(AbstractContainsUnits.get_units)
-    def get_units(self, variable):
-        return self._units[variable]
-=======
     def isyn_exc2(self, isyn_exc2):
-        self._isyn_exc2 = isyn_exc2
->>>>>>> c85128fc
+        self._isyn_exc2 = isyn_exc2