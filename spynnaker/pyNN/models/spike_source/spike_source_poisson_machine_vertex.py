--- conflicted
+++ resolved
@@ -267,19 +267,6 @@
         self.__change_requires_neuron_parameters_reload = new_value
 
     @inject_items({
-<<<<<<< HEAD
-        "routing_info": "RoutingInfos",
-        "graph": "MachineGraph"})
-    @overrides(
-        AbstractRewritesDataSpecification.regenerate_data_specification,
-        additional_arguments={
-            "routing_info", "graph"})
-    def regenerate_data_specification(
-            self, spec, placement, routing_info, graph):
-        """
-        :param ~pacman.model.routing_info.RoutingInfo routing_info:
-        :param ~pacman.model.graphs.machine.MachineGraph graph:
-=======
         "routing_info": "RoutingInfos"})
     @overrides(
         AbstractRewritesDataSpecification.regenerate_data_specification,
@@ -289,7 +276,6 @@
             self, spec, placement, routing_info):
         """
         :param ~pacman.model.routing_info.RoutingInfo routing_info:
->>>>>>> d0eec24a
         """
         # pylint: disable=too-many-arguments, arguments-differ
 
@@ -308,20 +294,6 @@
 
     @inject_items({
         "routing_info": "RoutingInfos",
-<<<<<<< HEAD
-        "graph": "MachineGraph",
-    })
-    @overrides(
-        AbstractGeneratesDataSpecification.generate_data_specification,
-        additional_arguments={
-            "routing_info", "graph"}
-    )
-    def generate_data_specification(
-            self, spec, placement, routing_info, graph):
-        """
-        :param ~pacman.model.routing_info.RoutingInfo routing_info:
-        :param ~pacman.model.graphs.machine.MachineGraph graph:
-=======
     })
     @overrides(
         AbstractGeneratesDataSpecification.generate_data_specification,
@@ -331,7 +303,6 @@
             self, spec, placement, routing_info):
         """
         :param ~pacman.model.routing_info.RoutingInfo routing_info:
->>>>>>> d0eec24a
         """
         # pylint: disable=too-many-arguments, arguments-differ
 
