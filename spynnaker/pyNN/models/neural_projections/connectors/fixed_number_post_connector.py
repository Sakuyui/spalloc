--- conflicted
+++ resolved
@@ -43,21 +43,12 @@
             be connected again.
         :type with_replacement: bool
         """
-<<<<<<< HEAD
-        super(FixedNumberPostConnector, self).__init__(safe, verbose)
+        super(FixedNumberPostConnector, self).__init__(safe, verbose, rng)
         self.__n_post = n
         self.__allow_self_connections = allow_self_connections
         self.__with_replacement = with_replacement
+        self.__post_neurons = None
         self.__post_neurons_set = False
-        self.__post_neurons = None
-=======
-        super(FixedNumberPostConnector, self).__init__(safe, verbose, rng)
-        self._n_post = n
-        self._allow_self_connections = allow_self_connections
-        self._with_replacement = with_replacement
-        self._verbose = verbose
-        self._post_neurons_set = False
->>>>>>> 351cfd31
 
     def set_projection_information(
             self, pre_population, post_population, rng, machine_time_step):
@@ -77,15 +68,9 @@
                 "and n = n_post_neurons")
 
     @overrides(AbstractConnector.get_delay_maximum)
-<<<<<<< HEAD
-    def get_delay_maximum(self):
+    def get_delay_maximum(self, delays):
         n_connections = self._n_pre_neurons * self.__n_post
-        return self._get_delay_maximum(n_connections)
-=======
-    def get_delay_maximum(self, delays):
-        n_connections = self._n_pre_neurons * self._n_post
         return self._get_delay_maximum(delays, n_connections)
->>>>>>> 351cfd31
 
     def _get_post_neurons(self):
         # If we haven't set the array up yet, do it now
@@ -119,23 +104,13 @@
                              numpy.arange(m + 1, self._n_post_neurons)])
 
                         # Now use this list in the random choice
-<<<<<<< HEAD
-                        self.__post_neurons[m] = numpy.random.choice(
+                        self.__post_neurons[m] = self._rng.choice(
                             no_self_post_neurons, self.__n_post,
                             self.__with_replacement)
                     else:
-                        self.__post_neurons[m] = numpy.random.choice(
+                        self.__post_neurons[m] = self._rng.choice(
                             self._n_post_neurons, self.__n_post,
                             self.__with_replacement)
-=======
-                        self._post_neurons[m] = self._rng.choice(
-                            no_self_post_neurons, self._n_post,
-                            self._with_replacement)
-                    else:
-                        self._post_neurons[m] = self._rng.choice(
-                            self._n_post_neurons, self._n_post,
-                            self._with_replacement)
->>>>>>> 351cfd31
 
                     # If verbose then output the list connected to this
                     # pre-neuron
@@ -166,11 +141,7 @@
             post_vertex_slice.n_atoms / float(self._n_post_neurons))
         n_connections = utility_calls.get_probable_maximum_selected(
             self._n_pre_neurons * self._n_pre_neurons,
-<<<<<<< HEAD
-            self.__n_post, prob_in_slice)
-=======
-            self._n_post, prob_in_slice, chance=1.0/10000.0)
->>>>>>> 351cfd31
+            self.__n_post, prob_in_slice, chance=1.0/10000.0)
 
         if min_delay is None or max_delay is None:
             return int(math.ceil(n_connections))
@@ -185,25 +156,14 @@
         selection_prob = 1.0 / float(self._n_post_neurons)
         n_connections = utility_calls.get_probable_maximum_selected(
             self._n_post_neurons * self._n_pre_neurons,
-<<<<<<< HEAD
             self.__n_post * self._n_pre_neurons, selection_prob,
-            chance=1.0/10000.0)
-        return int(math.ceil(n_connections))
-
-    @overrides(AbstractConnector.get_weight_maximum)
-    def get_weight_maximum(self):
-        n_connections = self._n_pre_neurons * self.__n_post
-        return self._get_weight_maximum(n_connections)
-=======
-            self._n_post * self._n_pre_neurons, selection_prob,
             chance=1.0/100000.0)
         return int(math.ceil(n_connections))
 
     @overrides(AbstractConnector.get_weight_maximum)
     def get_weight_maximum(self, weights):
-        n_connections = self._n_pre_neurons * self._n_post
+        n_connections = self._n_pre_neurons * self.__n_post
         return self._get_weight_maximum(weights, n_connections)
->>>>>>> 351cfd31
 
     @overrides(AbstractConnector.create_synaptic_block)
     def create_synaptic_block(
