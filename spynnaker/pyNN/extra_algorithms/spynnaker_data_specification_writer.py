# Copyright (c) 2017-2019 The University of Manchester
#
# This program is free software: you can redistribute it and/or modify
# it under the terms of the GNU General Public License as published by
# the Free Software Foundation, either version 3 of the License, or
# (at your option) any later version.
#
# This program is distributed in the hope that it will be useful,
# but WITHOUT ANY WARRANTY; without even the implied warranty of
# MERCHANTABILITY or FITNESS FOR A PARTICULAR PURPOSE.  See the
# GNU General Public License for more details.
#
# You should have received a copy of the GNU General Public License
# along with this program.  If not, see <http://www.gnu.org/licenses/>.

from spinn_front_end_common.interface.interface_functions import (
    GraphDataSpecificationWriter)
from spynnaker.pyNN.models.utility_models.delays import (
    DelayExtensionMachineVertex)


class SpynnakerDataSpecificationWriter(GraphDataSpecificationWriter):
    """ Executes data specification generation for sPyNNaker
    """

    __slots__ = ()

    def __call__(
<<<<<<< HEAD
            self, placements, hostname, write_text_specs, machine,
            data_n_timesteps):
=======
            self, placements, hostname, report_default_directory,
            machine, data_n_timesteps):
>>>>>>> 4c7c7e76
        """
        :param ~pacman.model.placements.Placements placements:
            placements of machine graph to cores
        :param str hostname: SpiNNaker machine name
<<<<<<< HEAD
        :param bool write_text_specs:
            True if the textual version of the specification is to be written
=======
        :param str report_default_directory:
            the location where reports are stored
>>>>>>> 4c7c7e76
        :param ~spinn_machine.Machine machine:
            the python representation of the SpiNNaker machine
        :param int data_n_timesteps:
            The number of timesteps for which data space will been reserved
        :return: DSG targets (map of placement tuple and filename)
        :rtype:
            tuple(~spinn_front_end_common.interface.ds.DataSpecificationTargets,
            dict(tuple(int,int,int), int))
        :raises ~spinn_front_end_common.exceptions.ConfigurationException:
            If the DSG asks to use more SDRAM than is available.
        """
        # pylint: disable=too-many-arguments, signature-differs

        delay_extensions = list()
        placement_order = list()
        for placement in placements.placements:
            if isinstance(placement.vertex, DelayExtensionMachineVertex):
                delay_extensions.append(placement)
            else:
                placement_order.append(placement)
        placement_order.extend(delay_extensions)

        return super().__call__(
<<<<<<< HEAD
            placements, hostname, write_text_specs,
            machine, data_n_timesteps, placement_order)
=======
            placements, hostname, report_default_directory, machine,
            data_n_timesteps, placement_order)
>>>>>>> 4c7c7e76
<|MERGE_RESOLUTION|>--- conflicted
+++ resolved
@@ -26,24 +26,11 @@
     __slots__ = ()
 
     def __call__(
-<<<<<<< HEAD
-            self, placements, hostname, write_text_specs, machine,
-            data_n_timesteps):
-=======
-            self, placements, hostname, report_default_directory,
-            machine, data_n_timesteps):
->>>>>>> 4c7c7e76
+            self, placements, hostname, machine, data_n_timesteps):
         """
         :param ~pacman.model.placements.Placements placements:
             placements of machine graph to cores
         :param str hostname: SpiNNaker machine name
-<<<<<<< HEAD
-        :param bool write_text_specs:
-            True if the textual version of the specification is to be written
-=======
-        :param str report_default_directory:
-            the location where reports are stored
->>>>>>> 4c7c7e76
         :param ~spinn_machine.Machine machine:
             the python representation of the SpiNNaker machine
         :param int data_n_timesteps:
@@ -67,10 +54,4 @@
         placement_order.extend(delay_extensions)
 
         return super().__call__(
-<<<<<<< HEAD
-            placements, hostname, write_text_specs,
-            machine, data_n_timesteps, placement_order)
-=======
-            placements, hostname, report_default_directory, machine,
-            data_n_timesteps, placement_order)
->>>>>>> 4c7c7e76
+            placements, hostname, machine, data_n_timesteps, placement_order)