# Copyright (c) 2017-2019 The University of Manchester
#
# This program is free software: you can redistribute it and/or modify
# it under the terms of the GNU General Public License as published by
# the Free Software Foundation, either version 3 of the License, or
# (at your option) any later version.
#
# This program is distributed in the hope that it will be useful,
# but WITHOUT ANY WARRANTY; without even the implied warranty of
# MERCHANTABILITY or FITNESS FOR A PARTICULAR PURPOSE.  See the
# GNU General Public License for more details.
#
# You should have received a copy of the GNU General Public License
# along with this program.  If not, see <http://www.gnu.org/licenses/>.

import logging
import math
import numpy
from scipy import special  # @UnresolvedImport
import operator
from functools import reduce
from collections import defaultdict

from pyNN.space import Grid2D, Grid3D

from spinn_utilities.log import FormatAdapter
from spinn_utilities.overrides import overrides
from spinn_utilities.progress_bar import ProgressBar
from spinn_utilities.ranged import RangeDictionary
from data_specification.enums.data_type import DataType
from spinn_utilities.config_holder import (
    get_config_int, get_config_float, get_config_bool)
from pacman.model.resources import MultiRegionSDRAM
from spinn_front_end_common.abstract_models import (
    AbstractCanReset)
from spinn_front_end_common.utilities.constants import (
    BYTES_PER_WORD, SYSTEM_BYTES_REQUIREMENT)
from spinn_front_end_common.interface.profiling.profile_utils import (
    get_profile_region_size)
from spinn_front_end_common.interface.buffer_management\
    .recording_utilities import (
       get_recording_header_size, get_recording_data_constant_size)
from spinn_front_end_common.interface.provenance import (
    ProvidesProvenanceDataFromMachineImpl)
from spynnaker.pyNN.data import SpynnakerDataView
from spynnaker.pyNN.models.common import NeuronRecorder
from spynnaker.pyNN.models.abstract_models import (
    AbstractAcceptsIncomingSynapses, AbstractMaxSpikes, HasSynapses,
    SupportsStructure)
from spynnaker.pyNN.utilities.constants import (
    POSSION_SIGMA_SUMMATION_LIMIT)
from spynnaker.pyNN.utilities.running_stats import RunningStats
from spynnaker.pyNN.models.neuron.synapse_dynamics import (
    AbstractSDRAMSynapseDynamics, AbstractSynapseDynamicsStructural,
    AbstractSupportsSignedWeights)
from spynnaker.pyNN.models.neuron.local_only import AbstractLocalOnly
from spynnaker.pyNN.models.neuron.synapse_dynamics import SynapseDynamicsStatic
from spynnaker.pyNN.utilities.utility_calls import create_mars_kiss_seeds
from spynnaker.pyNN.utilities.bit_field_utilities import get_sdram_for_keys
from spynnaker.pyNN.utilities.struct import StructRepeat
from spynnaker.pyNN.models.common import (
    ParameterHolder, PopulationApplicationVertex)
from spynnaker.pyNN.models.common.param_generator_data import MAX_PARAMS_BYTES
from spynnaker.pyNN.exceptions import SpynnakerException
from spynnaker.pyNN.models.spike_source import SpikeSourcePoissonVertex

from .population_machine_neurons import PopulationMachineNeurons
from .synapse_io import get_max_row_info
from .master_pop_table import MasterPopTableAsBinarySearch
from .generator_data import GeneratorData
from .synaptic_matrices import SYNAPSES_BASE_GENERATOR_SDRAM_USAGE_IN_BYTES

logger = FormatAdapter(logging.getLogger(__name__))

# TODO: Make sure these values are correct (particularly CPU cycles)
_NEURON_BASE_DTCM_USAGE_IN_BYTES = 9 * BYTES_PER_WORD
_NEURON_BASE_N_CPU_CYCLES_PER_NEURON = 22
_NEURON_BASE_N_CPU_CYCLES = 10

_NEURON_GENERATOR_BASE_SDRAM = 12 * BYTES_PER_WORD
_NEURON_GENERATOR_PER_STRUCT = 4 * BYTES_PER_WORD
_NEURON_GENERATOR_PER_PARAM = 2 * BYTES_PER_WORD
_NEURON_GENERATOR_PER_ITEM = (2 * BYTES_PER_WORD) + MAX_PARAMS_BYTES

# 1 for number of neurons
# 1 for number of synapse types
# 1 for number of neuron bits
# 1 for number of synapse type bits
# 1 for number of delay bits
# 1 for drop late packets,
# 1 for incoming spike buffer size
_SYNAPSES_BASE_SDRAM_USAGE_IN_BYTES = 7 * BYTES_PER_WORD

_EXTRA_RECORDABLE_UNITS = {NeuronRecorder.SPIKES: "",
                           NeuronRecorder.PACKETS: "",
                           NeuronRecorder.REWIRING: ""}


def _prod(iterable):
    """ Finds the product of the iterable

    :param iterable iterable: Things to multiply together
    """
    return reduce(operator.mul, iterable, 1)


class AbstractPopulationVertex(
        PopulationApplicationVertex, AbstractAcceptsIncomingSynapses,
        AbstractCanReset, SupportsStructure):
    """ Underlying vertex model for Neural Populations.\
        Not actually abstract.
    """

    __slots__ = [
        "__incoming_spike_buffer_size",
        "__n_atoms",
        "__n_profile_samples",
        "__neuron_impl",
        "__neuron_recorder",
        "__synapse_recorder",
        "__parameters",
        "__pynn_model",
        "__state_variables",
        "__initial_state_variables",
        "__updated_state_variables",
        "__ring_buffer_sigma",
        "__spikes_per_second",
        "__drop_late_spikes",
        "__incoming_projections",
        "__incoming_poisson_projections",
        "__synapse_dynamics",
        "__max_row_info",
        "__self_projection",
        "__current_sources",
        "__current_source_id_list",
        "__structure",
        "__rng",
        "__pop_seed",
        "__core_seeds",
        "__connection_cache",
        "__read_initial_values",
        "__have_read_initial_values",
        "__last_parameter_read_time",
        "__n_colour_bits"]

    #: recording region IDs
    _SPIKE_RECORDING_REGION = 0

    #: the size of the runtime SDP port data region
    _RUNTIME_SDP_PORT_SIZE = BYTES_PER_WORD

    #: The Buffer traffic type
    _TRAFFIC_IDENTIFIER = "BufferTraffic"

    _C_MAIN_BASE_N_CPU_CYCLES = 0
    _NEURON_BASE_N_CPU_CYCLES_PER_NEURON = 22
    _NEURON_BASE_N_CPU_CYCLES = 10
    _SYNAPSE_BASE_N_CPU_CYCLES_PER_NEURON = 22
    _SYNAPSE_BASE_N_CPU_CYCLES = 10

    # Elements before the start of global parameters
    # 1. has key, 2. key, 3. n atoms, 4. n_atoms_peak 5. n_colour_bits
    CORE_PARAMS_BASE_SIZE = 5 * BYTES_PER_WORD

    def __init__(
            self, n_neurons, label, max_atoms_per_core,
            spikes_per_second, ring_buffer_sigma, incoming_spike_buffer_size,
            neuron_impl, pynn_model, drop_late_spikes, splitter, seed,
            n_colour_bits):
        """
        :param int n_neurons: The number of neurons in the population
        :param str label: The label on the population
        :param int max_atoms_per_core:
            The maximum number of atoms (neurons) per SpiNNaker core.
        :param spikes_per_second: Expected spike rate
        :type spikes_per_second: float or None
        :param ring_buffer_sigma:
            How many SD above the mean to go for upper bound of ring buffer
            size; a good starting choice is 5.0. Given length of simulation
            we can set this for approximate number of saturation events.
        :type ring_buffer_sigma: float or None
        :param incoming_spike_buffer_size:
        :type incoming_spike_buffer_size: int or None
        :param bool drop_late_spikes: control flag for dropping late packets.
        :param AbstractNeuronImpl neuron_impl:
            The (Python side of the) implementation of the neurons themselves.
        :param AbstractPyNNNeuronModel pynn_model:
            The PyNN neuron model that this vertex is working on behalf of.
        :param splitter: splitter object
        :type splitter: None or
            ~pacman.model.partitioner_splitters.abstract_splitters.AbstractSplitterCommon
<<<<<<< HEAD
        :param int n_colour_bits: The number of colour bits to use
=======
        :param seed:
            The Population seed, used to ensure the same random generation
            on each run.
>>>>>>> 0696d520
        """

        # pylint: disable=too-many-arguments
        super().__init__(label, max_atoms_per_core, splitter)

        self.__n_atoms = self.round_n_atoms(n_neurons, "n_neurons")

        # buffer data
        self.__incoming_spike_buffer_size = incoming_spike_buffer_size

        if incoming_spike_buffer_size is None:
            self.__incoming_spike_buffer_size = get_config_int(
                "Simulation", "incoming_spike_buffer_size")

        self.__ring_buffer_sigma = ring_buffer_sigma
        if self.__ring_buffer_sigma is None:
            self.__ring_buffer_sigma = get_config_float(
                "Simulation", "ring_buffer_sigma")

        self.__spikes_per_second = spikes_per_second
        if self.__spikes_per_second is None:
            self.__spikes_per_second = get_config_float(
                "Simulation", "spikes_per_second")

        self.__drop_late_spikes = drop_late_spikes
        if self.__drop_late_spikes is None:
            self.__drop_late_spikes = get_config_bool(
                "Simulation", "drop_late_spikes")

        self.__neuron_impl = neuron_impl
        self.__pynn_model = pynn_model
        self.__parameters = RangeDictionary(n_neurons)
        self.__neuron_impl.add_parameters(self.__parameters)
        self.__initial_state_variables = RangeDictionary(n_neurons)
        self.__neuron_impl.add_state_variables(self.__initial_state_variables)
        self.__state_variables = self.__initial_state_variables.copy()
        self.__n_colour_bits = n_colour_bits
        if self.__n_colour_bits is None:
            self.__n_colour_bits = get_config_int(
                "Simulation", "n_colour_bits")

        # Set up for recording
        neuron_recordable_variables = list(
            self.__neuron_impl.get_recordable_variables())
        record_data_types = dict(
            self.__neuron_impl.get_recordable_data_types())
        self.__neuron_recorder = NeuronRecorder(
            neuron_recordable_variables, record_data_types,
            [NeuronRecorder.SPIKES], n_neurons, [], {}, [], {})
        self.__synapse_recorder = NeuronRecorder(
            [], {}, [],
            n_neurons, [NeuronRecorder.PACKETS],
            {NeuronRecorder.PACKETS: NeuronRecorder.PACKETS_TYPE},
            [NeuronRecorder.REWIRING],
            {NeuronRecorder.REWIRING: NeuronRecorder.REWIRING_TYPE})

        # Current sources for this vertex
        self.__current_sources = []
        self.__current_source_id_list = dict()

        # Set up for profiling
        self.__n_profile_samples = get_config_int(
            "Reports", "n_profile_samples")

        # Set up for incoming
        self.__incoming_projections = defaultdict(list)
        self.__incoming_poisson_projections = list()
        self.__max_row_info = dict()
        self.__self_projection = None

        # Keep track of the synapse dynamics for the vertex overall
        self.__synapse_dynamics = SynapseDynamicsStatic()

        self.__structure = None

        # An RNG for use in synaptic generation
        self.__rng = numpy.random.RandomState(seed)
        self.__pop_seed = create_mars_kiss_seeds(self.__rng)
        self.__core_seeds = dict()

        # Store connections read from machine until asked to clear
        # Key is app_edge, synapse_info
        self.__connection_cache = dict()
        self.__read_initial_values = False
        self.__have_read_initial_values = False
        self.__last_parameter_read_time = None

    @overrides(PopulationApplicationVertex.get_max_atoms_per_core)
    def get_max_atoms_per_core(self):
        max_atoms = super().get_max_atoms_per_core()

        # Dynamically adjust depending on the needs of the synapse dynamics
        return min(
            max_atoms, self.__synapse_dynamics.absolute_max_atoms_per_core)

    @overrides(
        PopulationApplicationVertex.get_max_atoms_per_dimension_per_core)
    def get_max_atoms_per_dimension_per_core(self):
        max_atoms = self.get_max_atoms_per_core()

        # If single dimensional, we can use the max atoms calculation
        if len(self.atoms_shape) == 1:
            return (max_atoms, )

        # If not, the user has to be more specific if the total number of
        # atoms is not small enough to fit on one core
        max_per_dim = super().get_max_atoms_per_dimension_per_core()

        total_max_atoms = numpy.prod(max_per_dim)
        if self.n_atoms < total_max_atoms:
            total_max_atoms = self.n_atoms
        if total_max_atoms > max_atoms:
            raise SpynnakerException(
                "When using a multidimensional Population, a maximum number of"
                " neurons per core for each dimension must be provided such"
                " that the total number of neurons per core is less than or"
                f" equal to {max_atoms}")
        if len(max_per_dim) != len(self.atoms_shape):
            raise SpynnakerException(
                "When using a multidimensional Population, a maximum number of"
                " neurons per core must be provided for each dimension (in"
                " this case, please set a max neurons per core with"
                f" {len(self.atoms_shape)} dimensions)")
        return max_per_dim

    @overrides(PopulationApplicationVertex.
               set_max_atoms_per_dimension_per_core)
    def set_max_atoms_per_dimension_per_core(self, new_value):
        max_atoms = self.__synapse_dynamics.absolute_max_atoms_per_core
        if numpy.prod(new_value) > max_atoms:
            raise SpynnakerException(
                "In the current configuration, the maximum number of"
                " neurons for each dimension must be such that the total"
                " number of neurons per core is less than or equal to"
                f" {max_atoms}")
        super().set_max_atoms_per_dimension_per_core(new_value)

    @overrides(SupportsStructure.set_structure)
    def set_structure(self, structure):
        self.__structure = structure

    @property
    def combined_core_capable(self):
        """ Determine if the vertex can manage to operate on a combined
            neuron-synapse core, or if a split synapse-core is more
            appropriate.

            Note that this is currently based only on the ITCM available, not
            on the incoming synapses, but could be combined with
            n_synapse_cores_required to determine if, and how-many, synapse
            cores are needed.

        :rtype: bool
        """
        if self.__synapse_dynamics is None:
            return True
        return self.__synapse_dynamics.is_combined_core_capable

    @property
    def n_synapse_cores_required(self):
        """ Get the estimated number of synapse cores required, when using a
            split synapse-neuron core model.

            Note this is currently hard-coded but could be updated to work
            this out based on the number of incoming synapses

        :rtype: int
        """
        return 1

    @property
    def synapse_dynamics(self):
        """ The synapse dynamics used by the synapses e.g. plastic or static.
            Settable.

        :rtype: AbstractSynapseDynamics or None
        """
        return self.__synapse_dynamics

    @synapse_dynamics.setter
    def synapse_dynamics(self, synapse_dynamics):
        """ Set the synapse dynamics.  Note that after setting, the dynamics
            might not be the type set as it can be combined with the existing
            dynamics in exciting ways.

        :param AbstractSynapseDynamics synapse_dynamics:
            The synapse dynamics to set
        """
        self.__synapse_dynamics = self.__synapse_dynamics.merge(
            synapse_dynamics)

    def add_incoming_projection(self, projection):
        """ Add a projection incoming to this vertex

        :param PyNNProjectionCommon projection:
            The new projection to add
        """
        # Reset the ring buffer shifts as a projection has been added
        SpynnakerDataView.set_requires_mapping()
        self.__max_row_info.clear()
        # pylint: disable=protected-access
        pre_vertex = projection._projection_edge.pre_vertex
        self.__incoming_projections[pre_vertex].append(projection)
        if pre_vertex == self:
            self.__self_projection = projection
        if isinstance(pre_vertex, SpikeSourcePoissonVertex):
            self.__incoming_poisson_projections.append(projection)

    @property
    def self_projection(self):
        """ Get any projection from this vertex to itself

        :rtype: PyNNProjectionCommon or None
        """
        return self.__self_projection

    @property
    @overrides(PopulationApplicationVertex.n_atoms)
    def n_atoms(self):
        return self.__n_atoms

    @property
    @overrides(PopulationApplicationVertex.atoms_shape)
    def atoms_shape(self):
        if isinstance(self.__structure, (Grid2D, Grid3D)):
            return self.__structure.calculate_size(self.__n_atoms)
        return super(AbstractPopulationVertex, self).atoms_shape

    @property
    def size(self):
        """ The number of neurons in the vertex

        :rtype: int
        """
        return self.__n_atoms

    @property
    def incoming_spike_buffer_size(self):
        """ The size of the incoming spike buffer to be used on the cores

        :rtype: int
        """
        return self.__incoming_spike_buffer_size

    @property
    def parameters(self):
        """ The parameters of the neurons in the population

        :rtype: RangeDictionary
        """
        return self.__parameters

    @property
    def state_variables(self):
        """ The state variables of the neuron in the population

        :rtype: RangeDicationary
        """
        return self.__state_variables

    @property
    def initial_state_variables(self):
        """ The initial values of the state variables of the neurons

        :rtype: RangeDictionary
        """
        return self.__initial_state_variables

    @property
    def neuron_impl(self):
        """ The neuron implementation

        :rtype: AbstractNeuronImpl
        """
        return self.__neuron_impl

    @property
    def n_profile_samples(self):
        """ The maximum number of profile samples to report

        :rtype: int
        """
        return self.__n_profile_samples

    @property
    def neuron_recorder(self):
        """ The recorder for neurons

        :rtype: NeuronRecorder
        """
        return self.__neuron_recorder

    @property
    def synapse_recorder(self):
        """ The recorder for synapses

        :rtype: SynapseRecorder
        """
        return self.__synapse_recorder

    @property
    def drop_late_spikes(self):
        """ Whether spikes should be dropped if not processed in a timestep

        :rtype: bool
        """
        return self.__drop_late_spikes

    def get_sdram_usage_for_core_neuron_params(self, n_atoms):
        return (
            self.CORE_PARAMS_BASE_SIZE +
            (self.__neuron_impl.get_n_synapse_types() * BYTES_PER_WORD) +
            # The keys per neuron
            n_atoms * BYTES_PER_WORD)

    def get_sdram_usage_for_neuron_params(self, n_atoms):
        """ Calculate the SDRAM usage for just the neuron parameters region.

        :param int n_atoms: The number of atoms per core
        :return: The SDRAM required for the neuron region
        """
        return sum(s.get_size_in_whole_words(n_atoms)
                   if s.repeat_type == StructRepeat.PER_NEURON
                   else s.get_size_in_whole_words()
                   for s in self.__neuron_impl.structs) * BYTES_PER_WORD

    def get_sdram_usage_for_neuron_generation(self, n_atoms):
        """ Calculate the SDRAM usage for the neuron generation region.

        :param int n_atoms: The number of atoms per core
        :return: The SDRAM required for the neuron generator region
        """
        return (self.__get_sdram_usage_for_neuron_struct_generation(n_atoms) +
                self.__neuron_recorder.get_generator_sdram_usage_in_bytes(
                    n_atoms))

    def __get_sdram_usage_for_neuron_struct_generation(self, n_atoms):
        """ Calculate the SDRAM usage for the neuron struct generation region.

        :param int n_atoms: The number of atoms per core
        :return: The SDRAM required for the neuron generator region
        """
        # Uses nothing if not generatable
        structs = self.__neuron_impl.structs
        for struct in structs:
            if not struct.is_generatable:
                return 0

        # If structs are generatable, we can guess that parameters are,
        # and then assume each parameter is different for maximum SDRAM.
        n_structs = len(structs)
        n_params = sum(len(s.fields) for s in structs)
        return sum([
            _NEURON_GENERATOR_BASE_SDRAM,
            _NEURON_GENERATOR_PER_STRUCT * n_structs,
            _NEURON_GENERATOR_PER_PARAM * n_params,
            _NEURON_GENERATOR_PER_ITEM * n_params * n_atoms
        ])

    def get_sdram_usage_for_current_source_params(self, n_atoms):
        """ Calculate the SDRAM usage for the current source parameters region.

        :param int n_atoms: The number of atoms to account for
        :return: The SDRAM required for the current source region
        """
        # If non at all, just output size of 0 declaration
        if not self.__current_sources:
            return BYTES_PER_WORD

        # This is a worst-case count, assuming all sources apply to all atoms
        # Start with the count of sources + count of sources per neuron
        sdram_usage = BYTES_PER_WORD + (n_atoms * BYTES_PER_WORD)

        # There is a number of each different type of current source
        sdram_usage += 4 * BYTES_PER_WORD

        # Add on size of neuron id list per source (remember assume all atoms)
        sdram_usage += (
            len(self.__current_sources) * 2 * n_atoms * BYTES_PER_WORD)

        # Add on the size of the current source data + neuron id list per
        # source (remember, assume all neurons for worst case)
        for current_source in self.__current_sources:
            sdram_usage += current_source.get_sdram_usage_in_bytes()

        return sdram_usage

    def __read_parameters_now(self):
        # If we already read the parameters at this time, don't do it again
        current_time = SpynnakerDataView().get_current_run_time_ms()
        if self.__last_parameter_read_time == current_time:
            return

        self.__last_parameter_read_time = current_time
        for m_vertex in self.machine_vertices:
            if isinstance(m_vertex, PopulationMachineNeurons):
                placement = SpynnakerDataView.get_placement_of_vertex(m_vertex)
                m_vertex.read_parameters_from_machine(placement)

    def __read_initial_parameters_now(self):
        # If we already read the initial parameters, don't do it again
        if self.__have_read_initial_values:
            return

        for m_vertex in self.machine_vertices:
            if isinstance(m_vertex, PopulationMachineNeurons):
                placement = SpynnakerDataView.get_placement_of_vertex(m_vertex)
                m_vertex.read_initial_parameters_from_machine(placement)

    def __read_parameter(self, name, selector=None):
        return self.__parameters[name].get_values(selector)

    @overrides(PopulationApplicationVertex.get_parameter_values)
    def get_parameter_values(self, names, selector=None):
        self._check_parameters(names, set(self.__parameters.keys()))
        # If we haven't yet run, or have just reset, note to read the values
        # when they are ready
        if not SpynnakerDataView.is_ran_last():
            self.__read_initial_values = True
        elif SpynnakerDataView.has_transceiver():
            self.__read_parameters_now()
        return ParameterHolder(names, self.__read_parameter, selector)

    @overrides(PopulationApplicationVertex.set_parameter_values)
    def set_parameter_values(self, name, value, selector=None):
        # If we have run, and not reset, we need to read the values back
        # so that we don't overwrite the state.  Note that a reset will
        # then make this a waste, but we can't see the future...
        if SpynnakerDataView.is_ran_last():
            self.__read_parameters_now()
            self.__tell_neuron_vertices_to_regenerate()
        self.__parameters[name].set_value_by_selector(selector, value)

    @overrides(PopulationApplicationVertex.get_parameters)
    def get_parameters(self):
        return self.__pynn_model.default_parameters.keys()

    def __read_initial_state_variable(self, name, selector=None):
        return self.__initial_state_variables[name].get_values(selector)

    @overrides(PopulationApplicationVertex.get_initial_state_values)
    def get_initial_state_values(self, names, selector=None):
        self._check_variables(names, set(self.__state_variables.keys()))
        # If we haven't yet run, or have just reset, note to read the values
        # when they are ready
        if not SpynnakerDataView.is_ran_last():
            self.__read_initial_values = True
        else:
            self.__read_initial_parameters_now()
        return ParameterHolder(
            names, self.__read_initial_state_variable, selector)

    @overrides(PopulationApplicationVertex.set_initial_state_values)
    def set_initial_state_values(self, name, value, selector=None):
        self._check_variables([name], set(self.__state_variables.keys()))
        if not SpynnakerDataView.is_ran_last():
            self.__state_variables[name].set_value_by_selector(
                selector, value)
        self.__initial_state_variables[name].set_value_by_selector(
            selector, value)

    def __read_current_state_variable(self, name, selector=None):
        return self.__state_variables[name].get_values(selector)

    @overrides(PopulationApplicationVertex.get_current_state_values)
    def get_current_state_values(self, names, selector=None):
        self._check_variables(names, set(self.__state_variables.keys()))
        # If we haven't yet run, or have just reset, note to read the values
        # when they are ready
        if not SpynnakerDataView.is_ran_last():
            self.__read_initial_values = True
        else:
            self.__read_parameters_now()
        return ParameterHolder(
            names, self.__read_current_state_variable, selector)

    @overrides(PopulationApplicationVertex.set_current_state_values)
    def set_current_state_values(self, name, value, selector=None):
        self._check_variables([name], set(self.__state_variables.keys()))
        # If we have run, and not reset, we need to read the values back
        # so that we don't overwrite all the state.  Note that a reset will
        # then make this a waste, but we can't see the future...
        if SpynnakerDataView.is_ran_last():
            self.__read_parameters_now()
            self.__tell_neuron_vertices_to_regenerate()
        self.__state_variables[name].set_value_by_selector(
            selector, value)

    @overrides(PopulationApplicationVertex.get_state_variables)
    def get_state_variables(self):
        return self.__pynn_model.default_initial_values.keys()

    @overrides(PopulationApplicationVertex.get_units)
    def get_units(self, name):
        if name in _EXTRA_RECORDABLE_UNITS:
            return _EXTRA_RECORDABLE_UNITS[name]
        if self.__neuron_impl.is_recordable(name):
            return self.__neuron_impl.get_recordable_units(name)
        if (name not in self.__parameters and
                name not in self.__state_variables):
            raise KeyError(f"No such parameter {name}")
        return self.__neuron_impl.get_units(name)

    @property
    @overrides(PopulationApplicationVertex.conductance_based)
    def conductance_based(self):
        return self.__neuron_impl.is_conductance_based

    @overrides(PopulationApplicationVertex.get_recordable_variables)
    def get_recordable_variables(self):
        variables = list()
        variables.extend(self.__neuron_recorder.get_recordable_variables())
        variables.extend(self.__synapse_recorder.get_recordable_variables())
        return variables

    @overrides(PopulationApplicationVertex.can_record)
    def can_record(self, name):
        return (self.__neuron_recorder.is_recordable(name) or
                self.__synapse_recorder.is_recordable(name))

    @overrides(PopulationApplicationVertex.set_recording)
    def set_recording(self, name, sampling_interval=None, indices=None):
        if self.__neuron_recorder.is_recordable(name):
            self.__neuron_recorder.set_recording(
                name, True, sampling_interval, indices)
        elif self.__synapse_recorder.is_recordable(name):
            self.__synapse_recorder.set_recording(
                name, True, sampling_interval, indices)
        else:
            raise KeyError(f"It is not possible to record {name}")
        SpynnakerDataView.set_requires_mapping()

    @overrides(PopulationApplicationVertex.set_not_recording)
    def set_not_recording(self, name, indices=None):
        if self.__neuron_recorder.is_recordable(name):
            self.__neuron_recorder.set_recording(name, False, indexes=indices)
        elif self.__synapse_recorder.is_recordable(name):
            self.__synapse_recorder.set_recording(name, False, indexes=indices)
        else:
            raise KeyError(f"It is not possible to record {name}")

    @overrides(PopulationApplicationVertex.get_recording_variables)
    def get_recording_variables(self):
        recording = list()
        recording.extend(self.__neuron_recorder.recording_variables)
        recording.extend(self.__synapse_recorder.recording_variables)
        return recording

    @overrides(PopulationApplicationVertex.is_recording_variable)
    def is_recording_variable(self, name):
        return (
            self.__neuron_recorder.is_recording(name) or
            self.__synapse_recorder.is_recording(name))

    @overrides(PopulationApplicationVertex.get_recorded_data)
    def get_recorded_data(self, name):
        if self.__neuron_recorder.is_recording(name):
            return self.__neuron_recorder.get_recorded_data(
                self.label, self, name)
        if self.__synapse_recorder.is_recording(name):
            return self.__synapse_recorder.get_recorded_data(
                self.label, self, name)
        if (not self.__neuron_recorder.is_recordable(name) and
                not self.__synapse_recorder.is_recordable(name)):
            raise KeyError(f"{name} is not a supported variable")
        raise KeyError(f"{name} has not been set to record")

    @overrides(PopulationApplicationVertex.get_recording_sampling_interval)
    def get_recording_sampling_interval(self, name):
        if self.__neuron_recorder.is_recordable(name):
            return self.__neuron_recorder.get_sampling_interval(name)
        if self.__synapse_recorder.is_recordable(name):
            return self.__synapse_recorder.get_sampling_interval(name)
        raise KeyError(f"It is not possible to record {name}")

    @overrides(PopulationApplicationVertex.get_recording_indices)
    def get_recording_indices(self, name):
        if self.__neuron_recorder.is_recordable(name):
            return self.__neuron_recorder.get_recorded_indices(self, name)
        if self.__synapse_recorder.is_recordable(name):
            return self.__synapse_recorder.get_recorded_indices(self, name)
        raise KeyError(f"It is not possible to record {name}")

    @overrides(PopulationApplicationVertex.get_recording_type)
    def get_recording_type(self, name):
        if self.__neuron_recorder.is_recordable(name):
            return self.__neuron_recorder.get_recorded_data_type(name)
        if self.__synapse_recorder.is_recordable(name):
            return self.__synapse_recorder.get_recorded_data_type(name)
        raise KeyError(f"It is not possible to record {name}")

    @overrides(PopulationApplicationVertex.clear_recording_data)
    def clear_recording_data(self, name):
        if self.__neuron_recorder.is_recordable(name):
            region = self.__neuron_recorder.get_region(name)
        elif self.__synapse_recorder.is_recordable(name):
            region = self.__synapse_recorder.get_region(name)
        else:
            raise KeyError(f"It is not possible to record {name}")
        buffer_manager = SpynnakerDataView.get_buffer_manager()
        for machine_vertex in self.machine_vertices:
            placement = SpynnakerDataView.get_placement_of_vertex(
                machine_vertex)
            buffer_manager.clear_recorded_data(
                placement.x, placement.y, placement.p, region)

    @property
    def weight_scale(self):
        """
        :rtype: float
        """
        return self.__neuron_impl.get_global_weight_scale()

    @property
    def ring_buffer_sigma(self):
        return self.__ring_buffer_sigma

    @ring_buffer_sigma.setter
    def ring_buffer_sigma(self, ring_buffer_sigma):
        self.__ring_buffer_sigma = ring_buffer_sigma

    @property
    def spikes_per_second(self):
        return self.__spikes_per_second

    @spikes_per_second.setter
    def spikes_per_second(self, spikes_per_second):
        self.__spikes_per_second = spikes_per_second

    def set_synapse_dynamics(self, synapse_dynamics):
        """ Set the synapse dynamics of this population

        :param AbstractSynapseDynamics synapse_dynamics:
            The synapse dynamics to set
        """
        self.synapse_dynamics = synapse_dynamics

    def clear_connection_cache(self):
        """ Flush the cache of connection information; needed for a second run
        """
        self.__connection_cache.clear()

    def describe(self):
        """ Get a human-readable description of the cell or synapse type.

        The output may be customised by specifying a different template
        together with an associated template engine
        (see :py:mod:`pyNN.descriptions`).

        If template is None, then a dictionary containing the template context
        will be returned.

        :rtype: dict(str, ...)
        """
        parameters = dict(self.get_parameter_values(
            self.__pynn_model.default_parameters.keys()))

        context = {
            "name": self.__neuron_impl.model_name,
            "default_parameters": self.__pynn_model.default_parameters,
            "default_initial_values": self.__pynn_model.default_parameters,
            "parameters": parameters,
        }
        return context

    def get_synapse_id_by_target(self, target):
        """ Get the id of synapse using its target name

        :param str target: The synapse to get the id of
        """
        return self.__neuron_impl.get_synapse_id_by_target(target)

    @overrides(PopulationApplicationVertex.inject)
    def inject(self, current_source, selector=None):
        self.__current_sources.append(current_source)
        self.__current_source_id_list[current_source] = selector
        # set the associated vertex (for multi-run case)
        current_source.set_app_vertex(self)
        # set to reload for multi-run case
        for m_vertex in self.machine_vertices:
            m_vertex.set_reload_required(True)

    @property
    def current_sources(self):
        """ Current sources need to be available to machine vertex

        """
        return self.__current_sources

    @property
    def current_source_id_list(self):
        """ Current source ID list needs to be available to machine vertex

        """
        return self.__current_source_id_list

    def __str__(self):
        return "{} with {} atoms".format(self.label, self.n_atoms)

    def __repr__(self):
        return self.__str__()

    @overrides(AbstractCanReset.reset_to_first_timestep)
    def reset_to_first_timestep(self):
        # Reset state variables
        self.__state_variables.copy_into(self.__initial_state_variables)

        # If synapses change during the run also regenerate these to get
        # back to the initial state
        if self.__synapse_dynamics.changes_during_run:
            SpynnakerDataView.set_requires_data_generation()
        else:
            # We only get neuron vertices to regenerate not redoing data
            # generation
            self.__tell_neuron_vertices_to_regenerate()

    @staticmethod
    def _ring_buffer_expected_upper_bound(
            weight_mean, weight_std_dev, spikes_per_second,
            n_synapses_in, sigma):
        """ Provides expected upper bound on accumulated values in a ring\
            buffer element.

        Requires an assessment of maximum Poisson input rate.

        Assumes knowledge of mean and SD of weight distribution, fan-in\
        and timestep.

        All arguments should be assumed real values except n_synapses_in\
        which will be an integer.

        :param float weight_mean: Mean of weight distribution (in either nA or\
            microSiemens as required)
        :param float weight_std_dev: SD of weight distribution
        :param float spikes_per_second: Maximum expected Poisson rate in Hz
        :param int machine_timestep: in us
        :param int n_synapses_in: No of connected synapses
        :param float sigma: How many SD above the mean to go for upper bound;\
            a good starting choice is 5.0. Given length of simulation we can\
            set this for approximate number of saturation events.
        :rtype: float
        """
        # E[ number of spikes ] in a timestep
        average_spikes_per_timestep = (
            float(n_synapses_in * spikes_per_second) /
            SpynnakerDataView.get_simulation_time_step_per_s())

        # Exact variance contribution from inherent Poisson variation
        poisson_variance = average_spikes_per_timestep * (weight_mean ** 2)

        # Upper end of range for Poisson summation required below
        # upper_bound needs to be an integer
        upper_bound = int(round(average_spikes_per_timestep +
                                POSSION_SIGMA_SUMMATION_LIMIT *
                                math.sqrt(average_spikes_per_timestep)))

        # Closed-form exact solution for summation that gives the variance
        # contributed by weight distribution variation when modulated by
        # Poisson PDF.  Requires scipy.special for gamma and incomplete gamma
        # functions. Beware: incomplete gamma doesn't work the same as
        # Mathematica because (1) it's regularised and needs a further
        # multiplication and (2) it's actually the complement that is needed
        # i.e. 'gammaincc']

        weight_variance = 0.0

        if weight_std_dev > 0:
            # pylint: disable=no-member
            lngamma = special.gammaln(1 + upper_bound)
            gammai = special.gammaincc(
                1 + upper_bound, average_spikes_per_timestep)

            big_ratio = (math.log(average_spikes_per_timestep) * upper_bound -
                         lngamma)

            if -701.0 < big_ratio < 701.0 and big_ratio != 0.0:
                log_weight_variance = (
                    -average_spikes_per_timestep +
                    math.log(average_spikes_per_timestep) +
                    2.0 * math.log(weight_std_dev) +
                    math.log(math.exp(average_spikes_per_timestep) * gammai -
                             math.exp(big_ratio)))
                weight_variance = math.exp(log_weight_variance)

        # upper bound calculation -> mean + n * SD
        return ((average_spikes_per_timestep * weight_mean) +
                (sigma * math.sqrt(poisson_variance + weight_variance)))

    def get_ring_buffer_shifts(self):
        """ Get the shift of the ring buffers for transfer of values into the
            input buffers for this model.

        :param list(~spynnaker.pyNN.models.Projection) incoming_projections:
            The projections to consider in the calculations
        :rtype: list(int)
        """
        stats = _Stats(self.__neuron_impl, self.__spikes_per_second,
                       self.__ring_buffer_sigma)

        for proj in self.incoming_projections:
            # pylint: disable=protected-access
            synapse_info = proj._synapse_information
            # Skip if this is a synapse dynamics synapse type
            if synapse_info.synapse_type_from_dynamics:
                continue
            stats.add_projection(proj)

        n_synapse_types = self.__neuron_impl.get_n_synapse_types()
        max_weights = numpy.zeros(n_synapse_types)
        for synapse_type in range(n_synapse_types):
            max_weights[synapse_type] = stats.get_max_weight(synapse_type)

        # Convert these to powers; we could use int.bit_length() for this if
        # they were integers, but they aren't...
        max_weight_powers = (
            0 if w <= 0 else int(math.ceil(max(0, math.log2(w))))
            for w in max_weights)

        # If 2^max_weight_power equals the max weight, we have to add another
        # power, as range is 0 - (just under 2^max_weight_power)!
        max_weight_powers = (
            w + 1 if (2 ** w) <= a else w
            for w, a in zip(max_weight_powers, max_weights))

        return list(max_weight_powers)

    @staticmethod
    def __get_weight_scale(ring_buffer_to_input_left_shift):
        """ Return the amount to scale the weights by to convert them from \
            floating point values to 16-bit fixed point numbers which can be \
            shifted left by ring_buffer_to_input_left_shift to produce an\
            s1615 fixed point number

        :param int ring_buffer_to_input_left_shift:
        :rtype: float
        """
        return float(math.pow(2, 16 - (ring_buffer_to_input_left_shift + 1)))

    def get_weight_scales(self, ring_buffer_shifts):
        """ Get the weight scaling to apply to weights in synapses

        :param list(int) ring_buffer_shifts:
            The shifts to convert to weight scales
        :rtype: list(int)
        """
        weight_scale = self.__neuron_impl.get_global_weight_scale()
        return numpy.array([
            self.__get_weight_scale(r) * weight_scale
            for r in ring_buffer_shifts])

    @overrides(AbstractAcceptsIncomingSynapses.get_connections_from_machine)
    def get_connections_from_machine(
            self, app_edge, synapse_info):
        # If we already have connections cached, return them
        if (app_edge, synapse_info) in self.__connection_cache:
            return self.__connection_cache[app_edge, synapse_info]

        # Start with something in the list so that concatenate works
        connections = [numpy.zeros(
                0, dtype=AbstractSDRAMSynapseDynamics.NUMPY_CONNECTORS_DTYPE)]
        progress = ProgressBar(
            len(self.machine_vertices),
            "Getting synaptic data between {} and {}".format(
                app_edge.pre_vertex.label, app_edge.post_vertex.label))
        for post_vertex in progress.over(self.machine_vertices):
            if isinstance(post_vertex, HasSynapses):
                placement = SpynnakerDataView.get_placement_of_vertex(
                    post_vertex)
                connections.extend(post_vertex.get_connections_from_machine(
                    placement, app_edge, synapse_info))
        all_connections = numpy.concatenate(connections)
        self.__connection_cache[app_edge, synapse_info] = all_connections
        return all_connections

    def get_synapse_params_size(self):
        """ Get the size of the synapse parameters in bytes

        :rtype: int
        """
        # This will only hold ring buffer scaling for the neuron synapse
        # types
        return (_SYNAPSES_BASE_SDRAM_USAGE_IN_BYTES +
                (BYTES_PER_WORD * self.__neuron_impl.get_n_synapse_types()))

    def get_synapse_dynamics_size(self, n_atoms):
        """ Get the size of the synapse dynamics region

        :param ~pacman.model.graphs.common.Slice vertex_slice:
            The slice of the vertex to get the usage of
        :rtype: int
        """

        if isinstance(self.__synapse_dynamics, AbstractLocalOnly):
            return self.__synapse_dynamics.get_parameters_usage_in_bytes(
                self.incoming_projections)

        return self.__synapse_dynamics.get_parameters_sdram_usage_in_bytes(
            n_atoms, self.__neuron_impl.get_n_synapse_types())

    def get_structural_dynamics_size(self, n_atoms):
        """ Get the size of the structural dynamics region

        :param ~pacman.model.graphs.common.Slice vertex_slice:
            The slice of the vertex to get the usage of
        :param list(~spynnaker.pyNN.models.Projection) incoming_projections:
            The projections to consider in the calculations
        """

        if not isinstance(
                self.__synapse_dynamics, AbstractSynapseDynamicsStructural):
            return 0

        return self.__synapse_dynamics\
            .get_structural_parameters_sdram_usage_in_bytes(
                self.incoming_projections, n_atoms)

    def get_synapses_size(self, n_post_atoms):
        """ Get the maximum SDRAM usage for the synapses on a vertex slice

        :param int n_post_atoms: The number of atoms projected to
        :param list(~spynnaker.pyNN.models.Projection) incoming_projections:
            The projections to consider in the calculations
        """
        if isinstance(self.__synapse_dynamics, AbstractLocalOnly):
            return 0
        addr = 2 * BYTES_PER_WORD
        for proj in self.incoming_projections:
            addr = self.__add_matrix_size(addr, proj, n_post_atoms)
        return addr

    def __add_matrix_size(self, addr, projection, n_post_atoms):
        """ Add to the address the size of the matrices for the projection to
            the vertex slice

        :param int addr: The address to start from
        :param ~spynnaker.pyNN.models.Projection: The projection to add
        :param int n_post_atoms: The number of atoms projected to
        :rtype: int
        """
        # pylint: disable=protected-access
        synapse_info = projection._synapse_information
        app_edge = projection._projection_edge

        max_row_info = self.get_max_row_info(
            synapse_info, n_post_atoms, app_edge)

        vertex = app_edge.pre_vertex
        max_atoms = vertex.get_max_atoms_per_core()
        n_sub_atoms = int(min(max_atoms, vertex.n_atoms))
        n_sub_edges = int(math.ceil(vertex.n_atoms / n_sub_atoms))

        if max_row_info.undelayed_max_n_synapses > 0:
            size = n_sub_atoms * max_row_info.undelayed_max_bytes
            for _ in range(n_sub_edges):
                addr = MasterPopTableAsBinarySearch.get_next_allowed_address(
                    addr)
                addr += size
        if max_row_info.delayed_max_n_synapses > 0:
            size = (n_sub_atoms * max_row_info.delayed_max_bytes *
                    app_edge.n_delay_stages)
            for _ in range(n_sub_edges):
                addr = MasterPopTableAsBinarySearch.get_next_allowed_address(
                    addr)
                addr += size
        return addr

    def get_max_row_info(self, synapse_info, n_post_atoms, app_edge):
        """ Get maximum row length data

        :param SynapseInformation synapse_info: Information about synapses
        :param int n_post_atoms: The number of atoms projected to
        :param ProjectionApplicationEdge app_edge: The edge of the projection
        """
        key = (app_edge, synapse_info, n_post_atoms)
        if key in self.__max_row_info:
            return self.__max_row_info[key]
        max_row_info = get_max_row_info(
            synapse_info, n_post_atoms, app_edge.n_delay_stages, app_edge)
        self.__max_row_info[key] = max_row_info
        return max_row_info

    def get_synapse_expander_size(self):
        """ Get the size of the synapse expander region in bytes

        :rtype: int
        """
        size = SYNAPSES_BASE_GENERATOR_SDRAM_USAGE_IN_BYTES
        size += (self.__neuron_impl.get_n_synapse_types() *
                 DataType.U3232.size)
        for proj in self.incoming_projections:
            # pylint: disable=protected-access
            synapse_info = proj._synapse_information
            app_edge = proj._projection_edge
            n_sub_edges = len(
                app_edge.pre_vertex.splitter.get_out_going_slices())
            if not n_sub_edges:
                vertex = app_edge.pre_vertex
                max_atoms = float(min(vertex.get_max_atoms_per_core(),
                                      vertex.n_atoms))
                n_sub_edges = int(math.ceil(vertex.n_atoms / max_atoms))
            size += self.__generator_info_size(synapse_info) * n_sub_edges
        size += get_sdram_for_keys(self.incoming_projections)
        return size

    @staticmethod
    def __generator_info_size(synapse_info):
        """ The number of bytes required by the generator information

        :param SynapseInformation synapse_info: The synapse information to use

        :rtype: int
        """
        if not synapse_info.may_generate_on_machine():
            return 0

        connector = synapse_info.connector
        dynamics = synapse_info.synapse_dynamics
        gen_size = sum((
            GeneratorData.BASE_SIZE,
            connector.gen_delay_params_size_in_bytes(synapse_info.delays),
            connector.gen_weight_params_size_in_bytes(synapse_info.weights),
            connector.gen_connector_params_size_in_bytes,
            dynamics.gen_matrix_params_size_in_bytes
        ))
        return gen_size

    @property
    def synapse_executable_suffix(self):
        """ The suffix of the executable name due to the type of synapses \
            in use.

        :rtype: str
        """
        return self.__synapse_dynamics.get_vertex_executable_suffix()

    @property
    def neuron_recordables(self):
        """ Get the names of variables that can be recorded by the neuron

        :rtype: list(str)
        """
        return self.__neuron_recorder.get_recordable_variables()

    @property
    def synapse_recordables(self):
        """ Get the names of variables that can be recorded by the synapses

        :rtype: list(str)
        """
        return self.__synapse_recorder.get_recordable_variables()

    def get_common_constant_sdram(
            self, n_record, n_provenance, common_regions):
        """ Get the amount of SDRAM used by common parts

        :param int n_record: The number of recording regions
        :param int n_provenance: The number of provenance items
        :param CommonRegions common_regions: Region IDs
        :rtype: int
        """
        sdram = MultiRegionSDRAM()
        sdram.add_cost(common_regions.system, SYSTEM_BYTES_REQUIREMENT)
        sdram.add_cost(
            common_regions.recording,
            get_recording_header_size(n_record) +
            get_recording_data_constant_size(n_record))
        sdram.add_cost(
            common_regions.provenance,
            ProvidesProvenanceDataFromMachineImpl.get_provenance_data_size(
                n_provenance))
        sdram.add_cost(
            common_regions.profile,
            get_profile_region_size(self.__n_profile_samples))
        return sdram

    def get_neuron_variable_sdram(self, vertex_slice):
        """ Get the amount of SDRAM per timestep used by neuron parts

        :param ~pacman.model.graphs.common.Slice vertex_slice:
            The slice of neurons to get the size of

        :rtype: int
        """
        return self.__neuron_recorder.get_variable_sdram_usage(vertex_slice)

    def get_max_neuron_variable_sdram(self, n_neurons):
        """ Get the amount of SDRAM per timestep used by neuron parts

        :param ~pacman.model.graphs.common.Slice vertex_slice:
            The slice of neurons to get the size of

        :rtype: int
        """
        return self.__neuron_recorder.get_max_variable_sdram_usage(n_neurons)

    def get_synapse_variable_sdram(self, vertex_slice):

        """ Get the amount of SDRAM per timestep used by synapse parts

        :param ~pacman.model.graphs.common.Slice vertex_slice:
            The slice of neurons to get the size of

        :rtype: int
        """
        if isinstance(self.__synapse_dynamics,
                      AbstractSynapseDynamicsStructural):
            self.__synapse_recorder.set_max_rewires_per_ts(
                self.__synapse_dynamics.get_max_rewires_per_ts())
        return self.__synapse_recorder.get_variable_sdram_usage(vertex_slice)

    def get_max_synapse_variable_sdram(self, n_neurons):

        """ Get the amount of SDRAM per timestep used by synapse parts

        :param ~pacman.model.graphs.common.Slice vertex_slice:
            The slice of neurons to get the size of

        :rtype: int
        """
        if isinstance(self.__synapse_dynamics,
                      AbstractSynapseDynamicsStructural):
            self.__synapse_recorder.set_max_rewires_per_ts(
                self.__synapse_dynamics.get_max_rewires_per_ts())
        return self.__synapse_recorder.get_max_variable_sdram_usage(n_neurons)

    def get_neuron_constant_sdram(self, n_atoms, neuron_regions):

        """ Get the amount of fixed SDRAM used by neuron parts

        :param ~pacman.model.graphs.common.Slice vertex_slice:
            The slice of neurons to get the size of
        :param NeuronRegions neuron_regions: Region IDs
        :rtype: int
        """
        params_cost = self.get_sdram_usage_for_neuron_params(n_atoms)
        sdram = MultiRegionSDRAM()
        sdram.add_cost(
            neuron_regions.core_params,
            self.get_sdram_usage_for_core_neuron_params(n_atoms))
        sdram.add_cost(neuron_regions.neuron_params, params_cost)
        sdram.add_cost(
            neuron_regions.current_source_params,
            self.get_sdram_usage_for_current_source_params(n_atoms))
        sdram.add_cost(
            neuron_regions.neuron_recording,
            self.__neuron_recorder.get_metadata_sdram_usage_in_bytes(
                n_atoms))
        sdram.add_cost(
            neuron_regions.neuron_builder,
            self.get_sdram_usage_for_neuron_generation(n_atoms))
        sdram.add_cost(neuron_regions.initial_values, params_cost)
        return sdram

    @property
    def incoming_projections(self):
        """ The projections that target this population vertex

        :rtype: iterable(~spynnaker.pyNN.models.projection.Projection)
        """
        for proj_list in self.__incoming_projections.values():
            for proj in proj_list:
                yield proj

    def get_incoming_projections_from(self, source_vertex):
        """ Get the projections that target this population vertex from
            the given source
        """
        return self.__incoming_projections[source_vertex]

    @property
    def incoming_poisson_projections(self):
        """ The projections that target this population vertex which
            originate from a Poisson source

        :rtype: iterable(~spynnaker.pyNN.models.projection.Projection)
        """
        return self.__incoming_poisson_projections

    @property
    def pop_seed(self):
        """ The seed to use for the population overall

        :return: A list of 4 integers
        :rtype: list(int)
        """
        return self.__pop_seed

    def core_seed(self, vertex_slice):
        """ The seed to use for a core

        :param Slice vertex_slice: The machine vertex that the seed is for

        :return: A list of 4 integers
        :rtype: list(int)
        """
        if vertex_slice not in self.__core_seeds:
            self.__core_seeds[vertex_slice] = create_mars_kiss_seeds(
                self.__rng)
        return self.__core_seeds[vertex_slice]

    def copy_initial_state_variables(self, vertex_slice):
        """ Copies the state variables into the initial state variables

        :param Slice vertex_slice: The slice to copy now
        """
        for key in self.__state_variables.keys():
            value = self.__state_variables[key][vertex_slice.as_slice]
            self.__initial_state_variables[key].set_value_by_slice(
                vertex_slice.lo_atom, vertex_slice.hi_atom + 1, value)
        # This is called during reading of initial values, so we don't
        # need to do it again
        self.__read_initial_values = False
        self.__have_read_initial_values = True

    @property
    def read_initial_values(self):
        """ Determine if initial values need to be stored

        :rtype: bool
        """
        return self.__read_initial_values

    def __tell_neuron_vertices_to_regenerate(self):
        for vertex in self.machine_vertices:
            if isinstance(vertex, PopulationMachineNeurons):
                vertex.set_do_neuron_regeneration()

    @property
    @overrides(PopulationApplicationVertex.n_colour_bits)
    def n_colour_bits(self):
        return self.__n_colour_bits


class _Stats(object):
    """ Object to keep hold of and process statistics for ring buffer scaling
    """
    __slots__ = [
        "w_scale",
        "w_scale_sq",
        "n_synapse_types",
        "running_totals",
        "delay_running_totals",
        "total_weights",
        "biggest_weight",
        "rate_stats",
        "steps_per_second",
        "default_spikes_per_second",
        "ring_buffer_sigma"
    ]

    def __init__(
            self, neuron_impl, default_spikes_per_second, ring_buffer_sigma):
        self.w_scale = neuron_impl.get_global_weight_scale()
        self.w_scale_sq = self.w_scale ** 2
        n_synapse_types = neuron_impl.get_n_synapse_types()

        self.running_totals = [
            RunningStats() for _ in range(n_synapse_types)]
        self.delay_running_totals = [
            RunningStats() for _ in range(n_synapse_types)]
        self.total_weights = numpy.zeros(n_synapse_types)
        self.biggest_weight = numpy.zeros(n_synapse_types)
        self.rate_stats = [RunningStats() for _ in range(n_synapse_types)]

        self.steps_per_second = (
            SpynnakerDataView.get_simulation_time_step_per_s())
        self.default_spikes_per_second = default_spikes_per_second
        self.ring_buffer_sigma = ring_buffer_sigma

    def add_projection(self, proj):
        # pylint: disable=protected-access
        s_dynamics = proj._synapse_information.synapse_dynamics
        if isinstance(s_dynamics, AbstractSupportsSignedWeights):
            self.__add_signed_projection(proj)
        else:
            self.__add_unsigned_projection(proj)

    def __add_signed_projection(self, proj):
        # pylint: disable=protected-access
        s_info = proj._synapse_information
        connector = s_info.connector
        s_dynamics = s_info.synapse_dynamics

        n_conns = connector.get_n_connections_to_post_vertex_maximum(s_info)
        d_var = s_dynamics.get_delay_variance(connector, s_info.delays, s_info)

        s_type_pos = s_dynamics.get_positive_synapse_index(proj)
        w_mean_pos = s_dynamics.get_mean_positive_weight(proj)
        w_var_pos = s_dynamics.get_variance_positive_weight(proj)
        w_max_pos = s_dynamics.get_maximum_positive_weight(proj)
        self.__add_details(
            proj, s_type_pos, n_conns, w_mean_pos, w_var_pos, w_max_pos, d_var)

        s_type_neg = s_dynamics.get_negative_synapse_index(proj)
        w_mean_neg = -s_dynamics.get_mean_negative_weight(proj)
        w_var_neg = -s_dynamics.get_variance_negative_weight(proj)
        w_max_neg = -s_dynamics.get_minimum_negative_weight(proj)
        self.__add_details(
            proj, s_type_neg, n_conns, w_mean_neg, w_var_neg, w_max_neg, d_var)

    def __add_unsigned_projection(self, proj):
        # pylint: disable=protected-access
        s_info = proj._synapse_information
        s_type = s_info.synapse_type
        s_dynamics = s_info.synapse_dynamics
        connector = s_info.connector

        n_conns = connector.get_n_connections_to_post_vertex_maximum(s_info)
        w_mean = s_dynamics.get_weight_mean(connector, s_info)
        w_var = s_dynamics.get_weight_variance(
            connector, s_info.weights, s_info)
        w_max = s_dynamics.get_weight_maximum(connector, s_info)
        d_var = s_dynamics.get_delay_variance(connector, s_info.delays, s_info)
        self.__add_details(proj, s_type, n_conns, w_mean, w_var, w_max, d_var)

    def __add_details(
            self, proj, s_type, n_conns, w_mean, w_var, w_max, d_var):
        self.running_totals[s_type].add_items(
            w_mean * self.w_scale, w_var * self.w_scale_sq, n_conns)
        self.biggest_weight[s_type] = max(
            self.biggest_weight[s_type], w_max * self.w_scale)
        self.delay_running_totals[s_type].add_items(0.0, d_var, n_conns)

        spikes_per_tick, spikes_per_second = self.__pre_spike_stats(proj)
        self.rate_stats[s_type].add_items(spikes_per_second, 0, n_conns)
        self.total_weights[s_type] += spikes_per_tick * (w_max * n_conns)

    def __pre_spike_stats(self, proj):
        spikes_per_tick = max(
            1.0, self.default_spikes_per_second / self.steps_per_second)
        spikes_per_second = self.default_spikes_per_second
        # pylint: disable=protected-access
        pre_vertex = proj._projection_edge.pre_vertex
        if isinstance(pre_vertex, AbstractMaxSpikes):
            rate = pre_vertex.max_spikes_per_second()
            if rate != 0:
                spikes_per_second = rate
            spikes_per_tick = pre_vertex.max_spikes_per_ts()
        return spikes_per_tick, spikes_per_second

    def get_max_weight(self, s_type):
        if self.delay_running_totals[s_type].variance == 0.0:
            return max(self.total_weights[s_type], self.biggest_weight[s_type])

        stats = self.running_totals[s_type]
        rates = self.rate_stats[s_type]
        # pylint: disable=protected-access
        w_max = AbstractPopulationVertex._ring_buffer_expected_upper_bound(
            stats.mean, stats.standard_deviation, rates.mean,
            stats.n_items, self.ring_buffer_sigma)
        w_max = min(w_max, self.total_weights[s_type])
        w_max = max(w_max, self.biggest_weight[s_type])
        return w_max<|MERGE_RESOLUTION|>--- conflicted
+++ resolved
@@ -189,13 +189,10 @@
         :param splitter: splitter object
         :type splitter: None or
             ~pacman.model.partitioner_splitters.abstract_splitters.AbstractSplitterCommon
-<<<<<<< HEAD
-        :param int n_colour_bits: The number of colour bits to use
-=======
         :param seed:
             The Population seed, used to ensure the same random generation
             on each run.
->>>>>>> 0696d520
+        :param int n_colour_bits: The number of colour bits to use
         """
 
         # pylint: disable=too-many-arguments
