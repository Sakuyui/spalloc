# Copyright (c) 2019-2020 The University of Manchester
#
# This program is free software: you can redistribute it and/or modify
# it under the terms of the GNU General Public License as published by
# the Free Software Foundation, either version 3 of the License, or
# (at your option) any later version.
#
# This program is distributed in the hope that it will be useful,
# but WITHOUT ANY WARRANTY; without even the implied warranty of
# MERCHANTABILITY or FITNESS FOR A PARTICULAR PURPOSE.  See the
# GNU General Public License for more details.
#
# You should have received a copy of the GNU General Public License
# along with this program.  If not, see <http://www.gnu.org/licenses/>.

from collections import defaultdict
import os
import struct
from spinn_utilities.config_holder import get_config_bool
from spinn_utilities.progress_bar import ProgressBar
from spinnman.model import ExecutableTargets
from spinnman.model.enums import CPUState
from spinn_front_end_common.abstract_models import (
    AbstractSupportsBitFieldGeneration)
from spinn_front_end_common.utilities import system_control_logic
from spinn_front_end_common.utilities.constants import BYTES_PER_WORD
from spinn_front_end_common.utilities.utility_objs import ExecutableType
from spinn_front_end_common.utilities.helpful_functions import n_word_struct
from spinn_front_end_common.utilities.globals_variables import (
    report_default_directory)

_THREE_WORDS = struct.Struct("<III")
# bits in a word
_BITS_IN_A_WORD = 32
# bit to mask a bit
_BIT_MASK = 1


def _bit_for_neuron_id(bitfield, neuron_id):
    """ Get the bit for a neuron in the bitfield.

    :param list(int) bitfield:
        the block of words which represent the bitfield
    :param int neuron_id: the neuron id to find the bit in the bitfield
    :return: the bit (``0`` or ``1``)
    :rtype: int
    """
    word_id, bit_in_word = divmod(neuron_id, _BITS_IN_A_WORD)
    return (bitfield[word_id] >> bit_in_word) & _BIT_MASK


def _percent(amount, total):
    if total == 0:
        return 0.0
    return (100.0 * amount) / float(total)


class OnChipBitFieldGenerator(object):
    """ Executes bitfield and routing table entries for atom based routing.
    """

    __slots__ = ("__aplx", "__placements", "__txrx")

    # flag which states that the binary finished cleanly.
    _SUCCESS = 0

    # bit field report file names
    _BIT_FIELD_REPORT_FILENAME = "generated_bit_fields.rpt"
    _BIT_FIELD_SUMMARY_REPORT_FILENAME = "bit_field_summary.rpt"

    # Bottom 30 bits
    _N_WORDS_MASK = 0x3FFFFFFF

    # binary name
    _BIT_FIELD_EXPANDER_APLX = "bit_field_expander.aplx"

    # Messages used to build the summary report
    _PER_CORE_SUMMARY = (
        "Vertex on {}:{}:{} ({}) has total incoming packet count of {} and "
        "a redundant packet count of {}, making a redundant packet rate of "
        "{}%\n")
    _PER_CHIP_SUMMARY = (
        "Chip {}:{} has a total incoming packet count of {} and a redundant "
        "packet count of {} given a redundancy rate of {}%\n")
    _OVERALL_SUMMARY = (
        "Overall, the application has estimated {} packets flying around of "
        "which {} are redundant at reception. This is {}% of the packets\n")

    # Messages used to build the detailed report
    _CORE_DETAIL = "For core {}:{}:{} ({}), bitfields as follows:\n\n"
    _FIELD_DETAIL = "    For key {}, neuron id {} has bit == {}\n"

    def __call__(
            self, placements, app_graph, executable_finder,
<<<<<<< HEAD
            transceiver, write_bit_field_generator_iobuf,
            generating_bitfield_report, machine_graph,
            routing_infos, generating_bit_field_summary_report):
=======
            provenance_file_path, transceiver, default_report_folder,
            machine_graph, routing_infos):
>>>>>>> 4c7c7e76
        """ Loads and runs the bit field generator on chip.

        :param ~pacman.model.placements.Placements placements: placements
        :param ~pacman.model.graphs.application.ApplicationGraph app_graph:
            the app graph
        :param executable_finder: the executable finder
        :type executable_finder:
            ~spinn_front_end_common.utilities.utility_objs.ExecutableFinder
        :param ~spinnman.transceiver.Transceiver transceiver:
            the SpiNNMan instance
<<<<<<< HEAD
        :param bool write_bit_field_generator_iobuf: flag for report
        :param bool generating_bitfield_report: flag for report
=======
        :param str default_report_folder: the file path for reports
>>>>>>> 4c7c7e76
        :param ~pacman.model.graphs.machine.MachineGraph machine_graph:
            the machine graph
        :param ~pacman.model.routing_info.RoutingInfo routing_infos:
            the key to edge map
        """
        self.__txrx = transceiver
        self.__placements = placements
        self.__aplx = executable_finder.get_executable_path(
            self._BIT_FIELD_EXPANDER_APLX)

        # progress bar
        progress = ProgressBar(
            app_graph.n_vertices + machine_graph.n_vertices + 1,
            "Running bitfield generation on chip")

        # get data
        expander_cores = self._calculate_core_data(app_graph, progress)

        # load data
        bit_field_app_id = transceiver.app_id_tracker.get_new_id()
        progress.update(1)

        # run app
        system_control_logic.run_system_application(
            expander_cores, bit_field_app_id, transceiver,
<<<<<<< HEAD
            executable_finder, write_bit_field_generator_iobuf,
=======
            provenance_file_path, executable_finder,
            get_config_bool("Reports", "write_bit_field_iobuf"),
>>>>>>> 4c7c7e76
            self.__check_for_success, [CPUState.FINISHED], False,
            "bit_field_expander_on_{}_{}_{}.txt", progress_bar=progress)
        # update progress bar
        progress.end()

        # read in bit fields for debugging purposes
        if get_config_bool("Reports", "generate_bit_field_report"):
            self._full_report_bit_fields(app_graph, os.path.join(
<<<<<<< HEAD
                report_default_directory(), self._BIT_FIELD_REPORT_FILENAME))
        if generating_bit_field_summary_report:
=======
                default_report_folder, self._BIT_FIELD_REPORT_FILENAME))
        if get_config_bool("Reports", "generate_bit_field_summary_report"):
>>>>>>> 4c7c7e76
            self._summary_report_bit_fields(app_graph, os.path.join(
                report_default_directory(),
                self._BIT_FIELD_SUMMARY_REPORT_FILENAME))

    def _summary_report_bit_fields(self, app_graph, file_path):
        """ summary report of the bitfields that were generated

        :param ~.ApplicationGraph app_graph: app graph
        :param str file_path: Where to write to
        """
        chip_packet_count = defaultdict(int)
        chip_redundant_count = defaultdict(int)
        progress = ProgressBar(
            app_graph.n_vertices,
            "reading back bitfields from chip for summary report")
        with open(file_path, "w") as output:
            # read in for each app vertex that would have a bitfield
            for app_vertex in progress.over(app_graph.vertices):
                # get machine verts
                for placement in self.__bitfield_placements(app_vertex):
                    local_total = 0
                    local_redundant = 0
                    xy = (placement.x, placement.y)
                    for _, n_neurons, bitfield in self.__bitfields(placement):
                        for neuron_id in range(n_neurons):
                            if not _bit_for_neuron_id(bitfield, neuron_id):
                                chip_redundant_count[xy] += 1
                                local_redundant += 1
                        local_total += n_neurons
                    chip_packet_count[xy] = local_total
                    output.write(self._PER_CORE_SUMMARY.format(
                        placement.x, placement.y, placement.p,
                        placement.vertex.label,
                        local_total, local_redundant,
                        _percent(local_redundant, local_total)))

            output.write("\n\n\n")

            # overall summary
            total_packets = 0
            total_redundant_packets = 0
            for xy in chip_packet_count:
                x, y = xy
                output.write(self._PER_CHIP_SUMMARY.format(
                    x, y, chip_packet_count[xy], chip_redundant_count[xy],
                    _percent(chip_redundant_count[xy], chip_packet_count[xy])))
                total_packets += chip_packet_count[xy]
                total_redundant_packets += chip_redundant_count[xy]

            output.write(self._OVERALL_SUMMARY.format(
                total_packets, total_redundant_packets,
                _percent(total_redundant_packets, total_packets)))

    def _full_report_bit_fields(self, app_graph, file_path):
        """ report of the bitfields that were generated

        :param ~.ApplicationGraph app_graph: app graph
        :param str file_path: Where to write to
        """
        progress = ProgressBar(
            app_graph.n_vertices, "reading back bitfields from chip")
        with open(file_path, "w") as output:
            # read in for each app vertex that would have a bitfield
            for app_vertex in progress.over(app_graph.vertices):
                # get machine verts
                for placement in self.__bitfield_placements(app_vertex):
                    self.__read_back_single_core_data(placement, output)

    def __read_back_single_core_data(self, placement, f):
        """
        :param ~.Placement placement:
        :param f:
        """
        f.write(self._CORE_DETAIL.format(
            placement.x, placement.y, placement.p, placement.vertex.label))

        for master_pop_key, n_bits, bitfield in self.__bitfields(placement):
            # put into report
            for neuron_id in range(n_bits):
                f.write(self._FIELD_DETAIL.format(
                    master_pop_key, neuron_id,
                    _bit_for_neuron_id(bitfield, neuron_id)))

    def __bitfield_placements(self, app_vertex):
        """ The placements of the machine vertices of the given app vertex \
            that support the AbstractSupportsBitFieldGeneration protocol.

        :param ~.ApplicationVertex app_vertex:
        :rtype: iterable(~.Placement)
        """
        for vertex in app_vertex.machine_vertices:
            if isinstance(vertex, AbstractSupportsBitFieldGeneration):
                yield self.__placements.get_placement_of_vertex(vertex)

    def __bitfields(self, placement):
        """ Reads back the bitfields that have been placed on a vertex.

        :param ~.Placement placement:
            The vertex must support AbstractSupportsBitFieldGeneration
        :returns: sequence of (master population key, num bits, bitfield data)
        :rtype: iterable(tuple(int,int,list(int)))
        """
        # get bitfield address
        address = placement.vertex.bit_field_base_address(
            self.__txrx, placement)

        # read how many bitfields there are; header of filter_region_t
        _merged, _redundant, total = _THREE_WORDS.unpack(
            self.__txrx.read_memory(
                placement.x, placement.y, address, _THREE_WORDS.size))
        address += _THREE_WORDS.size

        # read in each bitfield
        for _bit_field_index in range(total):
            # master pop key, n words and read pointer; filter_info_t
            master_pop_key, n_words, read_pointer = _THREE_WORDS.unpack(
                self.__txrx.read_memory(
                    placement.x, placement.y, address, _THREE_WORDS.size))
            address += _THREE_WORDS.size
            # Mask off merged and all_ones flag bits
            n_words &= self._N_WORDS_MASK

            # get bitfield words
            if n_words:
                bitfield = n_word_struct(n_words).unpack(
                    self.__txrx.read_memory(
                        placement.x, placement.y, read_pointer,
                        n_words * BYTES_PER_WORD))
            else:
                bitfield = []
            yield master_pop_key, n_words * _BITS_IN_A_WORD, bitfield

    def _calculate_core_data(self, app_graph, progress):
        """ gets the data needed for the bit field expander for the machine

        :param ~.ApplicationGraph app_graph: app graph
        :param ~.ProgressBar progress: progress bar
        :return: data and expander cores
        :rtype: ~.ExecutableTargets
        """
        # cores to place bitfield expander
        expander_cores = ExecutableTargets()

        # bit field expander executable file path
        # locate verts which can have a synaptic matrix to begin with
        for app_vertex in progress.over(app_graph.vertices, False):
            for placement in self.__bitfield_placements(app_vertex):
                self.__write_single_core_data(placement, expander_cores)

        return expander_cores

    def __write_single_core_data(self, placement, expander_cores):
        """
        :param ~.Placement placement:
        :param ~.ExecutableTargets expander_cores:
        """
        # check if the chip being considered already.
        expander_cores.add_processor(
            self.__aplx, placement.x, placement.y, placement.p,
            executable_type=ExecutableType.SYSTEM)

        bit_field_builder_region = placement.vertex.bit_field_builder_region(
            self.__txrx, placement)
        # update user 1 with location
        user_1_base_address = \
            self.__txrx.get_user_1_register_address_from_core(placement.p)
        self.__txrx.write_memory(
            placement.x, placement.y, user_1_base_address,
            bit_field_builder_region)

    def __check_for_success(self, executable_targets, transceiver):
        """ Goes through the cores checking for cores that have failed to\
            expand the bitfield to the core

        :param ~.ExecutableTargets executable_targets:
            cores to load bitfield on
        :param ~.Transceiver transceiver: SpiNNMan instance
        :rtype: bool
        """
        for core_subset in executable_targets.all_core_subsets:
            x = core_subset.x
            y = core_subset.y
            for p in core_subset.processor_ids:
                # Read the result from USER0 register
                result = transceiver.read_word(
                    x, y, transceiver.get_user_2_register_address_from_core(p))

                # The result is 0 if success, otherwise failure
                if result != self._SUCCESS:
                    return False
        return True<|MERGE_RESOLUTION|>--- conflicted
+++ resolved
@@ -92,14 +92,7 @@
 
     def __call__(
             self, placements, app_graph, executable_finder,
-<<<<<<< HEAD
-            transceiver, write_bit_field_generator_iobuf,
-            generating_bitfield_report, machine_graph,
-            routing_infos, generating_bit_field_summary_report):
-=======
-            provenance_file_path, transceiver, default_report_folder,
-            machine_graph, routing_infos):
->>>>>>> 4c7c7e76
+            transceiver, machine_graph, routing_infos):
         """ Loads and runs the bit field generator on chip.
 
         :param ~pacman.model.placements.Placements placements: placements
@@ -110,12 +103,6 @@
             ~spinn_front_end_common.utilities.utility_objs.ExecutableFinder
         :param ~spinnman.transceiver.Transceiver transceiver:
             the SpiNNMan instance
-<<<<<<< HEAD
-        :param bool write_bit_field_generator_iobuf: flag for report
-        :param bool generating_bitfield_report: flag for report
-=======
-        :param str default_report_folder: the file path for reports
->>>>>>> 4c7c7e76
         :param ~pacman.model.graphs.machine.MachineGraph machine_graph:
             the machine graph
         :param ~pacman.model.routing_info.RoutingInfo routing_infos:
@@ -141,12 +128,7 @@
         # run app
         system_control_logic.run_system_application(
             expander_cores, bit_field_app_id, transceiver,
-<<<<<<< HEAD
-            executable_finder, write_bit_field_generator_iobuf,
-=======
-            provenance_file_path, executable_finder,
-            get_config_bool("Reports", "write_bit_field_iobuf"),
->>>>>>> 4c7c7e76
+            executable_finder,
             self.__check_for_success, [CPUState.FINISHED], False,
             "bit_field_expander_on_{}_{}_{}.txt", progress_bar=progress)
         # update progress bar
@@ -155,13 +137,7 @@
         # read in bit fields for debugging purposes
         if get_config_bool("Reports", "generate_bit_field_report"):
             self._full_report_bit_fields(app_graph, os.path.join(
-<<<<<<< HEAD
                 report_default_directory(), self._BIT_FIELD_REPORT_FILENAME))
-        if generating_bit_field_summary_report:
-=======
-                default_report_folder, self._BIT_FIELD_REPORT_FILENAME))
-        if get_config_bool("Reports", "generate_bit_field_summary_report"):
->>>>>>> 4c7c7e76
             self._summary_report_bit_fields(app_graph, os.path.join(
                 report_default_directory(),
                 self._BIT_FIELD_SUMMARY_REPORT_FILENAME))
