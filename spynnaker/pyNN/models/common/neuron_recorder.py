--- conflicted
+++ resolved
@@ -20,6 +20,7 @@
 import numpy
 from six import raise_from, iteritems
 from six.moves import range, xrange
+from spinn_utilities.index_is_value import IndexIsValue
 from spinn_utilities.log import FormatAdapter
 from spinn_utilities.progress_bar import ProgressBar
 from pacman.model.resources.variable_sdram import VariableSDRAM
@@ -28,8 +29,10 @@
 from spinn_front_end_common.utilities import globals_variables
 from spinn_front_end_common.utilities.constants import (
     BYTES_PER_WORD, MICRO_TO_MILLISECOND_CONVERSION, BITS_PER_WORD)
-from spinn_front_end_common.interface.buffer_management import \
-    recording_utilities
+from spinn_front_end_common.interface.buffer_management.recording_utilities \
+    import (
+        get_recording_header_array, get_recording_header_size,
+        get_recording_data_constant_size)
 from spynnaker.pyNN.models.neural_properties import NeuronParameter
 import itertools
 
@@ -58,62 +61,45 @@
         "__data_types",
         "__bitfield_variables"]
 
-<<<<<<< HEAD
     _N_BYTES_FOR_TIMESTAMP = BYTES_PER_WORD
-    _N_BYTES_PER_VALUE = BYTES_PER_WORD
-    _N_BYTES_PER_RATE = BYTES_PER_WORD  # uint32
-    _N_BYTES_PER_INDEX = 1  # currently uint8
+    _N_BYTES_PER_RATE = BYTES_PER_WORD
+    _N_BYTES_PER_ENUM = BYTES_PER_WORD
+
+    #: size of a index in terms of position into recording array
+    _N_BYTES_PER_INDEX = DataType.UINT8.size  # currently uint8
+
+    #: size of the counter for spike recording
+    _N_BYTES_PER_COUNT = BYTES_PER_WORD
+
+    #: size of the increment for spike recording
+    _N_BYTES_PER_INCREMENT = BYTES_PER_WORD
+
     _N_BYTES_PER_SIZE = BYTES_PER_WORD
+    # sampling temporal value size (how many ticks between recordings)
     _N_CPU_CYCLES_PER_NEURON = 8
     _N_BYTES_PER_POINTER = BYTES_PER_WORD
     _SARK_BLOCK_SIZE = 2 * BYTES_PER_WORD  # Seen in sark.c
 
+    #: size of the counter for outstanding recording
+    _N_BYTES_PER_OUTSTANDING_RECORDING = BYTES_PER_WORD
+
+    #: number of items types (currently non-bitfield and bitfield)
+    _N_ITEM_TYPES = 2
+
+    #: flag for spikes
+    SPIKES = "spikes"
+
     _MAX_RATE = 2 ** 32 - 1  # To allow a unit32_t to be used to store the rate
-
-    def __init__(self, allowed_variables, n_neurons):
-        """
-        :param list(str) allowed_variables:
-        :param int n_neurons:
-        """
-=======
-    N_BYTES_FOR_TIMESTAMP = DataType.UINT32.size
-
-    # how many time steps to wait between recordings
-    N_BYTES_PER_RATE = DataType.UINT32.size
-
-    # the enum type for the state struct
-    N_BYTES_PER_ENUM = DataType.UINT32.size
-
-    # size of a index in terms of position into recording array
-    N_BYTES_PER_INDEX = DataType.UINT8.size  # currently uint8
-
-    # size of the counter for spike recording
-    N_BYTES_PER_COUNT = DataType.UINT32.size
-
-    # size of the increment for spike recording
-    N_BYTES_PER_INCREMENT = DataType.UINT32.size
-
-    # sampling temporal value size (how many ticks between recordings)
-    N_BYTES_PER_SIZE = DataType.UINT32.size
-    N_CPU_CYCLES_PER_NEURON = 8
-    N_BYTES_PER_POINTER = DataType.UINT32.size
-    SARK_BLOCK_SIZE = 2 * BYTES_PER_WORD  # Seen in sark.c
-
-    # size of the counter for outstanding recording
-    N_BYTES_PER_OUTSTANDING_RECORDING = DataType.UINT32.size
-
-    # number of items types (currently non-bitfield and bitfield)
-    N_ITEM_TYPES = 2
-
-    # flag for spikes
-    SPIKES = "spikes"
-
-    MAX_RATE = 2 ** 32 - 1  # To allow a unit32_t to be used to store the rate
 
     def __init__(
             self, allowed_variables, data_types, bitfield_variables,
             n_neurons):
->>>>>>> bc256388
+        """
+        :param list(str) allowed_variables:
+        :param list(str) data_types:
+        :param list(str) bitfield_variables:
+        :param int n_neurons:
+        """
         self.__sampling_rates = OrderedDict()
         self.__indexes = dict()
         self.__data_types = data_types
@@ -165,7 +151,7 @@
     def _convert_placement_matrix_data(
             self, row_data, n_rows, data_row_length, variable, n_neurons):
 
-        surplus_bytes = self.N_BYTES_FOR_TIMESTAMP
+        surplus_bytes = self._N_BYTES_FOR_TIMESTAMP
         var_data = (row_data[:, surplus_bytes:].reshape(
             n_rows * data_row_length))
         dtype = self.__data_types[variable]
@@ -198,32 +184,32 @@
         return fragment
 
     def _get_placement_matrix_data(
-            self, variable, placements, vertex, sampling_interval,
-            indexes, region, graph_mapper,
+            self, variable, placements, vertex, indexes, region,
             buffer_manager, expected_rows, missing_str, sampling_rate, label):
         """ processes a placement for matrix data
 
         :param variable: the variable to read
-        :param placements: the placements object
-        :param vertex: the vertex to read from
-        :param sampling_interval: the interval of sampling
-        :param indexes: the indexes of neurons to be added to
-        :param region: the recording region id
-        :param graph_mapper: the graph mapper
-        :param buffer_manager: the buffer manager
-        :param expected_rows: how many rows the tools think should be recorded
-        :param missing_str: string for reporting missing stuff
-        :param sampling_rate: the rate of sampling
-        :param label: the vertex label.
-        :return: placement data and sampling interval.
+        :param ~pacman.model.placements.Placements placements:
+            the placements object
+        :param ~pacman.model.graphs.machine.MachineVertex vertex:
+            the vertex to read from
+        :param list(int) indexes: the indexes of neurons to be added to
+        :param int region: the recording region id
+        :param ~.BufferManager buffer_manager: the buffer manager
+        :param int expected_rows:
+            how many rows the tools think should be recorded
+        :param str missing_str: string for reporting missing stuff
+        :param int sampling_rate: the rate of sampling
+        :param str label: the vertex label.
+        :return: placement data
+        :rtype: ~numpy.ndarray
         """
 
         placement = placements.get_placement_of_vertex(vertex)
-        vertex_slice = graph_mapper.get_slice(vertex)
-        neurons = self._neurons_recording(variable, vertex_slice)
+        neurons = self._neurons_recording(variable, vertex.vertex_slice)
         n_neurons = len(neurons)
         if n_neurons == 0:
-            return None, sampling_interval
+            return None
         indexes.extend(neurons)
 
         # for buffering output info is taken form the buffer manager
@@ -237,7 +223,7 @@
 
         # There is one column for time and one for each neuron recording
         data_row_length = n_neurons * self.__data_types[variable].size
-        full_row_length = data_row_length + self.N_BYTES_FOR_TIMESTAMP
+        full_row_length = data_row_length + self._N_BYTES_FOR_TIMESTAMP
         n_rows = record_length // full_row_length
         row_data = numpy.asarray(record_raw, dtype="uint8").reshape(
             n_rows, full_row_length)
@@ -250,8 +236,8 @@
 
         # Got data but its missing bits, so get times
         time_bytes = (
-            row_data[:, 0: self.N_BYTES_FOR_TIMESTAMP].reshape(
-                n_rows * self.N_BYTES_FOR_TIMESTAMP))
+            row_data[:, 0: self._N_BYTES_FOR_TIMESTAMP].reshape(
+                n_rows * self._N_BYTES_FOR_TIMESTAMP))
         times = time_bytes.view("<i4").reshape(n_rows, 1)
 
         # process data from core for missing data
@@ -264,9 +250,10 @@
     def expected_rows_for_a_run_time(n_machine_time_steps, sampling_rate):
         """ determines how many rows to see based off how long its ran for
 
-        :param n_machine_time_steps: map of vertex to time steps
-        :param sampling_rate: the sampling rate for a given variable
+        :param int n_machine_time_steps: map of vertex to time steps
+        :param float sampling_rate: the sampling rate for a given variable
         :return: how many rows there should be.
+        :rtype: int
         """
         return int(math.ceil(n_machine_time_steps / sampling_rate))
 
@@ -286,10 +273,10 @@
         :param application_vertex:
         :type application_vertex:
             ~pacman.model.graphs.application.ApplicationVertex
-        :param str variable: PyNN name for the variable (V, gsy_inh etc.)
+        :param str variable: PyNN name for the variable (`V`, `gsy_inh`, etc.)
         :param int n_machine_time_steps:
         :return: (data, recording_indices, sampling_interval)
-        :rtype: tuple(~numpy.ndarray,list(int),float)
+        :rtype: tuple(~numpy.ndarray, list(int), float)
         """
         if variable in self.__bitfield_variables:
             msg = "Variable {} is not supported, use get_spikes".format(
@@ -305,29 +292,12 @@
 
         indexes = []
         for vertex in progress.over(vertices):
-<<<<<<< HEAD
-            placement = placements.get_placement_of_vertex(vertex)
-            vertex_slice = vertex.vertex_slice
-            neurons = self._neurons_recording(variable, vertex_slice)
-            n_neurons = len(neurons)
-            if n_neurons == 0:
-                continue
-            indexes.extend(neurons)
-            # for buffering output info is taken form the buffer manager
-            record_raw, missing_data = buffer_manager.get_data_by_placement(
-                    placement, region)
-            record_length = len(record_raw)
-
-            row_length = self._N_BYTES_FOR_TIMESTAMP + \
-                n_neurons * self._N_BYTES_PER_VALUE
-=======
             expected_rows = self.expected_rows_for_a_run_time(
                 n_machine_time_steps, sampling_rate)
 
             placement_data = self._get_placement_matrix_data(
-                variable, placements, vertex, sampling_interval, indexes,
-                region, graph_mapper, buffer_manager, expected_rows,
-                missing_str, sampling_rate, label)
+                variable, placements, vertex, indexes, region, buffer_manager,
+                expected_rows, missing_str, sampling_rate, label)
 
             if placement_data is not None:
                 # append to the population data
@@ -338,7 +308,6 @@
                     # which is IDs/channel_index
                     pop_level_data = numpy.append(
                         pop_level_data, placement_data, axis=1)
->>>>>>> bc256388
 
         # warn user of missing data
         if len(missing_str) > 0:
@@ -349,9 +318,8 @@
         return pop_level_data, indexes, sampling_interval
 
     def get_spikes(
-<<<<<<< HEAD
             self, label, buffer_manager, region, placements,
-            application_vertex, machine_time_step):
+            application_vertex, variable, machine_time_step):
         """ Read a uint32 mapped to time and neuron IDs from the SpiNNaker\
             machine.
 
@@ -365,18 +333,15 @@
         :param application_vertex:
         :type application_vertex:
             ~pacman.model.graphs.application.ApplicationVertex
+        :param str variable:
         :param int machine_time_step: microseconds
         :return:
         :rtype: ~numpy.ndarray(tuple(int,int))
         """
-=======
-            self, label, buffer_manager, region, placements, graph_mapper,
-            application_vertex, variable, machine_time_step):
         if variable not in self.__bitfield_variables:
             msg = "Variable {} is not supported, use get_matrix_data".format(
                 variable)
             raise ConfigurationException(msg)
->>>>>>> bc256388
 
         spike_times = list()
         spike_ids = list()
@@ -388,23 +353,12 @@
             placement = placements.get_placement_of_vertex(vertex)
             vertex_slice = vertex.vertex_slice
 
-<<<<<<< HEAD
-            if self.__indexes[SPIKES] is None:
-                neurons_recording = vertex_slice.n_atoms
-            else:
-                neurons_recording = sum(
-                    vertex_slice.lo_atom <= index <= vertex_slice.hi_atom
-                    for index in self.__indexes[SPIKES])
-                if neurons_recording == 0:
-                    continue
-=======
             ms_per_tick = machine_time_step / MICRO_TO_MILLISECOND_CONVERSION
             neurons = self._neurons_recording(variable, vertex_slice)
             neurons_recording = len(neurons)
             if neurons_recording == 0:
                 continue
 
->>>>>>> bc256388
             # Read the spikes
             n_words = int(math.ceil(neurons_recording / BITS_PER_WORD))
             n_bytes = n_words * BYTES_PER_WORD
@@ -675,6 +629,11 @@
                 variable))
 
     def _get_buffered_sdram(self, vertex_slice, n_machine_time_steps):
+        """
+        :param ~pacman.model.graphs.commmon.Slice vertex_slice:
+        :param int n_machine_time_steps:
+        :rtype: list(int)
+        """
         values = list()
         for variable in self.__sampling_rates:
             values.append(self.get_buffered_sdram(
@@ -686,14 +645,15 @@
             data_n_time_steps):
         """ recording data specification
 
-        :param spec: dsg spec
-        :param neuron_recording_region: the recording region
-        :param vertex_slice: the vertex slice
-        :param data_n_time_steps: how many time steps to run this time
+        :param ~data_specification.DataSpecificationGenerator spec: dsg spec
+        :param int neuron_recording_region: the recording region
+        :param ~pacman.model.graphs.commmon.Slice vertex_slice:
+            the vertex slice
+        :param int data_n_time_steps: how many time steps to run this time
         :rtype: None
         """
         spec.switch_write_focus(neuron_recording_region)
-        spec.write_array(recording_utilities.get_recording_header_array(
+        spec.write_array(get_recording_header_array(
             self._get_buffered_sdram(vertex_slice, data_n_time_steps)))
 
         # Write the number of variables and bitfields
@@ -722,9 +682,8 @@
             out_spike_bytes = out_spike_words * BYTES_PER_WORD
             return self._N_BYTES_FOR_TIMESTAMP + out_spike_bytes
         else:
-<<<<<<< HEAD
-            return self._N_BYTES_FOR_TIMESTAMP + \
-                        n_neurons * self._N_BYTES_PER_VALUE
+            size = self.__data_types[variable].size
+            return self._N_BYTES_FOR_TIMESTAMP + (n_neurons * size)
 
     def get_buffered_sdram_per_timestep(self, variable, vertex_slice):
         """ Return the SDRAM used per timestep.
@@ -746,10 +705,6 @@
             return data_size
         else:
             return data_size // rate
-=======
-            size = self.__data_types[variable].size
-            return self.N_BYTES_FOR_TIMESTAMP + (n_neurons * size)
->>>>>>> bc256388
 
     def get_sampling_overflow_sdram(self, vertex_slice):
         """ Get the extra SDRAM that should be reserved if using per_timestep
@@ -781,18 +736,12 @@
 
         If required the total is rounded up so the space will always fit
 
-<<<<<<< HEAD
-        :param str variable: The PyNN variable name
+        :param str variable: The PyNN variable name to get buffered sdram of
         :param ~pacman.model.graphs.common.Slice vertex_slice:
         :param int n_machine_time_steps:
-        :return: bytes required
-        :rtype: int
-=======
-        :param variable: The variable to get buffered sdram of
-        :param vertex_slice: vertex slice
-        :param n_machine_time_steps: how many machine time steps to run for
+            how many machine time steps to run for
         :return: data size
->>>>>>> bc256388
+        :rtype: int
         """
         rate = self.__sampling_rates[variable]
         if rate == 0:
@@ -803,7 +752,6 @@
             records = records + 1
         return data_size * records
 
-<<<<<<< HEAD
     @staticmethod
     def __n_bytes_to_n_words(n_bytes):
         """
@@ -818,21 +766,16 @@
         :rtype: int
         """
         n_words_for_n_neurons = self.__n_bytes_to_n_words(vertex_slice.n_atoms)
-=======
-    def get_sdram_usage_in_bytes(self, vertex_slice):
-        n_words_for_n_neurons = int(
-            math.ceil(vertex_slice.n_atoms // BYTES_PER_WORD))
->>>>>>> bc256388
         n_bytes_for_n_neurons = n_words_for_n_neurons * BYTES_PER_WORD
         var_bytes = (
-            (self.N_BYTES_PER_RATE + self.N_BYTES_PER_SIZE +
-             self.N_BYTES_PER_ENUM + n_bytes_for_n_neurons) *
+            (self._N_BYTES_PER_RATE + self._N_BYTES_PER_SIZE +
+             self._N_BYTES_PER_ENUM + n_bytes_for_n_neurons) *
             (len(self.__sampling_rates) - len(self.__bitfield_variables)))
         bitfield_bytes = (
-            (self.N_BYTES_PER_RATE + self.N_BYTES_PER_SIZE +
+            (self._N_BYTES_PER_RATE + self._N_BYTES_PER_SIZE +
              n_bytes_for_n_neurons) *
             len(self.__bitfield_variables))
-        return ((self.N_ITEM_TYPES * DataType.UINT32.size) + var_bytes +
+        return ((self._N_ITEM_TYPES * DataType.UINT32.size) + var_bytes +
                 bitfield_bytes)
 
     def _get_fixed_sdram_usage(self, vertex_slice):
@@ -851,10 +794,14 @@
         return fixed_sdram
 
     def get_static_sdram_usage(self, vertex_slice):
+        """
+        :param ~pacman.model.graphs.common.Slice vertex_slice:
+        :rtype: int
+        """
         n_record = len(self.__sampling_rates)
         sdram = (
-            recording_utilities.get_recording_header_size(n_record) +
-            recording_utilities.get_recording_data_constant_size(n_record) +
+            get_recording_header_size(n_record) +
+            get_recording_data_constant_size(n_record) +
             self.get_sdram_usage_in_bytes(vertex_slice))
         return int(sdram)
 
@@ -892,14 +839,10 @@
         usage = self.get_sdram_usage_in_bytes(vertex_slice)
 
         # *_count + *_increment
-<<<<<<< HEAD
-        usage += len(self.__sampling_rates) * self._N_BYTES_PER_POINTER * 2
-=======
         usage += (len(self.__sampling_rates) * (
-            self.N_BYTES_PER_POINTER + self.N_BYTES_PER_COUNT +
-            self.N_BYTES_PER_INCREMENT))
-
->>>>>>> bc256388
+            self._N_BYTES_PER_POINTER + self._N_BYTES_PER_COUNT +
+            self._N_BYTES_PER_INCREMENT))
+
         # out_spikes, *_values
         for variable in self.__sampling_rates:
             if variable in self.__bitfield_variables:
@@ -908,21 +851,15 @@
                 out_spike_bytes = out_spike_words * BYTES_PER_WORD
                 usage += self._N_BYTES_FOR_TIMESTAMP + out_spike_bytes
             else:
-<<<<<<< HEAD
-                usage += (self._N_BYTES_FOR_TIMESTAMP +
-                          vertex_slice.n_atoms * self._N_BYTES_PER_VALUE)
+                size = self.__data_types[variable].size
+                usage += (
+                    self._N_BYTES_FOR_TIMESTAMP + vertex_slice.n_atoms * size)
+
         # *_size
         usage += len(self.__sampling_rates) * self._N_BYTES_PER_SIZE
-=======
-                size = self.__data_types[variable].size
-                usage += (
-                    self.N_BYTES_FOR_TIMESTAMP + vertex_slice.n_atoms * size)
-        # *_size
-        usage += len(self.__sampling_rates) * self.N_BYTES_PER_SIZE
-
->>>>>>> bc256388
+
         # n_recordings_outstanding
-        usage += self.N_BYTES_PER_OUTSTANDING_RECORDING
+        usage += self._N_BYTES_PER_OUTSTANDING_RECORDING
         return usage
 
     def get_n_cpu_cycles(self, n_neurons):
@@ -933,19 +870,16 @@
         return n_neurons * self._N_CPU_CYCLES_PER_NEURON * \
                 len(self.recording_variables)
 
-<<<<<<< HEAD
-    def get_data(self, vertex_slice):
-        """
-        :param ~pacman.model.graphs.common.Slice vertex_slice:
-        :rtype: ~numpy.ndarray
-        """
-        data = list()
-        n_words_for_n_neurons = self.__n_bytes_to_n_words(vertex_slice.n_atoms)
-=======
     def __add_indices(self, data, variable, rate, n_recording, vertex_slice):
+        """
+        :param list(~numpy.ndarray) data:
+        :param str variable:
+        :param int rate:
+        :param int n_recording:
+        :param ~pacman.model.graphs.common.Slice vertex_slice:
+        """
         n_words_for_n_neurons = int(
             math.ceil(vertex_slice.n_atoms / BYTES_PER_WORD))
->>>>>>> bc256388
         n_bytes_for_n_neurons = n_words_for_n_neurons * BYTES_PER_WORD
         if rate == 0:
             data.append(numpy.zeros(n_words_for_n_neurons, dtype="uint32"))
@@ -967,6 +901,10 @@
                 numpy.array(local_indexes, dtype="uint8").view("uint32"))
 
     def _get_data(self, vertex_slice):
+        """
+        :param ~pacman.model.graphs.common.Slice vertex_slice:
+        :rtype: ~numpy.ndarray
+        """
         data = list()
         for variable in self.__sampling_rates:
             # Do bitfields afterwards
@@ -1004,7 +942,6 @@
             params.append(NeuronParameter(n_recording, DataType.UINT8))
         return params
 
-<<<<<<< HEAD
     def get_index_parameters(self, vertex_slice):
         """
         :param ~pacman.model.graphs.common.Slice vertex_slice:
@@ -1034,8 +971,6 @@
             params.append(NeuronParameter(local_indexes, DataType.UINT8))
         return params
 
-=======
->>>>>>> bc256388
     @property
     def _indexes(self):  # for testing only
         return _ReadOnlyDict(self.__indexes)