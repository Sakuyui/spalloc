# Copyright (c) 2017-2019 The University of Manchester
#
# This program is free software: you can redistribute it and/or modify
# it under the terms of the GNU General Public License as published by
# the Free Software Foundation, either version 3 of the License, or
# (at your option) any later version.
#
# This program is distributed in the hope that it will be useful,
# but WITHOUT ANY WARRANTY; without even the implied warranty of
# MERCHANTABILITY or FITNESS FOR A PARTICULAR PURPOSE.  See the
# GNU General Public License for more details.
#
# You should have received a copy of the GNU General Public License
# along with this program.  If not, see <http://www.gnu.org/licenses/>.

import logging
from lazyarray import __version__ as lazyarray_version
from quantities import __version__ as quantities_version
import math
from neo import __version__ as neo_version
import os
from pyNN.common import control as pynn_control
from pyNN import __version__ as pynn_version

from spinn_utilities.log import FormatAdapter
from spinn_utilities.config_holder import get_config_bool, get_config_str
from spinn_utilities.overrides import overrides

from spinn_front_end_common.interface.abstract_spinnaker_base import (
    AbstractSpinnakerBase)
from spinn_front_end_common.interface.provenance import (
    DATA_GENERATION, LOADING, MAPPING, ProvenanceWriter, RUN_LOOP)
from spinn_front_end_common.data import FecTimer
from spinn_front_end_common.utilities.constants import (
    MICRO_TO_MILLISECOND_CONVERSION)
from spinn_front_end_common.utilities.exceptions import ConfigurationException

from spynnaker import _version
from spynnaker.pyNN import model_binaries
from spynnaker.pyNN.config_setup import CONFIG_FILE_NAME, setup_configs
<<<<<<< HEAD
from spynnaker.pyNN.data.spynnaker_data_writer import SpynnakerDataWriter
=======
from spynnaker.pyNN.exceptions import SpynnakerException
>>>>>>> 61991a30
from spynnaker.pyNN.extra_algorithms import (
    delay_support_adder, on_chip_bitfield_generator,
    redundant_packet_count_report,
    spynnaker_data_specification_writer,
    spynnaker_neuron_graph_network_specification_report)
from spynnaker.pyNN.extra_algorithms.\
    spynnaker_machine_bit_field_router_compressor import (
        spynnaker_machine_bitfield_ordered_covering_compressor,
        spynnaker_machine_bitField_pair_router_compressor)
from spynnaker.pyNN.extra_algorithms.connection_holder_finisher import (
    finish_connection_holders)
from spynnaker.pyNN.extra_algorithms.splitter_components import (
    spynnaker_splitter_partitioner, spynnaker_splitter_selector)
from spynnaker.pyNN.extra_algorithms.synapse_expander import synapse_expander

logger = FormatAdapter(logging.getLogger(__name__))


class SpiNNaker(AbstractSpinnakerBase, pynn_control.BaseState):
    """ Main interface for the sPyNNaker implementation of PyNN 0.8/0.9
    """

    __slots__ = []

    def __init__(
            self, time_scale_factor, min_delay, graph_label,
            n_chips_required=None, n_boards_required=None, timestep=0.1):
        """

        :param time_scale_factor:
            multiplicative factor to the machine time step
            (does not affect the neuron models accuracy)
        :type time_scale_factor: int or None
        :param min_delay:
        :param graph_label:
        :param n_chips_required:
            Deprecated! Use n_boards_required instead.
            Must be None if n_boards_required specified.
        :type n_chips_required: int or None
        :param n_boards_required:
            if you need to be allocated a machine (for spalloc) before
            building your graph, then fill this in with a general idea of
            the number of boards you need so that the spalloc system can
            allocate you a machine big enough for your needs.
        :type n_boards_required: int or None
        :param timestep:
            the time step of the simulations in micro seconds
            if None the cfg value is used
        :type timestep: float or None
        """
        # pylint: disable=too-many-arguments, too-many-locals

        # change min delay auto to be the min delay supported by simulator
        if min_delay == "auto":
            min_delay = timestep

        # pynn demanded objects
        self.__recorders = set([])

        # main pynn interface inheritance
        pynn_control.BaseState.__init__(self)

        # SpiNNaker setup
        setup_configs()

        # add model binaries
        # called before super.init as that logs the paths
        # writer not yet created so must user reader
        SpynnakerDataWriter.register_binary_search_path(
            os.path.dirname(model_binaries.__file__))

        super().__init__(
            graph_label=graph_label,
            data_writer_cls=SpynnakerDataWriter)

        self._data_writer.set_n_required(n_boards_required, n_chips_required)
        # set up machine targeted data
        self._set_up_timings(timestep, min_delay, time_scale_factor)

        with ProvenanceWriter() as db:
            db.insert_version("sPyNNaker_version", _version.__version__)
            db.insert_version("pyNN_version", pynn_version)
            db.insert_version("quantities_version", quantities_version)
            db.insert_version("neo_version", neo_version)
            db.insert_version("lazyarray_version", lazyarray_version)

    def _clear_and_run(self, run_time, sync_time=0.0):
        """ Clears the projections and Run the model created.

        :param run_time: the time (in milliseconds) to run the simulation for
        :type run_time: float or int
        :param float sync_time:
            If not 0, this specifies that the simulation should pause after
            this duration.  The continue_simulation() method must then be
            called for the simulation to continue.
        :rtype: None
        """
        # pylint: disable=protected-access

        # extra post run algorithms
        for projection in self._data_writer.iterate_projections():
            projection._clear_cache()

        super(SpiNNaker, self).run(run_time, sync_time)
        for projection in self._data_writer.iterate_projections():
            projection._clear_cache()

    def run(self, run_time, sync_time=0.0):
        """ Run the simulation for a span of simulation time.
        :param run_time: the time to run for, in milliseconds
        :return: None
        """
        self._clear_and_run(run_time, sync_time)

    def run_until(self, tstop):
        """ Run the simulation until the given simulation time.

        :param tstop: when to run until in milliseconds
        """
        # Build data
        self._clear_and_run(tstop - self.t)

    def clear(self):
        """ Clear the current recordings and reset the simulation
        """
        self.recorders = set([])
        self.reset()

        # Stop any currently running SpiNNaker application
        self.stop()

    def reset(self):
        """ Reset the state of the current network to time t = 0.
        """
        if not self._data_writer.is_ran_last():
            if not self._data_writer.is_ran_ever():
                logger.error("Ignoring the reset before the run")
            else:
                logger.error("Ignoring the repeated reset call")
            return

        for population in self._data_writer.iterate_populations():
            population._cache_data()

        # Call superclass implementation
        AbstractSpinnakerBase.reset(self)

    @property
    def state(self):
        """ Used to bypass the dual level object

        :return: the SpiNNaker object
        :rtype: ~spynnaker8.spinnaker.SpiNNaker
        """
        return self

    @property
    def mpi_rank(self):
        """ Gets the MPI rank of the simulator

        .. note::
            Meaningless on SpiNNaker, so we pretend we're the head node.

        :return: Constant: 0
        :rtype: int
        """
        return 0

    @mpi_rank.setter
    def mpi_rank(self, new_value):
        """ sPyNNaker does not use this value meaningfully

        :param new_value: Ignored
        """

    @property
    def num_processes(self):
        """ Gets the number of MPI worker processes

        .. note::
            Meaningless on SpiNNaker, so we pretend there's one MPI process

        :return: Constant: 1
        :rtype: int
        """
        return 1

    @num_processes.setter
    def num_processes(self, new_value):
        """ sPyNNaker does not use this value meaningfully

        :param new_value: Ignored
        """

    @property
    def dt(self):
        """ The simulation time step in milliseconds

        :return: the machine time step
        :rtype: float
        """
        return self._data_writer.get_simulation_time_step_ms()

    @dt.setter
    def dt(self, _):
        """ We do not support setting dt/ time step except during setup

        :raises NotImplementedError
        """
        raise NotImplementedError(
            "We do not support setting dt/ time step except during setup")

    @property
    def t(self):
        """ The current simulation time in milliseconds

        :return: the current runtime already executed
        :rtype: float
        """
        return self._data_writer.get_current_run_time_ms()

    @property
    def segment_counter(self):
        """ The number of the current recording segment being generated.

        :return: the segment counter
        :rtype: int
        """
        return self._data_writer.get_segment_counter()

    @segment_counter.setter
    def segment_counter(self, _):
        """ We do not support externally altering the segment counter

        raises: NotImplementedError
        """
        raise NotImplementedError(
            "We do not support externally altering the segment counter")

    @property
    def running(self):
        """ Whether the simulation is running or has run.

        .. note::
            Ties into our has_ran parameter for automatic pause and resume.

        :return: the has_ran variable from the SpiNNaker main interface
        :rtype: bool
        """
        return self._has_ran

    @running.setter
    def running(self, new_value):
        """ Setter for the has_ran parameter, only used by the PyNN interface,\
            supports tracking where it thinks its setting this parameter.

        :param bool new_value: the new value for the simulation
        """
        self._has_ran = new_value

    @property
    def name(self):
        """ The name of the simulator. Used to ensure PyNN recording neo\
            blocks are correctly labelled.

        :return: the name of the simulator.
        :rtype: str
        """
        return _version._NAME

    @property
    def recorders(self):
        """ The recorders, used by the PyNN state object

        :return: the internal recorders object
        :rtype: list(~spynnaker.pyNN.models.recorder.Recorder)
        """
        return self.__recorders

    @recorders.setter
    def recorders(self, new_value):
        """ Setter for the internal recorders object

        :param new_value: the new value for the recorder
        """
        self.__recorders = new_value

    def _set_up_timings(self, timestep, min_delay, time_scale_factor):
        """
        :param timestep: machine_time_Step in milli seconds
        :type timestep: float or None
        :tpye min_delay: int or None
        :type time_scale_factor: int or None
        """

        # Get the standard values
        if timestep is None:
            self._data_writer.set_up_timings_and_delay(
                timestep, time_scale_factor, min_delay)
        else:
            self._data_writer.set_up_timings_and_delay(
                math.ceil(timestep * MICRO_TO_MILLISECOND_CONVERSION),
                time_scale_factor, min_delay)

        # Check the combination of machine time step and time scale factor
        if (self._data_writer.get_simulation_time_step_ms() *
                self._data_writer.get_time_scale_factor() < 1):
            if not get_config_bool(
                    "Mode", "violate_1ms_wall_clock_restriction"):
                raise ConfigurationException(
                    "The combination of simulation time step and the machine "
                    "time scale factor results in a wall clock timer tick "
                    "that is currently not reliably supported by the"
                    "SpiNNaker machine.  If you would like to override this"
                    "behaviour (at your own risk), please add "
                    "violate_1ms_wall_clock_restriction = True to the [Mode] "
                    "section of your .{} file".format(CONFIG_FILE_NAME))
            logger.warning(
                "****************************************************")
            logger.warning(
                "*** The combination of simulation time step and  ***")
            logger.warning(
                "*** the machine time scale factor results in a   ***")
            logger.warning(
                "*** wall clock timer tick that is currently not  ***")
            logger.warning(
                "*** reliably supported by the SpiNNaker machine. ***")
            logger.warning(
                "****************************************************")

    def _detect_if_graph_has_changed(self):
        """ Iterate though the graph and look for changes.

        """
        changed, data_changed = super()._detect_if_graph_has_changed()

        # Additionally check populations for changes
        for population in self._data_writer.iterate_populations():
            if population.requires_mapping:
                changed = True
            population.mark_no_changes()

        # Additionally check projections for changes
        for projection in self._data_writer.iterate_projections():
            if projection.requires_mapping:
                changed = True
            projection.mark_no_changes()

        return changed, data_changed

    @staticmethod
    def _count_unique_keys(commands):
        unique_keys = {command.key for command in commands}
        return len(unique_keys)

    def stop(self):
        """
        :rtype: None
        """
        # pylint: disable=protected-access
        for population in self._data_writer.iterate_populations():
            population._end()

        super().stop()
<<<<<<< HEAD
        self._data_writer.reset_number_of_neurons_per_core()
=======
        self.reset_number_of_neurons_per_core()

    @staticmethod
    def register_binary_search_path(search_path):
        """ Register an additional binary search path for executables.

        :param str search_path: absolute search path for binaries
        :rtype: None
        """
        # pylint: disable=protected-access
        SpiNNaker.__EXECUTABLE_FINDER.add_path(search_path)

    def set_number_of_neurons_per_core(self, neuron_type, max_permitted):
        if not hasattr(neuron_type, "set_model_max_atoms_per_core"):
            raise Exception("{} is not a Vertex type".format(neuron_type))

        if hasattr(neuron_type, "get_max_atoms_per_core"):
            previous = neuron_type.get_max_atoms_per_core()
            if previous < max_permitted:
                raise SpynnakerException(
                    f"Attempt to increase number_of_neurons_per_core "
                    f"from {previous} to {max_permitted} not supported")
        neuron_type.set_model_max_atoms_per_core(max_permitted)
        self.__neurons_per_core_set.add(neuron_type)
        if self._populations:
            logger.warning("Calling set_number_of_neurons_per_core will not "
                           "affect previously created Populations")

    def reset_number_of_neurons_per_core(self):
        for neuron_type in self.__neurons_per_core_set:
            neuron_type.set_model_max_atoms_per_core()
>>>>>>> 61991a30

    def _locate_receivers_from_projections(
            self, projections, gatherers, extra_monitors_per_chip):
        """ Locate receivers and their corresponding monitor cores for\
            setting router time-outs.

        :param list projections: the projections going to be read
        :param gatherers: the gatherers per Ethernet chip
        :param extra_monitors_per_chip: the extra monitor cores per chip
        :return: list of tuples with gatherer and its extra monitor cores
        :rtype: list
        """
        # pylint: disable=protected-access
        important_gathers = set()

        machine = self._data_writer.get_machine()
        placements = self._data_writer.get_placements()
        # iterate though projections
        for projection in projections:
            # iteration though the projections machine edges to locate chips
            for edge in projection._projection_edge.machine_edges:
                placement = placements.get_placement_of_vertex(
                    edge.post_vertex)
                chip = machine.get_chip_at(placement.x, placement.y)

                # locate extra monitor cores on the board of this chip
                extra_monitor_cores_on_board = set(
                    extra_monitors_per_chip[xy]
                    for xy in machine.get_existing_xys_on_board(chip))

                # map gatherer to extra monitor cores for board
                important_gathers.add((
                    gatherers[(chip.nearest_ethernet_x,
                               chip.nearest_ethernet_y)],
                    frozenset(extra_monitor_cores_on_board)))
        return list(important_gathers)

    @overrides(AbstractSpinnakerBase._execute_graph_data_specification_writer)
    def _execute_graph_data_specification_writer(self):
        with FecTimer(DATA_GENERATION, "Spynnaker data specification writer"):
            self._data_writer.set_dsg_targets(
                spynnaker_data_specification_writer())

    def _execute_spynnaker_ordered_covering_compressor(self):
        with FecTimer(
                LOADING,
                "Spynnaker machine bitfield ordered covering compressor") \
                as timer:
            if timer.skip_if_virtual_board():
                return
            spynnaker_machine_bitfield_ordered_covering_compressor()
            self._multicast_routes_loaded = True
            return None

    def _execute_spynnaker_pair_compressor(self):
        with FecTimer(
                LOADING, "Spynnaker machine bitfield pair router compressor") \
                as timer:
            if timer.skip_if_virtual_board():
                return
            spynnaker_machine_bitField_pair_router_compressor()
            self._multicast_routes_loaded = True
            return None

    @overrides(AbstractSpinnakerBase._do_delayed_compression)
    def _do_delayed_compression(self, name, compressed):
        if name == "SpynnakerMachineBitFieldOrderedCoveringCompressor":
            return self._execute_spynnaker_ordered_covering_compressor()

        if name == "SpynnakerMachineBitFieldPairRouterCompressor":
            return self._execute_spynnaker_pair_compressor()

        return AbstractSpinnakerBase._do_delayed_compression(
            self, name, compressed)

    def _execute_synapse_expander(self):
        with FecTimer(LOADING, "Synapse expander") as timer:
            if timer.skip_if_virtual_board():
                return
            synapse_expander()

    def _execute_on_chip_bit_field_generator(self):
        with FecTimer(LOADING, "Execute on chip bitfield generator") as timer:
            if timer.skip_if_virtual_board():
                return
            on_chip_bitfield_generator()

    def _execute_finish_connection_holders(self):
        with FecTimer(LOADING, "Finish connection holders"):
            finish_connection_holders()

    @overrides(AbstractSpinnakerBase._do_extra_load_algorithms)
    def _do_extra_load_algorithms(self):
        self._execute_synapse_expander()
        self._execute_on_chip_bit_field_generator()
        self._execute_finish_connection_holders()

    def _execute_write_network_graph(self):
        with FecTimer(
                MAPPING,
                "SpYNNakerNeuronGraphNetworkSpecificationReport") as timer:
            if timer.skip_if_cfg_false("Reports", "write_network_graph"):
                return
            spynnaker_neuron_graph_network_specification_report()

    @overrides(AbstractSpinnakerBase._do_extra_mapping_algorithms,
               extend_doc=False)
    def _do_extra_mapping_algorithms(self):
        self._execute_write_network_graph()

    @overrides(AbstractSpinnakerBase._do_provenance_reports)
    def _do_provenance_reports(self):
        AbstractSpinnakerBase._do_provenance_reports(self)
        self._report_redundant_packet_count()

    def _report_redundant_packet_count(self):
        with FecTimer(RUN_LOOP, "Redundant packet count report") as timer:
            if timer.skip_if_cfg_false(
                    "Reports", "write_redundant_packet_count_report"):
                return
            redundant_packet_count_report()

    @overrides(AbstractSpinnakerBase._execute_splitter_selector)
    def _execute_splitter_selector(self):
        with FecTimer(MAPPING, "Spynnaker splitter selector"):
            spynnaker_splitter_selector()

    @overrides(AbstractSpinnakerBase._execute_delay_support_adder,
               extend_doc=False)
    def _execute_delay_support_adder(self):
        """
        Runs, times and logs the DelaySupportAdder if required
        """
        name = get_config_str("Mapping", "delay_support_adder")
        if name is None:
            return
        with FecTimer(MAPPING, "DelaySupportAdder"):
            if name == "DelaySupportAdder":
                delay_support_adder()
                return
            raise ConfigurationException(
                f"Unexpected cfg setting delay_support_adder: {name}")

    @overrides(AbstractSpinnakerBase._execute_splitter_partitioner)
    def _execute_splitter_partitioner(self, pre_allocated_resources):
        if not self._data_writer.get_runtime_graph().n_vertices:
            return
        with FecTimer(MAPPING, "SpynnakerSplitterPartitioner"):
            machine_graph, n_chips_in_graph = spynnaker_splitter_partitioner(
                pre_allocated_resources)
            self._data_writer.set_runtime_machine_graph(machine_graph)
            self._data_writer.set_n_chips_in_graph(n_chips_in_graph)<|MERGE_RESOLUTION|>--- conflicted
+++ resolved
@@ -38,11 +38,8 @@
 from spynnaker import _version
 from spynnaker.pyNN import model_binaries
 from spynnaker.pyNN.config_setup import CONFIG_FILE_NAME, setup_configs
-<<<<<<< HEAD
 from spynnaker.pyNN.data.spynnaker_data_writer import SpynnakerDataWriter
-=======
 from spynnaker.pyNN.exceptions import SpynnakerException
->>>>>>> 61991a30
 from spynnaker.pyNN.extra_algorithms import (
     delay_support_adder, on_chip_bitfield_generator,
     redundant_packet_count_report,
@@ -407,10 +404,7 @@
             population._end()
 
         super().stop()
-<<<<<<< HEAD
         self._data_writer.reset_number_of_neurons_per_core()
-=======
-        self.reset_number_of_neurons_per_core()
 
     @staticmethod
     def register_binary_search_path(search_path):
@@ -441,7 +435,6 @@
     def reset_number_of_neurons_per_core(self):
         for neuron_type in self.__neurons_per_core_set:
             neuron_type.set_model_max_atoms_per_core()
->>>>>>> 61991a30
 
     def _locate_receivers_from_projections(
             self, projections, gatherers, extra_monitors_per_chip):
