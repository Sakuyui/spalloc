--- conflicted
+++ resolved
@@ -23,15 +23,8 @@
     AbstractProvidesOutgoingPartitionConstraints)
 from spinn_front_end_common.abstract_models.impl import (
     TDMAAwareApplicationVertex)
-<<<<<<< HEAD
 from spynnaker.pyNN.exceptions import DelayExtensionException
-=======
-from spinn_front_end_common.interface.simulation import simulation_utilities
-from spinn_front_end_common.utilities.constants import (
-    SYSTEM_BYTES_REQUIREMENT, SIMULATION_N_BYTES, BITS_PER_WORD,
-    BYTES_PER_WORD)
 from spynnaker.pyNN.models.abstract_models import AbstractHasDelayStages
->>>>>>> 3fdcaf9a
 from .delay_block import DelayBlock
 from .delay_generator_data import DelayGeneratorData
 from spynnaker.pyNN.utilities.constants import (
@@ -41,13 +34,8 @@
 
 
 class DelayExtensionVertex(
-<<<<<<< HEAD
-        TDMAAwareApplicationVertex,
+        TDMAAwareApplicationVertex, AbstractHasDelayStages,
         AbstractProvidesOutgoingPartitionConstraints):
-=======
-        TDMAAwareApplicationVertex, AbstractGeneratesDataSpecification,
-        AbstractProvidesOutgoingPartitionConstraints, AbstractHasDelayStages):
->>>>>>> 3fdcaf9a
     """ Provide delays to incoming spikes in multiples of the maximum delays\
         of a neuron (typically 16 or 32)
     """
